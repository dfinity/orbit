<<<<<<< HEAD
import { Plugin } from 'vite';
=======
>>>>>>> dc93b95d
import { readdirSync } from 'fs';
import { resolve } from 'path';
import { Plugin } from 'vite';
import enLocale from '../../src/locales/en.locale';
import frLocale from '../../src/locales/fr.locale';
import ptLocale from '../../src/locales/pt.locale';

type LocaleKey = {
  [key: string]: LocaleKey | string;
};

function compareLocales(
  enLocale: LocaleKey,
  locale: LocaleKey,
  root: string,
  localeName: string,
): boolean {
  const enKeys = Object.keys(enLocale);
  const localeKeys = Object.keys(locale);

  let result = true;

  for (const key of enKeys) {
    const wholeKey = root ? root + '.' + key : key;

    if (typeof enLocale[key] === 'object') {
      if (!compareLocales(enLocale[key], locale[key] as LocaleKey, wholeKey, localeName)) {
        result = false;
      }
    }

    if (!localeKeys.includes(key)) {
      console.error(`Key ${wholeKey} is missing in ${localeName}`);
      result = false;
    }
  }

  return result;
}

export const withLocaleCheck = (): Plugin => {
  let isServe = false;

  return {
    name: 'with-locale-check',
    configResolved(config) {
      // config.command is "serve" in dev, "build" in production
      isServe = config.command === 'serve';
    },

    async buildStart() {
      const errorOut = (msg: string) => {
        if (isServe) {
          // In dev, just warn (doesn’t stop the server)
          this.warn(msg);
        } else {
          // In production build, fail
          this.error(msg);
        }
      };

      const locales = [
        { name: 'pt', locale: ptLocale },
        { name: 'fr', locale: frLocale },
      ];

      // check if there are only these locale files in the src/locales folder
      const localeFiles = readdirSync(resolve(__dirname, '../../src/locales'));
      if (localeFiles.length !== locales.length + 1) {
        errorOut(
          `There are ${localeFiles.length} locale files in the src/locales folder, expected ${locales.length + 1}.`,
        );
      }

      const badLocales: string[] = [];
      for (const locale of locales) {
        if (!compareLocales(enLocale, locale.locale, '', locale.name)) {
          badLocales.push(locale.name);
        }
      }

      if (badLocales.length > 0) {
        errorOut(`Locale keys are not equal to en.locale.ts: ${badLocales.join(', ')}`);
      }
    },
  };
};<|MERGE_RESOLUTION|>--- conflicted
+++ resolved
@@ -1,7 +1,3 @@
-<<<<<<< HEAD
-import { Plugin } from 'vite';
-=======
->>>>>>> dc93b95d
 import { readdirSync } from 'fs';
 import { resolve } from 'path';
 import { Plugin } from 'vite';
