import { Actor, ActorSubclass, HttpAgent } from '@dfinity/agent';
import { Principal } from '@dfinity/principal';
import { idlFactory } from '~/generated/station';
import {
  AccountBalance,
  AddAccountOperationInput,
  AddAddressBookEntryOperationInput,
  AddAssetOperationInput,
  AddRequestPolicyOperationInput,
  AddUserGroupOperationInput,
  AddUserOperationInput,
  CanisterStatusResult,
  Capabilities,
  ConfigureExternalCanisterOperationKind,
  ConfigureExternalCanisterSettingsInput,
  CreateExternalCanisterOperationInput,
  CreateRequestInput,
  DisasterRecoveryCommittee,
  EditAccountOperationInput,
  EditAddressBookEntryOperationInput,
  EditAssetOperationInput,
  EditPermissionOperationInput,
  EditRequestPolicyOperationInput,
  EditUserGroupOperationInput,
  EditUserOperationInput,
  FetchAccountBalancesInput,
  FundExternalCanisterOperationInput,
  GetAccountInput,
  GetAccountResult,
  GetAddressBookEntryInput,
  GetAddressBookEntryResult,
<<<<<<< HEAD
  GetAssetInput,
  GetAssetResult,
=======
  GetExternalCanisterFiltersResult,
  GetExternalCanisterResult,
>>>>>>> 8931c7bc
  GetNextApprovableRequestResult,
  GetPermissionInput,
  GetPermissionResult,
  GetRequestInput,
  GetRequestPolicyResult,
  GetRequestResult,
  GetTransfersInput,
  GetUserGroupInput,
  GetUserGroupResult,
  GetUserInput,
  GetUserResult,
  ListAccountTransfersInput,
  ListAccountsResult,
  ListAddressBookEntriesResult,
<<<<<<< HEAD
  ListAssetsResult,
=======
  ListExternalCanistersResult,
>>>>>>> 8931c7bc
  ListNotificationsInput,
  ListPermissionsInput,
  ListPermissionsResult,
  ListRequestPoliciesResult,
  ListRequestsInput,
  ListRequestsResult,
  ListUserGroupsResult,
  ListUsersResult,
  ManageSystemInfoOperationInput,
  MarkNotificationsReadInput,
  Notification,
  PaginationInput,
  RemoveAssetOperationInput,
  RemoveUserGroupOperationInput,
  Request,
  SubmitRequestApprovalInput,
  SystemInfoResult,
  SystemUpgradeOperationInput,
  Transfer,
  TransferListItem,
  TransferOperationInput,
  UUID,
  User,
  UserPrivilege,
  UserStatus,
  _SERVICE,
} from '~/generated/station/station.did';
import { ExtractOk } from '~/types/helper.types';
import {
  GetNextApprovableRequestArgs,
  ListAccountsArgs,
  ListAddressBookEntriesArgs,
<<<<<<< HEAD
  ListAssetsArgs,
=======
  ListExternalCanistersArgs,
>>>>>>> 8931c7bc
  ListRequestsArgs,
} from '~/types/station.types';
import { transformIdlWithOnlyVerifiedCalls, variantIs } from '~/utils/helper.utils';

export class StationService {
  // This actor is modified to only perform calls that can be verified, such as update calls that go through consensus.
  private verified_actor: ActorSubclass<_SERVICE>;

  // This is the default actor that can perform all calls, including query calls.
  private actor: ActorSubclass<_SERVICE>;

  public static ERR_USER_IDENTITY_NOT_FOUND = 'NOT_FOUND_USER_IDENTITY';
  public static ERR_USER_NOT_FOUND = 'NOT_FOUND';

  constructor(
    private agent: HttpAgent,
    private stationId: Principal = Principal.anonymous(),
  ) {
    this.actor = Actor.createActor<_SERVICE>(idlFactory, {
      agent: this.agent,
      canisterId: stationId,
    });

    this.verified_actor = Actor.createActor<_SERVICE>(
      transformIdlWithOnlyVerifiedCalls(idlFactory),
      {
        agent: this.agent,
        canisterId: stationId,
      },
    );
  }

  getStationId() {
    return this.stationId;
  }

  withStationId(stationId: Principal): StationService {
    this.stationId = stationId;
    this.actor = Actor.createActor<_SERVICE>(idlFactory, {
      agent: this.agent,
      canisterId: stationId,
    });

    this.verified_actor = Actor.createActor<_SERVICE>(
      transformIdlWithOnlyVerifiedCalls(idlFactory),
      {
        agent: this.agent,
        canisterId: stationId,
      },
    );

    return this;
  }

  async getUser(input: GetUserInput, verifiedCall = false): Promise<ExtractOk<GetUserResult>> {
    const actor = verifiedCall ? this.verified_actor : this.actor;
    const result = await actor.get_user(input);

    if (variantIs(result, 'Err')) {
      throw result.Err;
    }

    return result.Ok;
  }

  async getPermission(
    input: GetPermissionInput,
    verifiedCall = false,
  ): Promise<ExtractOk<GetPermissionResult>> {
    const actor = verifiedCall ? this.verified_actor : this.actor;
    const result = await actor.get_permission(input);

    if (variantIs(result, 'Err')) {
      throw result.Err;
    }

    return result.Ok;
  }

  async getAccountPermissions(
    accountId: UUID,
    verifiedCall = false,
  ): Promise<ExtractOk<ListPermissionsResult>> {
    const actor = verifiedCall ? this.verified_actor : this.actor;

    const result = await actor.list_permissions({
      resources: [
        [
          { Account: { Read: { Id: accountId } } },
          { Account: { Transfer: { Id: accountId } } },
          { Account: { Update: { Id: accountId } } },
        ],
      ],
      paginate: [
        {
          limit: [3],
          offset: [],
        },
      ],
    });

    if (variantIs(result, 'Err')) {
      throw result.Err;
    }

    return result.Ok;
  }

  async getUserGroup(
    input: GetUserGroupInput,
    verifiedCall = false,
  ): Promise<ExtractOk<GetUserGroupResult>> {
    const actor = verifiedCall ? this.verified_actor : this.actor;
    const result = await actor.get_user_group(input);
    if (variantIs(result, 'Err')) {
      throw result.Err;
    }

    return result.Ok;
  }

  async myUser(verifiedCall = false): Promise<{ me: User; privileges: UserPrivilege[] } | null> {
    const actor = verifiedCall ? this.verified_actor : this.actor;
    const result = await actor.me();
    if (variantIs(result, 'Err')) {
      if (result.Err.code === StationService.ERR_USER_NOT_FOUND) {
        return null;
      }

      throw result.Err;
    }

    return {
      me: result.Ok.me,
      privileges: result.Ok.privileges,
    };
  }

  async listUserGroups(
    {
      limit,
      offset,
      searchTerm,
    }: {
      limit?: number;
      offset?: number;
      searchTerm?: string;
    } = {},
    verifiedCall = false,
  ): Promise<ExtractOk<ListUserGroupsResult>> {
    const actor = verifiedCall ? this.verified_actor : this.actor;
    const result = await actor.list_user_groups({
      search_term: searchTerm ? [searchTerm] : [],
      paginate:
        limit || offset
          ? [
              {
                limit: limit !== undefined ? [limit] : [],
                offset: offset !== undefined ? [BigInt(offset)] : [],
              },
            ]
          : [],
    });

    if (variantIs(result, 'Err')) {
      throw result.Err;
    }

    return result.Ok;
  }

  async removeUserGroup(input: RemoveUserGroupOperationInput): Promise<Request> {
    const result = await this.actor.create_request({
      execution_plan: [{ Immediate: null }],
      title: [],
      summary: [],
      operation: { RemoveUserGroup: input },
    });

    if ('Err' in result) {
      throw result.Err;
    }

    return result.Ok.request;
  }

  async addUserGroup(input: AddUserGroupOperationInput): Promise<Request> {
    const result = await this.actor.create_request({
      execution_plan: [{ Immediate: null }],
      title: [],
      summary: [],
      operation: { AddUserGroup: input },
    });

    if ('Err' in result) {
      throw result.Err;
    }

    return result.Ok.request;
  }

  async editUserGroup(input: EditUserGroupOperationInput): Promise<Request> {
    const result = await this.actor.create_request({
      execution_plan: [{ Immediate: null }],
      title: [],
      summary: [],
      operation: { EditUserGroup: input },
    });

    if ('Err' in result) {
      throw result.Err;
    }

    return result.Ok.request;
  }

  async addUser(input: AddUserOperationInput): Promise<Request> {
    const result = await this.actor.create_request({
      execution_plan: [{ Immediate: null }],
      title: [],
      summary: [],
      operation: { AddUser: input },
    });

    if (variantIs(result, 'Err')) {
      throw result.Err;
    }

    return result.Ok.request;
  }

  async editUser(input: EditUserOperationInput): Promise<Request> {
    const result = await this.actor.create_request({
      execution_plan: [{ Immediate: null }],
      title: [],
      summary: [],
      operation: { EditUser: input },
    });

    if (variantIs(result, 'Err')) {
      throw result.Err;
    }

    return result.Ok.request;
  }

  async listUsers(
    {
      limit,
      offset,
      searchTerm,
      statuses,
      groups,
    }: {
      limit?: number;
      offset?: number;
      searchTerm?: string;
      statuses?: UserStatus[];
      groups?: UUID[];
    } = {},
    verifiedCall = false,
  ): Promise<ExtractOk<ListUsersResult>> {
    const actor = verifiedCall ? this.verified_actor : this.actor;
    const result = await actor.list_users({
      paginate:
        limit || offset
          ? [
              {
                limit: limit ? [limit] : [],
                offset: offset ? [BigInt(offset)] : [],
              },
            ]
          : [],
      statuses: statuses ? [statuses] : [],
      search_term: searchTerm ? [searchTerm] : [],
      groups: groups ? [groups] : [],
    });

    if (variantIs(result, 'Err')) {
      throw result.Err;
    }

    return result.Ok;
  }

  async capabilities(verifiedCall = false): Promise<Capabilities> {
    const actor = verifiedCall ? this.verified_actor : this.actor;
    const result = await actor.capabilities();

    if (variantIs(result, 'Err')) {
      throw result.Err;
    }

    return result.Ok.capabilities;
  }

  async systemInfo(verifiedCall = false): Promise<ExtractOk<SystemInfoResult>> {
    const actor = verifiedCall ? this.verified_actor : this.actor;
    const result = await actor.system_info();

    if (variantIs(result, 'Err')) {
      throw result.Err;
    }

    return result.Ok;
  }

  async listNotifications(
    input: ListNotificationsInput,
    verifiedCall = false,
  ): Promise<Notification[]> {
    const actor = verifiedCall ? this.verified_actor : this.actor;
    const result = await actor.list_notifications(input);

    if (variantIs(result, 'Err')) {
      throw result.Err;
    }

    return result.Ok.notifications;
  }

  async listRequests(
    {
      created_dt,
      expiration_dt,
      limit,
      offset,
      requesterIds,
      statuses,
      types,
      approverIds,
      sortBy,
      onlyApprovable,
    }: ListRequestsArgs = {},
    verifiedCall = false,
  ): Promise<ExtractOk<ListRequestsResult>> {
    const actor = verifiedCall ? this.verified_actor : this.actor;
    const paginate: PaginationInput = {
      limit: limit ? [limit] : [],
      offset: offset ? [BigInt(offset)] : [],
    };

    let sortingCriteria: ListRequestsInput['sort_by'] | [] = [];
    if (sortBy && variantIs(sortBy, 'createdAt')) {
      sortingCriteria = [
        { CreatedAt: sortBy.createdAt === 'asc' ? { Asc: null } : { Desc: null } },
      ];
    } else if (sortBy && variantIs(sortBy, 'expirationDt')) {
      sortingCriteria = [
        { ExpirationDt: sortBy.expirationDt === 'asc' ? { Asc: null } : { Desc: null } },
      ];
    } else if (sortBy && variantIs(sortBy, 'lastModified')) {
      sortingCriteria = [
        { LastModificationDt: sortBy.lastModified === 'asc' ? { Asc: null } : { Desc: null } },
      ];
    }

    const result = await actor.list_requests({
      statuses: statuses ? [statuses] : [],
      created_from_dt: created_dt?.fromDt ? [created_dt.fromDt.toISOString()] : [],
      created_to_dt: created_dt?.toDt ? [created_dt.toDt.toISOString()] : [],
      expiration_from_dt: expiration_dt?.fromDt ? [expiration_dt.fromDt.toISOString()] : [],
      expiration_to_dt: expiration_dt?.toDt ? [expiration_dt.toDt.toISOString()] : [],
      operation_types: types ? [types] : [],
      requester_ids: requesterIds ? [requesterIds] : [],
      approver_ids: approverIds ? [approverIds] : [],
      paginate: [paginate],
      sort_by: sortingCriteria,
      only_approvable: !!onlyApprovable,
      with_evaluation_results: false,
    });

    if (variantIs(result, 'Err')) {
      throw result.Err;
    }

    return result.Ok;
  }

  async getNextApprovableRequest(
    { types, excludedRequestIds }: GetNextApprovableRequestArgs = {},
    verifiedCall = false,
  ): Promise<ExtractOk<GetNextApprovableRequestResult>> {
    const actor = verifiedCall ? this.verified_actor : this.actor;
    const result = await actor.get_next_approvable_request({
      operation_types: types ? [types] : [],
      excluded_request_ids: excludedRequestIds ?? [],
    });

    if (variantIs(result, 'Err')) {
      throw result.Err;
    }

    return result.Ok;
  }

  async listUnreadNotifications(
    from_dt?: Date,
    last_id?: UUID,
    verifiedCall = false,
  ): Promise<Notification[]> {
    const notifications = await this.listNotifications(
      {
        notification_type: [],
        status: [{ Sent: null }],
        from_dt: from_dt ? [from_dt.toISOString()] : [],
        to_dt: [],
      },
      verifiedCall,
    );

    return notifications.filter(notification => notification.id !== last_id);
  }

  async markNotificationAsRead(input: MarkNotificationsReadInput): Promise<void> {
    await this.actor.mark_notifications_read(input);
  }

  async submitRequestApproval(input: SubmitRequestApprovalInput): Promise<Request> {
    const result = await this.actor.submit_request_approval(input);

    if (variantIs(result, 'Err')) {
      throw result.Err;
    }

    return result.Ok.request;
  }

  async getRequest(
    input: GetRequestInput,
    verifiedCall = false,
  ): Promise<ExtractOk<GetRequestResult>> {
    const actor = verifiedCall ? this.verified_actor : this.actor;
    const result = await actor.get_request(input);

    if (variantIs(result, 'Err')) {
      throw result.Err;
    }

    return result.Ok;
  }

  async listAccounts(
    { limit, offset, searchTerm }: ListAccountsArgs = {},
    verifiedCall = false,
  ): Promise<ExtractOk<ListAccountsResult>> {
    const actor = verifiedCall ? this.verified_actor : this.actor;
    const result = await actor.list_accounts({
      paginate: [
        {
          limit: limit !== undefined ? [limit] : [],
          offset: offset !== undefined ? [BigInt(offset)] : [],
        },
      ],
      search_term: searchTerm ? [searchTerm] : [],
    });

    if (variantIs(result, 'Err')) {
      throw result.Err;
    }

    return result.Ok;
  }

  async listAddressBook(
    { limit, offset, blockchain, labels, ids, addresses }: ListAddressBookEntriesArgs = {},
    verifiedCall = false,
  ): Promise<ExtractOk<ListAddressBookEntriesResult>> {
    const actor = verifiedCall ? this.verified_actor : this.actor;
    const result = await actor.list_address_book_entries({
      paginate: [
        {
          limit: limit !== undefined ? [limit] : [],
          offset: offset !== undefined ? [BigInt(offset)] : [],
        },
      ],
      blockchain: blockchain ? [blockchain] : [],
      labels: labels ? [labels] : [],
      addresses: addresses ? [addresses] : [],
      ids: ids ? [ids] : [],
    });

    if (variantIs(result, 'Err')) {
      throw result.Err;
    }

    return result.Ok;
  }

<<<<<<< HEAD
  async getAsset(input: GetAssetInput, verifiedCall = false): Promise<ExtractOk<GetAssetResult>> {
    const actor = verifiedCall ? this.verified_actor : this.actor;
    const result = await actor.get_asset(input);
=======
  async fundExternalCanister(input: FundExternalCanisterOperationInput): Promise<Request> {
    const result = await this.actor.create_request({
      execution_plan: [{ Immediate: null }],
      title: [],
      summary: [],
      operation: {
        FundExternalCanister: input,
      },
    });

    if (variantIs(result, 'Err')) {
      throw result.Err;
    }

    return result.Ok.request;
  }

  async unlinkExternalCanister(input: {
    canisterId: Principal;
    softDelete?: boolean;
  }): Promise<Request> {
    const shouldSoftDelete = input.softDelete ?? true;
    const operationKind: ConfigureExternalCanisterOperationKind = shouldSoftDelete
      ? { SoftDelete: null }
      : { Delete: null };

    const result = await this.actor.create_request({
      execution_plan: [{ Immediate: null }],
      title: [],
      summary: [],
      operation: {
        ConfigureExternalCanister: {
          canister_id: input.canisterId,
          kind: operationKind,
        },
      },
    });

    if (variantIs(result, 'Err')) {
      throw result.Err;
    }

    return result.Ok.request;
  }

  async getExternalCanisterStatus(canisterId: Principal): Promise<ExtractOk<CanisterStatusResult>> {
    const result = await this.actor.canister_status({
      canister_id: canisterId,
    });
>>>>>>> 8931c7bc

    if (variantIs(result, 'Err')) {
      throw result.Err;
    }

    return result.Ok;
  }
<<<<<<< HEAD
  async listAssets(
    { limit, offset }: ListAssetsArgs = {},
    verifiedCall = false,
  ): Promise<ExtractOk<ListAssetsResult>> {
    const actor = verifiedCall ? this.verified_actor : this.actor;
    const result = await actor.list_assets({
      paginate: [
        {
          limit: limit !== undefined ? [limit] : [],
          offset: offset !== undefined ? [BigInt(offset)] : [],
        },
      ],
=======

  async getExternalCanisterByCanisterId(
    canisterId: Principal,
    verifiedCall = false,
  ): Promise<ExtractOk<GetExternalCanisterResult>> {
    const actor = verifiedCall ? this.verified_actor : this.actor;
    const result = await actor.get_external_canister({
      canister_id: canisterId,
>>>>>>> 8931c7bc
    });

    if (variantIs(result, 'Err')) {
      throw result.Err;
    }

    return result.Ok;
  }

<<<<<<< HEAD
  async addAsset(input: AddAssetOperationInput): Promise<Request> {
    const result = await this.actor.create_request({
      execution_plan: [{ Immediate: null }],
      title: [],
      summary: [],
      operation: { AddAsset: input },
=======
  async listExternalCanisters(
    { states, labels, canisterIds, limit, offset, sortBy }: ListExternalCanistersArgs = {},
    verifiedCall = false,
  ): Promise<ExtractOk<ListExternalCanistersResult>> {
    const actor = verifiedCall ? this.verified_actor : this.actor;
    const result = await actor.list_external_canisters({
      canister_ids: canisterIds ? [canisterIds] : [],
      labels: labels ? [labels] : [],
      states: states ? [states] : [],
      sort_by: sortBy ? [sortBy] : [],
      paginate: [
        {
          limit: limit ? [limit] : [],
          offset: offset ? [BigInt(offset)] : [],
        },
      ],
>>>>>>> 8931c7bc
    });

    if (variantIs(result, 'Err')) {
      throw result.Err;
    }

<<<<<<< HEAD
    return result.Ok.request;
  }

  async editAsset(input: EditAssetOperationInput): Promise<Request> {
    const result = await this.actor.create_request({
      execution_plan: [{ Immediate: null }],
      title: [],
      summary: [],
      operation: { EditAsset: input },
=======
    return result.Ok;
  }

  async fetchExternalCanisterFilters(
    args: {
      with_labels?: boolean;
      with_name?: string;
    } = {},
    verifiedCall = false,
  ): Promise<ExtractOk<GetExternalCanisterFiltersResult>> {
    const actor = verifiedCall ? this.verified_actor : this.actor;
    const result = await actor.get_external_canister_filters({
      with_labels: args.with_labels !== undefined ? [args.with_labels] : [],
      with_name:
        args.with_name !== undefined
          ? [{ prefix: args.with_name.length ? [args.with_name] : [] }]
          : [],
>>>>>>> 8931c7bc
    });

    if (variantIs(result, 'Err')) {
      throw result.Err;
    }

<<<<<<< HEAD
    return result.Ok.request;
  }

  async removeAsset(input: RemoveAssetOperationInput): Promise<Request> {
=======
    return result.Ok;
  }

  async addCanister(input: CreateExternalCanisterOperationInput): Promise<Request> {
>>>>>>> 8931c7bc
    const result = await this.actor.create_request({
      execution_plan: [{ Immediate: null }],
      title: [],
      summary: [],
<<<<<<< HEAD
      operation: { RemoveAsset: input },
=======
      operation: { CreateExternalCanister: input },
>>>>>>> 8931c7bc
    });

    if (variantIs(result, 'Err')) {
      throw result.Err;
    }

    return result.Ok.request;
  }

  async getAccount(
    input: GetAccountInput,
    verifiedCall = false,
  ): Promise<ExtractOk<GetAccountResult>> {
    const actor = verifiedCall ? this.verified_actor : this.actor;
    const result = await actor.get_account(input);

    if (variantIs(result, 'Err')) {
      throw result.Err;
    }

    return result.Ok;
  }

  async getAddressBookEntry(
    input: GetAddressBookEntryInput,
    verifiedCall = false,
  ): Promise<ExtractOk<GetAddressBookEntryResult>> {
    const actor = verifiedCall ? this.verified_actor : this.actor;
    const result = await actor.get_address_book_entry(input);

    if (variantIs(result, 'Err')) {
      throw result.Err;
    }

    return result.Ok;
  }

  async addAddressBookEntry(input: AddAddressBookEntryOperationInput): Promise<Request> {
    const result = await this.actor.create_request({
      execution_plan: [{ Immediate: null }],
      title: [],
      summary: [],
      operation: { AddAddressBookEntry: input },
    });

    if (variantIs(result, 'Err')) {
      throw result.Err;
    }

    return result.Ok.request;
  }

  async editAddressBookEntry(input: EditAddressBookEntryOperationInput): Promise<Request> {
    const result = await this.actor.create_request({
      execution_plan: [{ Immediate: null }],
      title: [],
      summary: [],
      operation: { EditAddressBookEntry: input },
    });

    if (variantIs(result, 'Err')) {
      throw result.Err;
    }

    return result.Ok.request;
  }

  async isHealthy(verifiedCall = false): Promise<boolean> {
    const actor = verifiedCall ? this.verified_actor : this.actor;
    const result = await actor.health_status();

    return variantIs(result, 'Healthy');
  }

  async fetchAccountBalances(input: FetchAccountBalancesInput): Promise<AccountBalance[]> {
    const result = await this.actor.fetch_account_balances(input);

    if (variantIs(result, 'Err')) {
      throw result.Err;
    }

    return result.Ok.balances;
  }

  async listAccountTransfers(
    input: ListAccountTransfersInput,
    verifiedCall = false,
  ): Promise<TransferListItem[]> {
    const actor = verifiedCall ? this.verified_actor : this.actor;
    const result = await actor.list_account_transfers(input);

    if (variantIs(result, 'Err')) {
      throw result.Err;
    }

    return result.Ok.transfers;
  }

  async getTransfers(input: GetTransfersInput, verifiedCall = false): Promise<Transfer[]> {
    const actor = verifiedCall ? this.verified_actor : this.actor;
    const result = await actor.get_transfers(input);

    if (variantIs(result, 'Err')) {
      throw result.Err;
    }

    return result.Ok.transfers;
  }

  async getTransfer(id: UUID, verifiedCall = false): Promise<Transfer> {
    const actor = verifiedCall ? this.verified_actor : this.actor;
    const result = await actor.get_transfers({ transfer_ids: [id] });

    if (variantIs(result, 'Err')) {
      throw result.Err;
    }

    if (!result.Ok.transfers[0]) {
      throw new Error('Transfer not found');
    }

    return result.Ok.transfers[0];
  }

  async createRequest(input: CreateRequestInput): Promise<Request> {
    const result = await this.actor.create_request(input);

    if (variantIs(result, 'Err')) {
      throw result.Err;
    }

    return result.Ok.request;
  }

  async addExternalCanister(input: CreateExternalCanisterOperationInput): Promise<Request> {
    const result = await this.actor.create_request({
      execution_plan: [{ Immediate: null }],
      title: [],
      summary: [],
      operation: { CreateExternalCanister: input },
    });

    if (variantIs(result, 'Err')) {
      throw result.Err;
    }

    return result.Ok.request;
  }

  async editExternalCanisterSettings(
    canisterId: Principal,
    input: ConfigureExternalCanisterSettingsInput,
  ): Promise<Request> {
    const result = await this.actor.create_request({
      execution_plan: [{ Immediate: null }],
      title: [],
      summary: [],
      operation: {
        ConfigureExternalCanister: {
          canister_id: canisterId,
          kind: {
            Settings: input,
          },
        },
      },
    });

    if (variantIs(result, 'Err')) {
      throw result.Err;
    }

    return result.Ok.request;
  }

  async listPermissions(
    input: ListPermissionsInput,
    verifiedCall = false,
  ): Promise<ExtractOk<ListPermissionsResult>> {
    const actor = verifiedCall ? this.verified_actor : this.actor;
    const result = await actor.list_permissions(input);

    if (variantIs(result, 'Err')) {
      throw result.Err;
    }

    return result.Ok;
  }

  async editPermission(input: EditPermissionOperationInput): Promise<Request> {
    const result = await this.actor.create_request({
      execution_plan: [{ Immediate: null }],
      title: [],
      summary: [],
      operation: { EditPermission: input },
    });

    if (variantIs(result, 'Err')) {
      throw result.Err;
    }

    return result.Ok.request;
  }

  async editRequestPolicy(input: EditRequestPolicyOperationInput): Promise<Request> {
    const result = await this.actor.create_request({
      execution_plan: [{ Immediate: null }],
      title: [],
      summary: [],
      operation: { EditRequestPolicy: input },
    });

    if (variantIs(result, 'Err')) {
      throw result.Err;
    }

    return result.Ok.request;
  }

  async addRequestPolicy(input: AddRequestPolicyOperationInput): Promise<Request> {
    const result = await this.actor.create_request({
      execution_plan: [{ Immediate: null }],
      title: [],
      summary: [],
      operation: { AddRequestPolicy: input },
    });

    if (variantIs(result, 'Err')) {
      throw result.Err;
    }

    return result.Ok.request;
  }

  async createManageSystemInfoRequest(input: ManageSystemInfoOperationInput): Promise<Request> {
    const result = await this.actor.create_request({
      execution_plan: [{ Immediate: null }],
      title: [],
      summary: [],
      operation: { ManageSystemInfo: input },
    });

    if (variantIs(result, 'Err')) {
      throw result.Err;
    }

    return result.Ok.request;
  }

  async createSetDisasterRecoveryCommitteeRequest(
    input: DisasterRecoveryCommittee,
  ): Promise<Request> {
    const result = await this.actor.create_request({
      execution_plan: [{ Immediate: null }],
      title: [],
      summary: [],
      operation: {
        SetDisasterRecovery: {
          committee: [input],
        },
      },
    });

    if (variantIs(result, 'Err')) {
      throw result.Err;
    }

    return result.Ok.request;
  }

  async editAccount(input: EditAccountOperationInput): Promise<Request> {
    const result = await this.actor.create_request({
      execution_plan: [{ Immediate: null }],
      title: [],
      summary: [],
      operation: { EditAccount: input },
    });

    if (variantIs(result, 'Err')) {
      throw result.Err;
    }

    return result.Ok.request;
  }

  async addAccount(input: AddAccountOperationInput): Promise<Request> {
    const result = await this.actor.create_request({
      execution_plan: [{ Immediate: null }],
      title: [],
      summary: [],
      operation: { AddAccount: input },
    });

    if (variantIs(result, 'Err')) {
      throw result.Err;
    }

    return result.Ok.request;
  }

  async transfer(input: TransferOperationInput, summary?: string): Promise<Request> {
    const result = await this.actor.create_request({
      execution_plan: [{ Immediate: null }],
      title: [],
      summary: summary ? [summary] : [],
      operation: { Transfer: input },
    });

    if (variantIs(result, 'Err')) {
      throw result.Err;
    }

    return result.Ok.request;
  }

  async systemUpgrade(
    input: SystemUpgradeOperationInput,
    opts: { comment?: string } = {},
  ): Promise<Request> {
    const result = await this.actor.create_request({
      execution_plan: [{ Immediate: null }],
      title: [],
      summary: opts.comment ? [opts.comment] : [],
      operation: { SystemUpgrade: input },
    });

    if (variantIs(result, 'Err')) {
      throw result.Err;
    }

    return result.Ok.request;
  }

  async listRequestPolicies(
    { limit, offset }: { limit?: number; offset?: number } = {},
    verifiedCall = false,
  ): Promise<ExtractOk<ListRequestPoliciesResult>> {
    const actor = verifiedCall ? this.verified_actor : this.actor;
    const result = await actor.list_request_policies({
      limit: limit ? [limit] : [],
      offset: offset ? [BigInt(offset)] : [],
    });

    if (variantIs(result, 'Err')) {
      throw result.Err;
    }

    return result.Ok;
  }

  async getRequestPolicy(
    id: UUID,
    verifiedCall = false,
  ): Promise<ExtractOk<GetRequestPolicyResult>> {
    const actor = verifiedCall ? this.verified_actor : this.actor;
    const result = await actor.get_request_policy({ id });

    if (variantIs(result, 'Err')) {
      throw result.Err;
    }

    return result.Ok;
  }

  async removeRequestPolicy(id: UUID): Promise<Request> {
    const result = await this.actor.create_request({
      execution_plan: [{ Immediate: null }],
      title: [],
      summary: [],
      operation: { RemoveRequestPolicy: { policy_id: id } },
    });

    if (variantIs(result, 'Err')) {
      throw result.Err;
    }

    return result.Ok.request;
  }

  async removeAddressBookEntry(id: UUID): Promise<Request> {
    const result = await this.actor.create_request({
      execution_plan: [{ Immediate: null }],
      title: [],
      summary: [],
      operation: { RemoveAddressBookEntry: { address_book_entry_id: id } },
    });

    if (variantIs(result, 'Err')) {
      throw result.Err;
    }

    return result.Ok.request;
  }
}<|MERGE_RESOLUTION|>--- conflicted
+++ resolved
@@ -29,13 +29,10 @@
   GetAccountResult,
   GetAddressBookEntryInput,
   GetAddressBookEntryResult,
-<<<<<<< HEAD
   GetAssetInput,
   GetAssetResult,
-=======
   GetExternalCanisterFiltersResult,
   GetExternalCanisterResult,
->>>>>>> 8931c7bc
   GetNextApprovableRequestResult,
   GetPermissionInput,
   GetPermissionResult,
@@ -50,11 +47,8 @@
   ListAccountTransfersInput,
   ListAccountsResult,
   ListAddressBookEntriesResult,
-<<<<<<< HEAD
   ListAssetsResult,
-=======
   ListExternalCanistersResult,
->>>>>>> 8931c7bc
   ListNotificationsInput,
   ListPermissionsInput,
   ListPermissionsResult,
@@ -87,11 +81,8 @@
   GetNextApprovableRequestArgs,
   ListAccountsArgs,
   ListAddressBookEntriesArgs,
-<<<<<<< HEAD
   ListAssetsArgs,
-=======
   ListExternalCanistersArgs,
->>>>>>> 8931c7bc
   ListRequestsArgs,
 } from '~/types/station.types';
 import { transformIdlWithOnlyVerifiedCalls, variantIs } from '~/utils/helper.utils';
@@ -581,11 +572,82 @@
     return result.Ok;
   }
 
-<<<<<<< HEAD
   async getAsset(input: GetAssetInput, verifiedCall = false): Promise<ExtractOk<GetAssetResult>> {
     const actor = verifiedCall ? this.verified_actor : this.actor;
     const result = await actor.get_asset(input);
-=======
+    if (variantIs(result, 'Err')) {
+      throw result.Err;
+    }
+
+    return result.Ok;
+  }
+
+  async listAssets(
+    { limit, offset }: ListAssetsArgs = {},
+    verifiedCall = false,
+  ): Promise<ExtractOk<ListAssetsResult>> {
+    const actor = verifiedCall ? this.verified_actor : this.actor;
+    const result = await actor.list_assets({
+      paginate: [
+        {
+          limit: limit !== undefined ? [limit] : [],
+          offset: offset !== undefined ? [BigInt(offset)] : [],
+        },
+      ],
+    });
+
+    if (variantIs(result, 'Err')) {
+      throw result.Err;
+    }
+
+    return result.Ok;
+  }
+
+  async addAsset(input: AddAssetOperationInput): Promise<Request> {
+    const result = await this.actor.create_request({
+      execution_plan: [{ Immediate: null }],
+      title: [],
+      summary: [],
+      operation: { AddAsset: input },
+    });
+
+    if (variantIs(result, 'Err')) {
+      throw result.Err;
+    }
+
+    return result.Ok.request;
+  }
+
+  async editAsset(input: EditAssetOperationInput): Promise<Request> {
+    const result = await this.actor.create_request({
+      execution_plan: [{ Immediate: null }],
+      title: [],
+      summary: [],
+      operation: { EditAsset: input },
+    });
+
+    if (variantIs(result, 'Err')) {
+      throw result.Err;
+    }
+
+    return result.Ok.request;
+  }
+
+  async removeAsset(input: RemoveAssetOperationInput): Promise<Request> {
+    const result = await this.actor.create_request({
+      execution_plan: [{ Immediate: null }],
+      title: [],
+      summary: [],
+      operation: { RemoveAsset: input },
+    });
+
+    if (variantIs(result, 'Err')) {
+      throw result.Err;
+    }
+
+    return result.Ok.request;
+  }
+
   async fundExternalCanister(input: FundExternalCanisterOperationInput): Promise<Request> {
     const result = await this.actor.create_request({
       execution_plan: [{ Immediate: null }],
@@ -635,28 +697,13 @@
     const result = await this.actor.canister_status({
       canister_id: canisterId,
     });
->>>>>>> 8931c7bc
-
-    if (variantIs(result, 'Err')) {
-      throw result.Err;
-    }
-
-    return result.Ok;
-  }
-<<<<<<< HEAD
-  async listAssets(
-    { limit, offset }: ListAssetsArgs = {},
-    verifiedCall = false,
-  ): Promise<ExtractOk<ListAssetsResult>> {
-    const actor = verifiedCall ? this.verified_actor : this.actor;
-    const result = await actor.list_assets({
-      paginate: [
-        {
-          limit: limit !== undefined ? [limit] : [],
-          offset: offset !== undefined ? [BigInt(offset)] : [],
-        },
-      ],
-=======
+
+    if (variantIs(result, 'Err')) {
+      throw result.Err;
+    }
+
+    return result.Ok;
+  }
 
   async getExternalCanisterByCanisterId(
     canisterId: Principal,
@@ -665,24 +712,15 @@
     const actor = verifiedCall ? this.verified_actor : this.actor;
     const result = await actor.get_external_canister({
       canister_id: canisterId,
->>>>>>> 8931c7bc
-    });
-
-    if (variantIs(result, 'Err')) {
-      throw result.Err;
-    }
-
-    return result.Ok;
-  }
-
-<<<<<<< HEAD
-  async addAsset(input: AddAssetOperationInput): Promise<Request> {
-    const result = await this.actor.create_request({
-      execution_plan: [{ Immediate: null }],
-      title: [],
-      summary: [],
-      operation: { AddAsset: input },
-=======
+    });
+
+    if (variantIs(result, 'Err')) {
+      throw result.Err;
+    }
+
+    return result.Ok;
+  }
+
   async listExternalCanisters(
     { states, labels, canisterIds, limit, offset, sortBy }: ListExternalCanistersArgs = {},
     verifiedCall = false,
@@ -699,24 +737,12 @@
           offset: offset ? [BigInt(offset)] : [],
         },
       ],
->>>>>>> 8931c7bc
-    });
-
-    if (variantIs(result, 'Err')) {
-      throw result.Err;
-    }
-
-<<<<<<< HEAD
-    return result.Ok.request;
-  }
-
-  async editAsset(input: EditAssetOperationInput): Promise<Request> {
-    const result = await this.actor.create_request({
-      execution_plan: [{ Immediate: null }],
-      title: [],
-      summary: [],
-      operation: { EditAsset: input },
-=======
+    });
+
+    if (variantIs(result, 'Err')) {
+      throw result.Err;
+    }
+
     return result.Ok;
   }
 
@@ -734,33 +760,21 @@
         args.with_name !== undefined
           ? [{ prefix: args.with_name.length ? [args.with_name] : [] }]
           : [],
->>>>>>> 8931c7bc
-    });
-
-    if (variantIs(result, 'Err')) {
-      throw result.Err;
-    }
-
-<<<<<<< HEAD
-    return result.Ok.request;
-  }
-
-  async removeAsset(input: RemoveAssetOperationInput): Promise<Request> {
-=======
+    });
+
+    if (variantIs(result, 'Err')) {
+      throw result.Err;
+    }
+
     return result.Ok;
   }
 
   async addCanister(input: CreateExternalCanisterOperationInput): Promise<Request> {
->>>>>>> 8931c7bc
-    const result = await this.actor.create_request({
-      execution_plan: [{ Immediate: null }],
-      title: [],
-      summary: [],
-<<<<<<< HEAD
-      operation: { RemoveAsset: input },
-=======
+    const result = await this.actor.create_request({
+      execution_plan: [{ Immediate: null }],
+      title: [],
+      summary: [],
       operation: { CreateExternalCanister: input },
->>>>>>> 8931c7bc
     });
 
     if (variantIs(result, 'Err')) {
