import { Actor, ActorSubclass, HttpAgent } from '@dfinity/agent';
import { Principal } from '@dfinity/principal';
import logger from '~/core/logger.core';
import { idlFactory } from '~/generated/station';
import {
  Account,
  AccountCallerPrivileges,
  AddAccountOperationInput,
  AddAddressBookEntryOperationInput,
  AddAssetOperationInput,
  AddNamedRuleOperationInput,
  AddRequestPolicyOperationInput,
  AddUserGroupOperationInput,
  AddUserOperationInput,
  CancelRequestInput,
  CanisterMethod,
  CanisterSnapshotsResult,
  Capabilities,
  ChangeExternalCanisterOperationInput,
  ConfigureExternalCanisterOperationKind,
  ConfigureExternalCanisterSettingsInput,
  CreateExternalCanisterOperationInput,
  CreateRequestInput,
  DefiniteCanisterSettingsInput,
  DisasterRecoveryCommittee,
  EditAccountOperationInput,
  EditAddressBookEntryOperationInput,
  EditAssetOperationInput,
  EditNamedRuleOperationInput,
  EditPermissionOperationInput,
  EditRequestPolicyOperationInput,
  EditUserGroupOperationInput,
  EditUserOperationInput,
  FetchAccountBalancesInput,
  FetchAccountBalancesResult,
  FundExternalCanisterOperationInput,
  GetAccountInput,
  GetAccountResult,
  GetAddressBookEntryInput,
  GetAddressBookEntryResult,
  GetAssetInput,
  GetAssetResult,
  GetExternalCanisterFiltersResult,
  GetExternalCanisterResult,
  GetNamedRuleResult,
  GetNextApprovableRequestResult,
  GetPermissionInput,
  GetPermissionResult,
  GetRequestInput,
  GetRequestPolicyResult,
  GetRequestResult,
  GetTransfersInput,
  GetUserGroupInput,
  GetUserGroupResult,
  GetUserInput,
  GetUserResult,
  ListAccountTransfersInput,
  ListAccountsResult,
  ListAddressBookEntriesResult,
  ListAssetsResult,
  ListExternalCanistersResult,
  ListNamedRulesResult,
  ListNotificationsInput,
  ListPermissionsInput,
  ListPermissionsResult,
  ListRequestPoliciesResult,
  ListRequestsInput,
  ListRequestsResult,
  ListUserGroupsResult,
  ListUsersResult,
  ManageSystemInfoOperationInput,
  MarkNotificationsReadInput,
  MonitorExternalCanisterOperationInput,
  Notification,
  PaginationInput,
  RemoveAssetOperationInput,
  RemoveUserGroupOperationInput,
  Request,
  SubmitRequestApprovalInput,
  SystemInfoResult,
  SystemUpgradeOperationInput,
  Transfer,
  TransferListItem,
  TransferOperationInput,
  UUID,
  User,
  UserPrivilege,
  UserStatus,
  _SERVICE,
  CanisterStatusResponse,
} from '~/generated/station/station.did';
import { ExtractOk } from '~/types/helper.types';
import {
  GetNextApprovableRequestArgs,
  ListAccountsArgs,
  ListAddressBookEntriesArgs,
  ListAssetsArgs,
  ListExternalCanistersArgs,
  ListRequestsArgs,
} from '~/types/station.types';
import {
  fetchCanisterControllers,
  transformIdlWithOnlyVerifiedCalls,
  variantIs,
} from '~/utils/helper.utils';

export class StationService {
  // This actor is modified to only perform calls that can be verified, such as update calls that go through consensus.
  private verified_actor: ActorSubclass<_SERVICE>;

  // This is the default actor that can perform all calls, including query calls.
  private actor: ActorSubclass<_SERVICE>;

  public static ERR_USER_IDENTITY_NOT_FOUND = 'NOT_FOUND_USER_IDENTITY';
  public static ERR_USER_NOT_FOUND = 'NOT_FOUND';

  constructor(
    private agent: HttpAgent,
    private stationId: Principal = Principal.anonymous(),
  ) {
    this.actor = Actor.createActor<_SERVICE>(idlFactory, {
      agent: this.agent,
      canisterId: stationId,
    });

    this.verified_actor = Actor.createActor<_SERVICE>(
      transformIdlWithOnlyVerifiedCalls(idlFactory),
      {
        agent: this.agent,
        canisterId: stationId,
      },
    );
  }

  getStationId() {
    return this.stationId;
  }

  withStationId(stationId: Principal): StationService {
    this.stationId = stationId;
    this.actor = Actor.createActor<_SERVICE>(idlFactory, {
      agent: this.agent,
      canisterId: stationId,
    });

    this.verified_actor = Actor.createActor<_SERVICE>(
      transformIdlWithOnlyVerifiedCalls(idlFactory),
      {
        agent: this.agent,
        canisterId: stationId,
      },
    );

    return this;
  }

  async getUser(input: GetUserInput, verifiedCall = false): Promise<ExtractOk<GetUserResult>> {
    const actor = verifiedCall ? this.verified_actor : this.actor;
    const result = await actor.get_user(input);

    if (variantIs(result, 'Err')) {
      throw result.Err;
    }

    return result.Ok;
  }

  async getPermission(
    input: GetPermissionInput,
    verifiedCall = false,
  ): Promise<ExtractOk<GetPermissionResult>> {
    const actor = verifiedCall ? this.verified_actor : this.actor;
    const result = await actor.get_permission(input);

    if (variantIs(result, 'Err')) {
      throw result.Err;
    }

    return result.Ok;
  }

  async getAccountPermissions(
    accountId: UUID,
    verifiedCall = false,
  ): Promise<ExtractOk<ListPermissionsResult>> {
    const actor = verifiedCall ? this.verified_actor : this.actor;

    const result = await actor.list_permissions({
      resources: [
        [
          { Account: { Read: { Id: accountId } } },
          { Account: { Transfer: { Id: accountId } } },
          { Account: { Update: { Id: accountId } } },
        ],
      ],
      paginate: [
        {
          limit: [3],
          offset: [],
        },
      ],
    });

    if (variantIs(result, 'Err')) {
      throw result.Err;
    }

    return result.Ok;
  }

  async getUserGroup(
    input: GetUserGroupInput,
    verifiedCall = false,
  ): Promise<ExtractOk<GetUserGroupResult>> {
    const actor = verifiedCall ? this.verified_actor : this.actor;
    const result = await actor.get_user_group(input);
    if (variantIs(result, 'Err')) {
      throw result.Err;
    }

    return result.Ok;
  }

  async myUser(verifiedCall = false): Promise<{ me: User; privileges: UserPrivilege[] } | null> {
    const actor = verifiedCall ? this.verified_actor : this.actor;
    const result = await actor.me();
    if (variantIs(result, 'Err')) {
      if (result.Err.code === StationService.ERR_USER_NOT_FOUND) {
        return null;
      }

      throw result.Err;
    }

    return {
      me: result.Ok.me,
      privileges: result.Ok.privileges,
    };
  }

  async listUserGroups(
    {
      limit,
      offset,
      searchTerm,
    }: {
      limit?: number;
      offset?: number;
      searchTerm?: string;
    } = {},
    verifiedCall = false,
  ): Promise<ExtractOk<ListUserGroupsResult>> {
    const actor = verifiedCall ? this.verified_actor : this.actor;
    const result = await actor.list_user_groups({
      search_term: searchTerm ? [searchTerm] : [],
      paginate:
        limit || offset
          ? [
              {
                limit: limit !== undefined ? [limit] : [],
                offset: offset !== undefined ? [BigInt(offset)] : [],
              },
            ]
          : [],
    });

    if (variantIs(result, 'Err')) {
      throw result.Err;
    }

    return result.Ok;
  }

  async removeUserGroup(input: RemoveUserGroupOperationInput): Promise<Request> {
    const result = await this.actor.create_request({
      execution_plan: [{ Immediate: null }],
      expiration_dt: [],
      title: [],
      summary: [],
      operation: { RemoveUserGroup: input },
<<<<<<< HEAD
      tags: [],
=======
      deduplication_key: [],
>>>>>>> 2831e8c3
    });

    if ('Err' in result) {
      throw result.Err;
    }

    return result.Ok.request;
  }

  async addUserGroup(input: AddUserGroupOperationInput): Promise<Request> {
    const result = await this.actor.create_request({
      execution_plan: [{ Immediate: null }],
      expiration_dt: [],
      title: [],
      summary: [],
      operation: { AddUserGroup: input },
<<<<<<< HEAD
      tags: [],
=======
      deduplication_key: [],
>>>>>>> 2831e8c3
    });

    if ('Err' in result) {
      throw result.Err;
    }

    return result.Ok.request;
  }

  async editUserGroup(input: EditUserGroupOperationInput): Promise<Request> {
    const result = await this.actor.create_request({
      execution_plan: [{ Immediate: null }],
      expiration_dt: [],
      title: [],
      summary: [],
      operation: { EditUserGroup: input },
<<<<<<< HEAD
      tags: [],
=======
      deduplication_key: [],
>>>>>>> 2831e8c3
    });

    if ('Err' in result) {
      throw result.Err;
    }

    return result.Ok.request;
  }

  async addUser(input: AddUserOperationInput): Promise<Request> {
    const result = await this.actor.create_request({
      execution_plan: [{ Immediate: null }],
      expiration_dt: [],
      title: [],
      summary: [],
      operation: { AddUser: input },
<<<<<<< HEAD
      tags: [],
=======
      deduplication_key: [],
>>>>>>> 2831e8c3
    });

    if (variantIs(result, 'Err')) {
      throw result.Err;
    }

    return result.Ok.request;
  }

  async editUser(input: EditUserOperationInput): Promise<Request> {
    const result = await this.actor.create_request({
      execution_plan: [{ Immediate: null }],
      expiration_dt: [],
      title: [],
      summary: [],
      operation: { EditUser: input },
<<<<<<< HEAD
      tags: [],
=======
      deduplication_key: [],
>>>>>>> 2831e8c3
    });

    if (variantIs(result, 'Err')) {
      throw result.Err;
    }

    return result.Ok.request;
  }

  async listUsers(
    {
      limit,
      offset,
      searchTerm,
      statuses,
      groups,
    }: {
      limit?: number;
      offset?: number;
      searchTerm?: string;
      statuses?: UserStatus[];
      groups?: UUID[];
    } = {},
    verifiedCall = false,
  ): Promise<ExtractOk<ListUsersResult>> {
    const actor = verifiedCall ? this.verified_actor : this.actor;
    const result = await actor.list_users({
      paginate:
        limit || offset
          ? [
              {
                limit: limit ? [limit] : [],
                offset: offset ? [BigInt(offset)] : [],
              },
            ]
          : [],
      statuses: statuses ? [statuses] : [],
      search_term: searchTerm ? [searchTerm] : [],
      groups: groups ? [groups] : [],
    });

    if (variantIs(result, 'Err')) {
      throw result.Err;
    }

    return result.Ok;
  }

  async capabilities(verifiedCall = false): Promise<Capabilities> {
    const actor = verifiedCall ? this.verified_actor : this.actor;
    const result = await actor.capabilities();

    if (variantIs(result, 'Err')) {
      throw result.Err;
    }

    return result.Ok.capabilities;
  }

  async systemInfo(verifiedCall = false): Promise<ExtractOk<SystemInfoResult>> {
    const actor = verifiedCall ? this.verified_actor : this.actor;
    const result = await actor.system_info();

    if (variantIs(result, 'Err')) {
      throw result.Err;
    }

    return result.Ok;
  }

  async fetchUpgraderId(): Promise<Principal> {
    let controllers = (await fetchCanisterControllers(this.agent, this.stationId)) ?? [];
    controllers = controllers.filter(
      (c: Principal) => c.toText() !== 'r7inp-6aaaa-aaaaa-aaabq-cai',
    ); // filter out nns root
    const maybe_upgrader_id = controllers.length > 0 ? controllers[0] : null;

    try {
      const { system } = await this.systemInfo();
      return system.upgrader_id;
    } catch (error) {
      if (maybe_upgrader_id) {
        logger.warn(
          `Failed to fetch upgrader ID from system info, using first controller as upgrader ID. Reason: ${JSON.stringify(error)}`,
        );

        return maybe_upgrader_id;
      }

      logger.error(
        `Failed to fetch upgrader ID from system info and no controllers found. Reason: ${JSON.stringify(error)}`,
      );

      throw new Error('No upgrader ID found');
    }
  }

  async listNotifications(
    input: ListNotificationsInput,
    verifiedCall = false,
  ): Promise<Notification[]> {
    const actor = verifiedCall ? this.verified_actor : this.actor;
    const result = await actor.list_notifications(input);

    if (variantIs(result, 'Err')) {
      throw result.Err;
    }

    return result.Ok.notifications;
  }

  async listRequests(
    {
      created_dt,
      expiration_dt,
      limit,
      offset,
      requesterIds,
      statuses,
      types,
      approverIds,
      sortBy,
      onlyApprovable,
    }: ListRequestsArgs = {},
    verifiedCall = false,
  ): Promise<ExtractOk<ListRequestsResult>> {
    const actor = verifiedCall ? this.verified_actor : this.actor;
    const paginate: PaginationInput = {
      limit: limit ? [limit] : [],
      offset: offset ? [BigInt(offset)] : [],
    };

    let sortingCriteria: ListRequestsInput['sort_by'] | [] = [];
    if (sortBy && variantIs(sortBy, 'createdAt')) {
      sortingCriteria = [
        { CreatedAt: sortBy.createdAt === 'asc' ? { Asc: null } : { Desc: null } },
      ];
    } else if (sortBy && variantIs(sortBy, 'expirationDt')) {
      sortingCriteria = [
        { ExpirationDt: sortBy.expirationDt === 'asc' ? { Asc: null } : { Desc: null } },
      ];
    } else if (sortBy && variantIs(sortBy, 'lastModified')) {
      sortingCriteria = [
        { LastModificationDt: sortBy.lastModified === 'asc' ? { Asc: null } : { Desc: null } },
      ];
    }

    const result = await actor.list_requests({
      statuses: statuses ? [statuses] : [],
      created_from_dt: created_dt?.fromDt ? [created_dt.fromDt.toISOString()] : [],
      created_to_dt: created_dt?.toDt ? [created_dt.toDt.toISOString()] : [],
      expiration_from_dt: expiration_dt?.fromDt ? [expiration_dt.fromDt.toISOString()] : [],
      expiration_to_dt: expiration_dt?.toDt ? [expiration_dt.toDt.toISOString()] : [],
      operation_types: types ? [types] : [],
      requester_ids: requesterIds ? [requesterIds] : [],
      approver_ids: approverIds ? [approverIds] : [],
      paginate: [paginate],
      sort_by: sortingCriteria,
      only_approvable: !!onlyApprovable,
      with_evaluation_results: false,
<<<<<<< HEAD
      tags: [],
=======
      deduplication_keys: [],
>>>>>>> 2831e8c3
    });

    if (variantIs(result, 'Err')) {
      throw result.Err;
    }

    return result.Ok;
  }

  async getNextApprovableRequest(
    { types, excludedRequestIds }: GetNextApprovableRequestArgs = {},
    verifiedCall = false,
  ): Promise<ExtractOk<GetNextApprovableRequestResult>> {
    const actor = verifiedCall ? this.verified_actor : this.actor;
    const result = await actor.get_next_approvable_request({
      operation_types: types ? [types] : [],
      excluded_request_ids: excludedRequestIds ?? [],
      sort_by: [],
    });

    if (variantIs(result, 'Err')) {
      throw result.Err;
    }

    return result.Ok;
  }

  async listUnreadNotifications(
    from_dt?: Date,
    last_id?: UUID,
    verifiedCall = false,
  ): Promise<Notification[]> {
    const notifications = await this.listNotifications(
      {
        notification_type: [],
        status: [{ Sent: null }],
        from_dt: from_dt ? [from_dt.toISOString()] : [],
        to_dt: [],
      },
      verifiedCall,
    );

    return notifications.filter(notification => notification.id !== last_id);
  }

  async markNotificationAsRead(input: MarkNotificationsReadInput): Promise<void> {
    await this.actor.mark_notifications_read(input);
  }

  async submitRequestApproval(input: SubmitRequestApprovalInput): Promise<Request> {
    const result = await this.actor.submit_request_approval(input);

    if (variantIs(result, 'Err')) {
      throw result.Err;
    }

    return result.Ok.request;
  }

  async cancelRequest(input: CancelRequestInput): Promise<Request> {
    const result = await this.actor.cancel_request(input);

    if (variantIs(result, 'Err')) {
      throw result.Err;
    }

    return result.Ok.request;
  }

  async getRequest(
    input: GetRequestInput,
    verifiedCall = false,
  ): Promise<ExtractOk<GetRequestResult>> {
    const actor = verifiedCall ? this.verified_actor : this.actor;
    const result = await actor.get_request(input);

    if (variantIs(result, 'Err')) {
      throw result.Err;
    }

    return result.Ok;
  }

  async listAccounts(
    { limit, offset, searchTerm }: ListAccountsArgs = {},
    verifiedCall = false,
  ): Promise<ExtractOk<ListAccountsResult>> {
    const actor = verifiedCall ? this.verified_actor : this.actor;
    const result = await actor.list_accounts({
      paginate: [
        {
          limit: limit !== undefined ? [limit] : [],
          offset: offset !== undefined ? [BigInt(offset)] : [],
        },
      ],
      search_term: searchTerm ? [searchTerm] : [],
    });

    if (variantIs(result, 'Err')) {
      throw result.Err;
    }

    return result.Ok;
  }

  async listAllAccounts(verifiedCall = false): Promise<{
    accounts: Account[];
    privileges: AccountCallerPrivileges[];
  }> {
    const actor = verifiedCall ? this.verified_actor : this.actor;

    const accounts: Account[] = [];
    const privileges: AccountCallerPrivileges[] = [];
    let nextOffset: [bigint] | [] = [];

    do {
      const result = await actor.list_accounts({
        paginate: [
          {
            limit: [100],
            offset: nextOffset,
          },
        ],
        search_term: [],
      });

      if (variantIs(result, 'Err')) {
        throw result.Err;
      }

      accounts.push(...result.Ok.accounts);
      privileges.push(...result.Ok.privileges);

      nextOffset = result.Ok.next_offset as [bigint] | []; // have to force cast here because of typescript inference
    } while (nextOffset.length > 0);

    return { accounts, privileges };
  }

  async listAddressBook(
    {
      limit,
      offset,
      blockchain,
      labels,
      ids,
      addresses,
      address_formats,
      search_term,
    }: ListAddressBookEntriesArgs = {},
    verifiedCall = false,
  ): Promise<ExtractOk<ListAddressBookEntriesResult>> {
    const actor = verifiedCall ? this.verified_actor : this.actor;
    const result = await actor.list_address_book_entries({
      paginate: [
        {
          limit: limit !== undefined ? [limit] : [],
          offset: offset !== undefined ? [BigInt(offset)] : [],
        },
      ],
      blockchain: blockchain ? [blockchain] : [],
      labels: labels ? [labels] : [],
      addresses: addresses ? [addresses] : [],
      ids: ids ? [ids] : [],
      address_formats: address_formats ? [address_formats] : [],
      search_term: search_term ? [search_term] : [],
    });

    if (variantIs(result, 'Err')) {
      throw result.Err;
    }

    return result.Ok;
  }

  async getAsset(input: GetAssetInput, verifiedCall = false): Promise<ExtractOk<GetAssetResult>> {
    const actor = verifiedCall ? this.verified_actor : this.actor;
    const result = await actor.get_asset(input);

    if (variantIs(result, 'Err')) {
      throw result.Err;
    }

    return result.Ok;
  }

  async fundExternalCanister(input: FundExternalCanisterOperationInput): Promise<Request> {
    const result = await this.actor.create_request({
      execution_plan: [{ Immediate: null }],
      expiration_dt: [],
      title: [],
      summary: [],
      tags: [],
      operation: {
        FundExternalCanister: input,
      },
      deduplication_key: [],
    });

    if (variantIs(result, 'Err')) {
      throw result.Err;
    }

    return result.Ok.request;
  }

  async monitorExternalCanister(input: MonitorExternalCanisterOperationInput): Promise<Request> {
    const result = await this.actor.create_request({
      execution_plan: [{ Immediate: null }],
      expiration_dt: [],
      title: [],
      summary: [],
      tags: [],
      operation: {
        MonitorExternalCanister: input,
      },
      deduplication_key: [],
    });

    if (variantIs(result, 'Err')) {
      throw result.Err;
    }

    return result.Ok.request;
  }

  async editCanisterIcSettings(
    canisterId: Principal,
    input: DefiniteCanisterSettingsInput,
  ): Promise<Request> {
    const result = await this.actor.create_request({
      execution_plan: [{ Immediate: null }],
      expiration_dt: [],
      title: [],
      summary: [],
      tags: [],
      operation: {
        ConfigureExternalCanister: {
          canister_id: canisterId,
          kind: { NativeSettings: input },
        },
      },
      deduplication_key: [],
    });

    if (variantIs(result, 'Err')) {
      throw result.Err;
    }

    return result.Ok.request;
  }

  async changeExternalCanister(
    input: ChangeExternalCanisterOperationInput,
    opts: { comment?: string } = {},
  ): Promise<Request> {
    const result = await this.actor.create_request({
      execution_plan: [{ Immediate: null }],
      expiration_dt: [],
      title: [],
      summary: opts.comment ? [opts.comment] : [],
      tags: [],
      operation: {
        ChangeExternalCanister: input,
      },
      deduplication_key: [],
    });

    if (variantIs(result, 'Err')) {
      throw result.Err;
    }

    return result.Ok.request;
  }

  async unlinkExternalCanister(input: {
    canisterId: Principal;
    softDelete?: boolean;
  }): Promise<Request> {
    const shouldSoftDelete = input.softDelete ?? true;
    const operationKind: ConfigureExternalCanisterOperationKind = shouldSoftDelete
      ? { SoftDelete: null }
      : { Delete: null };

    const result = await this.actor.create_request({
      execution_plan: [{ Immediate: null }],
      expiration_dt: [],
      title: [],
      summary: [],
      tags: [],
      operation: {
        ConfigureExternalCanister: {
          canister_id: input.canisterId,
          kind: operationKind,
        },
      },
      deduplication_key: [],
    });

    if (variantIs(result, 'Err')) {
      throw result.Err;
    }

    return result.Ok.request;
  }

  async getExternalCanisterStatus(canisterId: Principal): Promise<CanisterStatusResponse> {
    return await this.actor.canister_status({
      canister_id: canisterId,
    });
  }

  async listAssets(
    { limit, offset }: ListAssetsArgs = {},
    verifiedCall = false,
  ): Promise<ExtractOk<ListAssetsResult>> {
    const actor = verifiedCall ? this.verified_actor : this.actor;
    const result = await actor.list_assets({
      paginate: [
        {
          limit: limit !== undefined ? [limit] : [],
          offset: offset !== undefined ? [BigInt(offset)] : [],
        },
      ],
    });

    if (variantIs(result, 'Err')) {
      throw result.Err;
    }

    return result.Ok;
  }

  async getExternalCanisterByCanisterId(
    canisterId: Principal,
    verifiedCall = false,
  ): Promise<ExtractOk<GetExternalCanisterResult>> {
    const actor = verifiedCall ? this.verified_actor : this.actor;
    const result = await actor.get_external_canister({
      canister_id: canisterId,
    });

    if (variantIs(result, 'Err')) {
      throw result.Err;
    }

    return result.Ok;
  }

  async listExternalCanisters(
    { states, labels, canisterIds, limit, offset, sortBy }: ListExternalCanistersArgs = {},
    verifiedCall = false,
  ): Promise<ExtractOk<ListExternalCanistersResult>> {
    const actor = verifiedCall ? this.verified_actor : this.actor;
    const result = await actor.list_external_canisters({
      canister_ids: canisterIds ? [canisterIds] : [],
      labels: labels ? [labels] : [],
      states: states ? [states] : [],
      sort_by: sortBy ? [sortBy] : [],
      paginate: [
        {
          limit: limit ? [limit] : [],
          offset: offset ? [BigInt(offset)] : [],
        },
      ],
    });

    if (variantIs(result, 'Err')) {
      throw result.Err;
    }

    return result.Ok;
  }

  async addAsset(input: AddAssetOperationInput): Promise<Request> {
    const result = await this.actor.create_request({
      execution_plan: [{ Immediate: null }],
      title: [],
      summary: [],
      tags: [],
      operation: { AddAsset: input },
      expiration_dt: [],
      deduplication_key: [],
    });

    if (variantIs(result, 'Err')) {
      throw result.Err;
    }

    return result.Ok.request;
  }

  async fetchExternalCanisterFilters(
    args: {
      with_labels?: boolean;
      with_name?: string;
    } = {},
    verifiedCall = false,
  ): Promise<ExtractOk<GetExternalCanisterFiltersResult>> {
    const actor = verifiedCall ? this.verified_actor : this.actor;
    const result = await actor.get_external_canister_filters({
      with_labels: args.with_labels !== undefined ? [args.with_labels] : [],
      with_name:
        args.with_name !== undefined
          ? [{ prefix: args.with_name.length ? [args.with_name] : [] }]
          : [],
    });

    if (variantIs(result, 'Err')) {
      throw result.Err;
    }

    return result.Ok;
  }

  async addCanister(input: CreateExternalCanisterOperationInput): Promise<Request> {
    const result = await this.actor.create_request({
      execution_plan: [{ Immediate: null }],
      expiration_dt: [],
      title: [],
      summary: [],
      tags: [],
      operation: { CreateExternalCanister: input },
      deduplication_key: [],
    });

    if (variantIs(result, 'Err')) {
      throw result.Err;
    }

    return result.Ok.request;
  }

  async editAsset(input: EditAssetOperationInput): Promise<Request> {
    const result = await this.actor.create_request({
      execution_plan: [{ Immediate: null }],
      title: [],
      summary: [],
      tags: [],
      operation: { EditAsset: input },
      expiration_dt: [],
      deduplication_key: [],
    });

    if (variantIs(result, 'Err')) {
      throw result.Err;
    }

    return result.Ok.request;
  }

  async removeAsset(input: RemoveAssetOperationInput): Promise<Request> {
    const result = await this.actor.create_request({
      execution_plan: [{ Immediate: null }],
      title: [],
      summary: [],
      tags: [],
      operation: { RemoveAsset: input },
      expiration_dt: [],
      deduplication_key: [],
    });

    if (variantIs(result, 'Err')) {
      throw result.Err;
    }

    return result.Ok.request;
  }

  async getAccount(
    input: GetAccountInput,
    verifiedCall = false,
  ): Promise<ExtractOk<GetAccountResult>> {
    const actor = verifiedCall ? this.verified_actor : this.actor;
    const result = await actor.get_account(input);

    if (variantIs(result, 'Err')) {
      throw result.Err;
    }

    return result.Ok;
  }

  async getAddressBookEntry(
    input: GetAddressBookEntryInput,
    verifiedCall = false,
  ): Promise<ExtractOk<GetAddressBookEntryResult>> {
    const actor = verifiedCall ? this.verified_actor : this.actor;
    const result = await actor.get_address_book_entry(input);

    if (variantIs(result, 'Err')) {
      throw result.Err;
    }

    return result.Ok;
  }

  async addAddressBookEntry(input: AddAddressBookEntryOperationInput): Promise<Request> {
    const result = await this.actor.create_request({
      execution_plan: [{ Immediate: null }],
      expiration_dt: [],
      title: [],
      summary: [],
      tags: [],
      operation: { AddAddressBookEntry: input },
      deduplication_key: [],
    });

    if (variantIs(result, 'Err')) {
      throw result.Err;
    }

    return result.Ok.request;
  }

  async editAddressBookEntry(input: EditAddressBookEntryOperationInput): Promise<Request> {
    const result = await this.actor.create_request({
      execution_plan: [{ Immediate: null }],
      expiration_dt: [],
      title: [],
      summary: [],
      tags: [],
      operation: { EditAddressBookEntry: input },
      deduplication_key: [],
    });

    if (variantIs(result, 'Err')) {
      throw result.Err;
    }

    return result.Ok.request;
  }

  async isHealthy(verifiedCall = false): Promise<boolean> {
    const actor = verifiedCall ? this.verified_actor : this.actor;
    const result = await actor.health_status();

    return variantIs(result, 'Healthy');
  }

  async fetchAccountBalances(
    input: FetchAccountBalancesInput,
  ): Promise<ExtractOk<FetchAccountBalancesResult>['balances']> {
    const result = await this.actor.fetch_account_balances(input);

    if (variantIs(result, 'Err')) {
      throw result.Err;
    }

    return result.Ok.balances;
  }

  async listAccountTransfers(
    input: ListAccountTransfersInput,
    verifiedCall = false,
  ): Promise<TransferListItem[]> {
    const actor = verifiedCall ? this.verified_actor : this.actor;
    const result = await actor.list_account_transfers(input);

    if (variantIs(result, 'Err')) {
      throw result.Err;
    }

    return result.Ok.transfers;
  }

  async getTransfers(input: GetTransfersInput, verifiedCall = false): Promise<Transfer[]> {
    const actor = verifiedCall ? this.verified_actor : this.actor;
    const result = await actor.get_transfers(input);

    if (variantIs(result, 'Err')) {
      throw result.Err;
    }

    return result.Ok.transfers;
  }

  async getTransfer(id: UUID, verifiedCall = false): Promise<Transfer> {
    const actor = verifiedCall ? this.verified_actor : this.actor;
    const result = await actor.get_transfers({ transfer_ids: [id] });

    if (variantIs(result, 'Err')) {
      throw result.Err;
    }

    if (!result.Ok.transfers[0]) {
      throw new Error('Transfer not found');
    }

    return result.Ok.transfers[0];
  }

  async createRequest(input: CreateRequestInput): Promise<Request> {
    const result = await this.actor.create_request(input);

    if (variantIs(result, 'Err')) {
      throw result.Err;
    }

    return result.Ok.request;
  }

  async addExternalCanister(input: CreateExternalCanisterOperationInput): Promise<Request> {
    const result = await this.actor.create_request({
      execution_plan: [{ Immediate: null }],
      expiration_dt: [],
      title: [],
      summary: [],
      tags: [],
      operation: { CreateExternalCanister: input },
      deduplication_key: [],
    });

    if (variantIs(result, 'Err')) {
      throw result.Err;
    }

    return result.Ok.request;
  }

  async callExternalCanister(
    canisterId: Principal,
    call: {
      method: string;
      arg?: Uint8Array | number[];
      attachCycles?: bigint;
      validationMethod?: CanisterMethod;
    },
    opts: { comment?: string } = {},
  ): Promise<Request> {
    const result = await this.actor.create_request({
      execution_plan: [{ Immediate: null }],
      expiration_dt: [],
      title: [],
      summary: opts.comment ? [opts.comment] : [],
      tags: [],
      operation: {
        CallExternalCanister: {
          execution_method: {
            canister_id: canisterId,
            method_name: call.method,
          },
          arg: call.arg !== undefined ? [call.arg] : [],
          execution_method_cycles: call.attachCycles !== undefined ? [call.attachCycles] : [],
          validation_method: call.validationMethod !== undefined ? [call.validationMethod] : [],
        },
      },
      deduplication_key: [],
    });

    if (variantIs(result, 'Err')) {
      throw result.Err;
    }

    return result.Ok.request;
  }

  async editExternalCanisterSettings(
    canisterId: Principal,
    input: ConfigureExternalCanisterSettingsInput,
  ): Promise<Request> {
    const result = await this.actor.create_request({
      execution_plan: [{ Immediate: null }],
      expiration_dt: [],
      title: [],
      summary: [],
      tags: [],
      operation: {
        ConfigureExternalCanister: {
          canister_id: canisterId,
          kind: {
            Settings: input,
          },
        },
      },
      deduplication_key: [],
    });

    if (variantIs(result, 'Err')) {
      throw result.Err;
    }

    return result.Ok.request;
  }

  async getExternalCanisterSnapshots(
    canisterId: Principal,
  ): Promise<ExtractOk<CanisterSnapshotsResult>> {
    const result = await this.actor.canister_snapshots({
      canister_id: canisterId,
    });

    if (variantIs(result, 'Err')) {
      throw result.Err;
    }

    return result.Ok;
  }

  async createExternalCanisterSnapshot(
    canisterId: Principal,
    opts: { comment?: string; force?: boolean; replaceSnapshot?: string } = {},
  ): Promise<Request> {
    const result = await this.actor.create_request({
      execution_plan: [{ Immediate: null }],
      expiration_dt: [],
      title: [],
      summary: opts.comment ? [opts.comment] : [],
      tags: [],
      operation: {
        SnapshotExternalCanister: {
          canister_id: canisterId,
          replace_snapshot: opts.replaceSnapshot ? [opts.replaceSnapshot] : [],
          force: opts.force ?? false,
        },
      },
      deduplication_key: [],
    });

    if (variantIs(result, 'Err')) {
      throw result.Err;
    }

    return result.Ok.request;
  }

  async restoreExternalCanisterSnapshot(
    canisterId: Principal,
    snapshotId: string,
    opts: { comment?: string } = {},
  ): Promise<Request> {
    const result = await this.actor.create_request({
      execution_plan: [{ Immediate: null }],
      expiration_dt: [],
      title: [],
      summary: opts.comment ? [opts.comment] : [],
      tags: [],
      operation: {
        RestoreExternalCanister: {
          canister_id: canisterId,
          snapshot_id: snapshotId,
        },
      },
      deduplication_key: [],
    });

    if (variantIs(result, 'Err')) {
      throw result.Err;
    }

    return result.Ok.request;
  }

  async removeExternalCanisterSnapshot(
    canisterId: Principal,
    snapshotId: string,
    opts: { comment?: string } = {},
  ): Promise<Request> {
    const result = await this.actor.create_request({
      execution_plan: [{ Immediate: null }],
      expiration_dt: [],
      title: [],
      summary: opts.comment ? [opts.comment] : [],
      tags: [],
      operation: {
        PruneExternalCanister: {
          canister_id: canisterId,
          prune: {
            snapshot: snapshotId,
          },
        },
      },
      deduplication_key: [],
    });

    if (variantIs(result, 'Err')) {
      throw result.Err;
    }

    return result.Ok.request;
  }

  async listPermissions(
    input: ListPermissionsInput,
    verifiedCall = false,
  ): Promise<ExtractOk<ListPermissionsResult>> {
    const actor = verifiedCall ? this.verified_actor : this.actor;
    const result = await actor.list_permissions(input);

    if (variantIs(result, 'Err')) {
      throw result.Err;
    }

    return result.Ok;
  }

  async editPermission(input: EditPermissionOperationInput): Promise<Request> {
    const result = await this.actor.create_request({
      execution_plan: [{ Immediate: null }],
      expiration_dt: [],
      title: [],
      summary: [],
      tags: [],
      operation: { EditPermission: input },
      deduplication_key: [],
    });

    if (variantIs(result, 'Err')) {
      throw result.Err;
    }

    return result.Ok.request;
  }

  async editRequestPolicy(input: EditRequestPolicyOperationInput): Promise<Request> {
    const result = await this.actor.create_request({
      execution_plan: [{ Immediate: null }],
      expiration_dt: [],
      title: [],
      summary: [],
      tags: [],
      operation: { EditRequestPolicy: input },
      deduplication_key: [],
    });

    if (variantIs(result, 'Err')) {
      throw result.Err;
    }

    return result.Ok.request;
  }

  async addRequestPolicy(input: AddRequestPolicyOperationInput): Promise<Request> {
    const result = await this.actor.create_request({
      execution_plan: [{ Immediate: null }],
      expiration_dt: [],
      title: [],
      summary: [],
      tags: [],
      operation: { AddRequestPolicy: input },
      deduplication_key: [],
    });

    if (variantIs(result, 'Err')) {
      throw result.Err;
    }

    return result.Ok.request;
  }

  async createManageSystemInfoRequest(input: ManageSystemInfoOperationInput): Promise<Request> {
    const result = await this.actor.create_request({
      execution_plan: [{ Immediate: null }],
      expiration_dt: [],
      title: [],
      summary: [],
      tags: [],
      operation: { ManageSystemInfo: input },
      deduplication_key: [],
    });

    if (variantIs(result, 'Err')) {
      throw result.Err;
    }

    return result.Ok.request;
  }

  async createSetDisasterRecoveryCommitteeRequest(
    input: DisasterRecoveryCommittee,
  ): Promise<Request> {
    const result = await this.actor.create_request({
      execution_plan: [{ Immediate: null }],
      expiration_dt: [],
      title: [],
      summary: [],
      tags: [],
      operation: {
        SetDisasterRecovery: {
          committee: [input],
        },
      },
      deduplication_key: [],
    });

    if (variantIs(result, 'Err')) {
      throw result.Err;
    }

    return result.Ok.request;
  }

  async editAccount(input: EditAccountOperationInput): Promise<Request> {
    const result = await this.actor.create_request({
      execution_plan: [{ Immediate: null }],
      expiration_dt: [],
      title: [],
      summary: [],
      tags: [],
      operation: { EditAccount: input },
      deduplication_key: [],
    });

    if (variantIs(result, 'Err')) {
      throw result.Err;
    }

    return result.Ok.request;
  }

  async addAccount(input: AddAccountOperationInput): Promise<Request> {
    const result = await this.actor.create_request({
      execution_plan: [{ Immediate: null }],
      expiration_dt: [],
      title: [],
      summary: [],
      tags: [],
      operation: { AddAccount: input },
      deduplication_key: [],
    });

    if (variantIs(result, 'Err')) {
      throw result.Err;
    }

    return result.Ok.request;
  }

  async transfer(input: TransferOperationInput, summary?: string): Promise<Request> {
    const result = await this.actor.create_request({
      execution_plan: [{ Immediate: null }],
      expiration_dt: [],
      title: [],
      summary: summary ? [summary] : [],
      tags: [],
      operation: { Transfer: input },
      deduplication_key: [],
    });

    if (variantIs(result, 'Err')) {
      throw result.Err;
    }

    return result.Ok.request;
  }

  async systemUpgrade(
    input: SystemUpgradeOperationInput,
    opts: { comment?: string } = {},
  ): Promise<Request> {
    const result = await this.actor.create_request({
      execution_plan: [{ Immediate: null }],
      expiration_dt: [],
      title: [],
      summary: opts.comment ? [opts.comment] : [],
      tags: [],
      operation: { SystemUpgrade: input },
      deduplication_key: [],
    });

    if (variantIs(result, 'Err')) {
      throw result.Err;
    }

    return result.Ok.request;
  }

  async listRequestPolicies(
    { limit, offset }: { limit?: number; offset?: number } = {},
    verifiedCall = false,
  ): Promise<ExtractOk<ListRequestPoliciesResult>> {
    const actor = verifiedCall ? this.verified_actor : this.actor;
    const result = await actor.list_request_policies({
      limit: limit ? [limit] : [],
      offset: offset ? [BigInt(offset)] : [],
    });

    if (variantIs(result, 'Err')) {
      throw result.Err;
    }

    return result.Ok;
  }

  async getRequestPolicy(
    id: UUID,
    verifiedCall = false,
  ): Promise<ExtractOk<GetRequestPolicyResult>> {
    const actor = verifiedCall ? this.verified_actor : this.actor;
    const result = await actor.get_request_policy({ id });

    if (variantIs(result, 'Err')) {
      throw result.Err;
    }

    return result.Ok;
  }

  async removeRequestPolicy(id: UUID): Promise<Request> {
    const result = await this.actor.create_request({
      execution_plan: [{ Immediate: null }],
      expiration_dt: [],
      title: [],
      summary: [],
      tags: [],
      operation: { RemoveRequestPolicy: { policy_id: id } },
      deduplication_key: [],
    });

    if (variantIs(result, 'Err')) {
      throw result.Err;
    }

    return result.Ok.request;
  }

  async removeAddressBookEntry(id: UUID): Promise<Request> {
    const result = await this.actor.create_request({
      execution_plan: [{ Immediate: null }],
      expiration_dt: [],
      title: [],
      summary: [],
      tags: [],
      operation: { RemoveAddressBookEntry: { address_book_entry_id: id } },
      deduplication_key: [],
    });

    if (variantIs(result, 'Err')) {
      throw result.Err;
    }

    return result.Ok.request;
  }

  async listNamedRules(
    { limit, offset }: { limit?: number; offset?: number } = {},
    verifiedCall = false,
  ): Promise<ExtractOk<ListNamedRulesResult>> {
    const actor = verifiedCall ? this.verified_actor : this.actor;
    const result = await actor.list_named_rules({
      paginate: [
        {
          limit: limit ? [limit] : [],
          offset: offset ? [BigInt(offset)] : [],
        },
      ],
    });

    if (variantIs(result, 'Err')) {
      throw result.Err;
    }

    return result.Ok;
  }

  async removeNamedRule(id: UUID): Promise<Request> {
    const result = await this.actor.create_request({
      execution_plan: [{ Immediate: null }],
      expiration_dt: [],
      title: [],
      summary: [],
      tags: [],
      operation: { RemoveNamedRule: { named_rule_id: id } },
      deduplication_key: [],
    });

    if (variantIs(result, 'Err')) {
      throw result.Err;
    }

    return result.Ok.request;
  }

  async getNamedRule(id: UUID): Promise<ExtractOk<GetNamedRuleResult>> {
    const result = await this.actor.get_named_rule({ named_rule_id: id });

    if (variantIs(result, 'Err')) {
      throw result.Err;
    }

    return result.Ok;
  }

  async editNamedRule(input: EditNamedRuleOperationInput): Promise<Request> {
    const result = await this.actor.create_request({
      execution_plan: [{ Immediate: null }],
      expiration_dt: [],
      title: [],
      summary: [],
      tags: [],
      operation: { EditNamedRule: input },
      deduplication_key: [],
    });

    if (variantIs(result, 'Err')) {
      throw result.Err;
    }

    return result.Ok.request;
  }

  async addNamedRule(input: AddNamedRuleOperationInput): Promise<Request> {
    const result = await this.actor.create_request({
      execution_plan: [{ Immediate: null }],
      expiration_dt: [],
      title: [],
      summary: [],
      tags: [],
      operation: { AddNamedRule: input },
      deduplication_key: [],
    });

    if (variantIs(result, 'Err')) {
      throw result.Err;
    }

    return result.Ok.request;
  }
}<|MERGE_RESOLUTION|>--- conflicted
+++ resolved
@@ -278,11 +278,8 @@
       title: [],
       summary: [],
       operation: { RemoveUserGroup: input },
-<<<<<<< HEAD
-      tags: [],
-=======
-      deduplication_key: [],
->>>>>>> 2831e8c3
+      deduplication_key: [],
+      tags: [],
     });
 
     if ('Err' in result) {
@@ -299,11 +296,8 @@
       title: [],
       summary: [],
       operation: { AddUserGroup: input },
-<<<<<<< HEAD
-      tags: [],
-=======
-      deduplication_key: [],
->>>>>>> 2831e8c3
+      deduplication_key: [],
+      tags: [],
     });
 
     if ('Err' in result) {
@@ -320,11 +314,8 @@
       title: [],
       summary: [],
       operation: { EditUserGroup: input },
-<<<<<<< HEAD
-      tags: [],
-=======
-      deduplication_key: [],
->>>>>>> 2831e8c3
+      deduplication_key: [],
+      tags: [],
     });
 
     if ('Err' in result) {
@@ -341,11 +332,8 @@
       title: [],
       summary: [],
       operation: { AddUser: input },
-<<<<<<< HEAD
-      tags: [],
-=======
-      deduplication_key: [],
->>>>>>> 2831e8c3
+      deduplication_key: [],
+      tags: [],
     });
 
     if (variantIs(result, 'Err')) {
@@ -362,11 +350,8 @@
       title: [],
       summary: [],
       operation: { EditUser: input },
-<<<<<<< HEAD
-      tags: [],
-=======
-      deduplication_key: [],
->>>>>>> 2831e8c3
+      deduplication_key: [],
+      tags: [],
     });
 
     if (variantIs(result, 'Err')) {
@@ -527,11 +512,8 @@
       sort_by: sortingCriteria,
       only_approvable: !!onlyApprovable,
       with_evaluation_results: false,
-<<<<<<< HEAD
-      tags: [],
-=======
       deduplication_keys: [],
->>>>>>> 2831e8c3
+      tags: [],
     });
 
     if (variantIs(result, 'Err')) {
