import { Actor, ActorSubclass, HttpAgent } from '@dfinity/agent';
import { Principal } from '@dfinity/principal';
import { idlFactory } from '~/generated/station';
import {
  AccountBalance,
  AddAccountOperationInput,
  AddAddressBookEntryOperationInput,
  AddAssetOperationInput,
  AddRequestPolicyOperationInput,
  AddUserGroupOperationInput,
  AddUserOperationInput,
  CanisterStatusResult,
  Capabilities,
  ChangeExternalCanisterOperationInput,
  ConfigureExternalCanisterOperationKind,
  ConfigureExternalCanisterSettingsInput,
  CreateExternalCanisterOperationInput,
  CreateRequestInput,
  DefiniteCanisterSettingsInput,
  DisasterRecoveryCommittee,
  EditAccountOperationInput,
  EditAddressBookEntryOperationInput,
  EditAssetOperationInput,
  EditPermissionOperationInput,
  EditRequestPolicyOperationInput,
  EditUserGroupOperationInput,
  EditUserOperationInput,
  FetchAccountBalancesInput,
  FundExternalCanisterOperationInput,
  GetAccountInput,
  GetAccountResult,
  GetAddressBookEntryInput,
  GetAddressBookEntryResult,
<<<<<<< HEAD
  GetAssetInput,
  GetAssetResult,
=======
  GetExternalCanisterFiltersResult,
  GetExternalCanisterResult,
>>>>>>> 2ca0e539
  GetNextApprovableRequestResult,
  GetPermissionInput,
  GetPermissionResult,
  GetRequestInput,
  GetRequestPolicyResult,
  GetRequestResult,
  GetTransfersInput,
  GetUserGroupInput,
  GetUserGroupResult,
  GetUserInput,
  GetUserResult,
  ListAccountTransfersInput,
  ListAccountsResult,
  ListAddressBookEntriesResult,
<<<<<<< HEAD
  ListAssetsResult,
=======
  ListExternalCanistersResult,
>>>>>>> 2ca0e539
  ListNotificationsInput,
  ListPermissionsInput,
  ListPermissionsResult,
  ListRequestPoliciesResult,
  ListRequestsInput,
  ListRequestsResult,
  ListUserGroupsResult,
  ListUsersResult,
  ManageSystemInfoOperationInput,
  MarkNotificationsReadInput,
  Notification,
  PaginationInput,
  RemoveAssetOperationInput,
  RemoveUserGroupOperationInput,
  Request,
  SubmitRequestApprovalInput,
  SystemInfoResult,
  SystemUpgradeOperationInput,
  Transfer,
  TransferListItem,
  TransferOperationInput,
  UUID,
  User,
  UserPrivilege,
  UserStatus,
  _SERVICE,
} from '~/generated/station/station.did';
import { ExtractOk } from '~/types/helper.types';
import {
  GetNextApprovableRequestArgs,
  ListAccountsArgs,
  ListAddressBookEntriesArgs,
<<<<<<< HEAD
  ListAssetsArgs,
=======
  ListExternalCanistersArgs,
>>>>>>> 2ca0e539
  ListRequestsArgs,
} from '~/types/station.types';
import { transformIdlWithOnlyVerifiedCalls, variantIs } from '~/utils/helper.utils';

export class StationService {
  // This actor is modified to only perform calls that can be verified, such as update calls that go through consensus.
  private verified_actor: ActorSubclass<_SERVICE>;

  // This is the default actor that can perform all calls, including query calls.
  private actor: ActorSubclass<_SERVICE>;

  public static ERR_USER_IDENTITY_NOT_FOUND = 'NOT_FOUND_USER_IDENTITY';
  public static ERR_USER_NOT_FOUND = 'NOT_FOUND';

  constructor(
    private agent: HttpAgent,
    private stationId: Principal = Principal.anonymous(),
  ) {
    this.actor = Actor.createActor<_SERVICE>(idlFactory, {
      agent: this.agent,
      canisterId: stationId,
    });

    this.verified_actor = Actor.createActor<_SERVICE>(
      transformIdlWithOnlyVerifiedCalls(idlFactory),
      {
        agent: this.agent,
        canisterId: stationId,
      },
    );
  }

  getStationId() {
    return this.stationId;
  }

  withStationId(stationId: Principal): StationService {
    this.stationId = stationId;
    this.actor = Actor.createActor<_SERVICE>(idlFactory, {
      agent: this.agent,
      canisterId: stationId,
    });

    this.verified_actor = Actor.createActor<_SERVICE>(
      transformIdlWithOnlyVerifiedCalls(idlFactory),
      {
        agent: this.agent,
        canisterId: stationId,
      },
    );

    return this;
  }

  async getUser(input: GetUserInput, verifiedCall = false): Promise<ExtractOk<GetUserResult>> {
    const actor = verifiedCall ? this.verified_actor : this.actor;
    const result = await actor.get_user(input);

    if (variantIs(result, 'Err')) {
      throw result.Err;
    }

    return result.Ok;
  }

  async getPermission(
    input: GetPermissionInput,
    verifiedCall = false,
  ): Promise<ExtractOk<GetPermissionResult>> {
    const actor = verifiedCall ? this.verified_actor : this.actor;
    const result = await actor.get_permission(input);

    if (variantIs(result, 'Err')) {
      throw result.Err;
    }

    return result.Ok;
  }

  async getAccountPermissions(
    accountId: UUID,
    verifiedCall = false,
  ): Promise<ExtractOk<ListPermissionsResult>> {
    const actor = verifiedCall ? this.verified_actor : this.actor;

    const result = await actor.list_permissions({
      resources: [
        [
          { Account: { Read: { Id: accountId } } },
          { Account: { Transfer: { Id: accountId } } },
          { Account: { Update: { Id: accountId } } },
        ],
      ],
      paginate: [
        {
          limit: [3],
          offset: [],
        },
      ],
    });

    if (variantIs(result, 'Err')) {
      throw result.Err;
    }

    return result.Ok;
  }

  async getUserGroup(
    input: GetUserGroupInput,
    verifiedCall = false,
  ): Promise<ExtractOk<GetUserGroupResult>> {
    const actor = verifiedCall ? this.verified_actor : this.actor;
    const result = await actor.get_user_group(input);
    if (variantIs(result, 'Err')) {
      throw result.Err;
    }

    return result.Ok;
  }

  async myUser(verifiedCall = false): Promise<{ me: User; privileges: UserPrivilege[] } | null> {
    const actor = verifiedCall ? this.verified_actor : this.actor;
    const result = await actor.me();
    if (variantIs(result, 'Err')) {
      if (result.Err.code === StationService.ERR_USER_NOT_FOUND) {
        return null;
      }

      throw result.Err;
    }

    return {
      me: result.Ok.me,
      privileges: result.Ok.privileges,
    };
  }

  async listUserGroups(
    {
      limit,
      offset,
      searchTerm,
    }: {
      limit?: number;
      offset?: number;
      searchTerm?: string;
    } = {},
    verifiedCall = false,
  ): Promise<ExtractOk<ListUserGroupsResult>> {
    const actor = verifiedCall ? this.verified_actor : this.actor;
    const result = await actor.list_user_groups({
      search_term: searchTerm ? [searchTerm] : [],
      paginate:
        limit || offset
          ? [
              {
                limit: limit !== undefined ? [limit] : [],
                offset: offset !== undefined ? [BigInt(offset)] : [],
              },
            ]
          : [],
    });

    if (variantIs(result, 'Err')) {
      throw result.Err;
    }

    return result.Ok;
  }

  async removeUserGroup(input: RemoveUserGroupOperationInput): Promise<Request> {
    const result = await this.actor.create_request({
      execution_plan: [{ Immediate: null }],
      title: [],
      summary: [],
      operation: { RemoveUserGroup: input },
    });

    if ('Err' in result) {
      throw result.Err;
    }

    return result.Ok.request;
  }

  async addUserGroup(input: AddUserGroupOperationInput): Promise<Request> {
    const result = await this.actor.create_request({
      execution_plan: [{ Immediate: null }],
      title: [],
      summary: [],
      operation: { AddUserGroup: input },
    });

    if ('Err' in result) {
      throw result.Err;
    }

    return result.Ok.request;
  }

  async editUserGroup(input: EditUserGroupOperationInput): Promise<Request> {
    const result = await this.actor.create_request({
      execution_plan: [{ Immediate: null }],
      title: [],
      summary: [],
      operation: { EditUserGroup: input },
    });

    if ('Err' in result) {
      throw result.Err;
    }

    return result.Ok.request;
  }

  async addUser(input: AddUserOperationInput): Promise<Request> {
    const result = await this.actor.create_request({
      execution_plan: [{ Immediate: null }],
      title: [],
      summary: [],
      operation: { AddUser: input },
    });

    if (variantIs(result, 'Err')) {
      throw result.Err;
    }

    return result.Ok.request;
  }

  async editUser(input: EditUserOperationInput): Promise<Request> {
    const result = await this.actor.create_request({
      execution_plan: [{ Immediate: null }],
      title: [],
      summary: [],
      operation: { EditUser: input },
    });

    if (variantIs(result, 'Err')) {
      throw result.Err;
    }

    return result.Ok.request;
  }

  async listUsers(
    {
      limit,
      offset,
      searchTerm,
      statuses,
      groups,
    }: {
      limit?: number;
      offset?: number;
      searchTerm?: string;
      statuses?: UserStatus[];
      groups?: UUID[];
    } = {},
    verifiedCall = false,
  ): Promise<ExtractOk<ListUsersResult>> {
    const actor = verifiedCall ? this.verified_actor : this.actor;
    const result = await actor.list_users({
      paginate:
        limit || offset
          ? [
              {
                limit: limit ? [limit] : [],
                offset: offset ? [BigInt(offset)] : [],
              },
            ]
          : [],
      statuses: statuses ? [statuses] : [],
      search_term: searchTerm ? [searchTerm] : [],
      groups: groups ? [groups] : [],
    });

    if (variantIs(result, 'Err')) {
      throw result.Err;
    }

    return result.Ok;
  }

  async capabilities(verifiedCall = false): Promise<Capabilities> {
    const actor = verifiedCall ? this.verified_actor : this.actor;
    const result = await actor.capabilities();

    if (variantIs(result, 'Err')) {
      throw result.Err;
    }

    return result.Ok.capabilities;
  }

  async systemInfo(verifiedCall = false): Promise<ExtractOk<SystemInfoResult>> {
    const actor = verifiedCall ? this.verified_actor : this.actor;
    const result = await actor.system_info();

    if (variantIs(result, 'Err')) {
      throw result.Err;
    }

    return result.Ok;
  }

  async listNotifications(
    input: ListNotificationsInput,
    verifiedCall = false,
  ): Promise<Notification[]> {
    const actor = verifiedCall ? this.verified_actor : this.actor;
    const result = await actor.list_notifications(input);

    if (variantIs(result, 'Err')) {
      throw result.Err;
    }

    return result.Ok.notifications;
  }

  async listRequests(
    {
      created_dt,
      expiration_dt,
      limit,
      offset,
      requesterIds,
      statuses,
      types,
      approverIds,
      sortBy,
      onlyApprovable,
    }: ListRequestsArgs = {},
    verifiedCall = false,
  ): Promise<ExtractOk<ListRequestsResult>> {
    const actor = verifiedCall ? this.verified_actor : this.actor;
    const paginate: PaginationInput = {
      limit: limit ? [limit] : [],
      offset: offset ? [BigInt(offset)] : [],
    };

    let sortingCriteria: ListRequestsInput['sort_by'] | [] = [];
    if (sortBy && variantIs(sortBy, 'createdAt')) {
      sortingCriteria = [
        { CreatedAt: sortBy.createdAt === 'asc' ? { Asc: null } : { Desc: null } },
      ];
    } else if (sortBy && variantIs(sortBy, 'expirationDt')) {
      sortingCriteria = [
        { ExpirationDt: sortBy.expirationDt === 'asc' ? { Asc: null } : { Desc: null } },
      ];
    } else if (sortBy && variantIs(sortBy, 'lastModified')) {
      sortingCriteria = [
        { LastModificationDt: sortBy.lastModified === 'asc' ? { Asc: null } : { Desc: null } },
      ];
    }

    const result = await actor.list_requests({
      statuses: statuses ? [statuses] : [],
      created_from_dt: created_dt?.fromDt ? [created_dt.fromDt.toISOString()] : [],
      created_to_dt: created_dt?.toDt ? [created_dt.toDt.toISOString()] : [],
      expiration_from_dt: expiration_dt?.fromDt ? [expiration_dt.fromDt.toISOString()] : [],
      expiration_to_dt: expiration_dt?.toDt ? [expiration_dt.toDt.toISOString()] : [],
      operation_types: types ? [types] : [],
      requester_ids: requesterIds ? [requesterIds] : [],
      approver_ids: approverIds ? [approverIds] : [],
      paginate: [paginate],
      sort_by: sortingCriteria,
      only_approvable: !!onlyApprovable,
      with_evaluation_results: false,
    });

    if (variantIs(result, 'Err')) {
      throw result.Err;
    }

    return result.Ok;
  }

  async getNextApprovableRequest(
    { types, excludedRequestIds }: GetNextApprovableRequestArgs = {},
    verifiedCall = false,
  ): Promise<ExtractOk<GetNextApprovableRequestResult>> {
    const actor = verifiedCall ? this.verified_actor : this.actor;
    const result = await actor.get_next_approvable_request({
      operation_types: types ? [types] : [],
      excluded_request_ids: excludedRequestIds ?? [],
    });

    if (variantIs(result, 'Err')) {
      throw result.Err;
    }

    return result.Ok;
  }

  async listUnreadNotifications(
    from_dt?: Date,
    last_id?: UUID,
    verifiedCall = false,
  ): Promise<Notification[]> {
    const notifications = await this.listNotifications(
      {
        notification_type: [],
        status: [{ Sent: null }],
        from_dt: from_dt ? [from_dt.toISOString()] : [],
        to_dt: [],
      },
      verifiedCall,
    );

    return notifications.filter(notification => notification.id !== last_id);
  }

  async markNotificationAsRead(input: MarkNotificationsReadInput): Promise<void> {
    await this.actor.mark_notifications_read(input);
  }

  async submitRequestApproval(input: SubmitRequestApprovalInput): Promise<Request> {
    const result = await this.actor.submit_request_approval(input);

    if (variantIs(result, 'Err')) {
      throw result.Err;
    }

    return result.Ok.request;
  }

  async getRequest(
    input: GetRequestInput,
    verifiedCall = false,
  ): Promise<ExtractOk<GetRequestResult>> {
    const actor = verifiedCall ? this.verified_actor : this.actor;
    const result = await actor.get_request(input);

    if (variantIs(result, 'Err')) {
      throw result.Err;
    }

    return result.Ok;
  }

  async listAccounts(
    { limit, offset, searchTerm }: ListAccountsArgs = {},
    verifiedCall = false,
  ): Promise<ExtractOk<ListAccountsResult>> {
    const actor = verifiedCall ? this.verified_actor : this.actor;
    const result = await actor.list_accounts({
      paginate: [
        {
          limit: limit !== undefined ? [limit] : [],
          offset: offset !== undefined ? [BigInt(offset)] : [],
        },
      ],
      search_term: searchTerm ? [searchTerm] : [],
    });

    if (variantIs(result, 'Err')) {
      throw result.Err;
    }

    return result.Ok;
  }

  async listAddressBook(
    { limit, offset, blockchain, labels, ids, addresses }: ListAddressBookEntriesArgs = {},
    verifiedCall = false,
  ): Promise<ExtractOk<ListAddressBookEntriesResult>> {
    const actor = verifiedCall ? this.verified_actor : this.actor;
    const result = await actor.list_address_book_entries({
      paginate: [
        {
          limit: limit !== undefined ? [limit] : [],
          offset: offset !== undefined ? [BigInt(offset)] : [],
        },
      ],
      blockchain: blockchain ? [blockchain] : [],
      labels: labels ? [labels] : [],
      addresses: addresses ? [addresses] : [],
      ids: ids ? [ids] : [],
    });

    if (variantIs(result, 'Err')) {
      throw result.Err;
    }

    return result.Ok;
  }

<<<<<<< HEAD
  async getAsset(input: GetAssetInput, verifiedCall = false): Promise<ExtractOk<GetAssetResult>> {
    const actor = verifiedCall ? this.verified_actor : this.actor;
    const result = await actor.get_asset(input);
=======
  async fundExternalCanister(input: FundExternalCanisterOperationInput): Promise<Request> {
    const result = await this.actor.create_request({
      execution_plan: [{ Immediate: null }],
      title: [],
      summary: [],
      operation: {
        FundExternalCanister: input,
      },
    });
>>>>>>> 2ca0e539

    if (variantIs(result, 'Err')) {
      throw result.Err;
    }

<<<<<<< HEAD
    return result.Ok;
  }
  async listAssets(
    { limit, offset }: ListAssetsArgs = {},
    verifiedCall = false,
  ): Promise<ExtractOk<ListAssetsResult>> {
    const actor = verifiedCall ? this.verified_actor : this.actor;
    const result = await actor.list_assets({
      paginate: [
        {
          limit: limit !== undefined ? [limit] : [],
          offset: offset !== undefined ? [BigInt(offset)] : [],
        },
      ],
=======
    return result.Ok.request;
  }

  async editCanisterIcSettings(
    canisterId: Principal,
    input: DefiniteCanisterSettingsInput,
  ): Promise<Request> {
    const result = await this.actor.create_request({
      execution_plan: [{ Immediate: null }],
      title: [],
      summary: [],
      operation: {
        ConfigureExternalCanister: {
          canister_id: canisterId,
          kind: { NativeSettings: input },
        },
      },
>>>>>>> 2ca0e539
    });

    if (variantIs(result, 'Err')) {
      throw result.Err;
    }

<<<<<<< HEAD
    return result.Ok;
  }

  async addAsset(input: AddAssetOperationInput): Promise<Request> {
    const result = await this.actor.create_request({
      execution_plan: [{ Immediate: null }],
      title: [],
      summary: [],
      operation: { AddAsset: input },
=======
    return result.Ok.request;
  }

  async changeExternalCanister(
    input: ChangeExternalCanisterOperationInput,
    opts: { comment?: string } = {},
  ): Promise<Request> {
    const result = await this.actor.create_request({
      execution_plan: [{ Immediate: null }],
      title: [],
      summary: opts.comment ? [opts.comment] : [],
      operation: {
        ChangeExternalCanister: input,
      },
>>>>>>> 2ca0e539
    });

    if (variantIs(result, 'Err')) {
      throw result.Err;
    }

    return result.Ok.request;
  }

<<<<<<< HEAD
  async editAsset(input: EditAssetOperationInput): Promise<Request> {
=======
  async unlinkExternalCanister(input: {
    canisterId: Principal;
    softDelete?: boolean;
  }): Promise<Request> {
    const shouldSoftDelete = input.softDelete ?? true;
    const operationKind: ConfigureExternalCanisterOperationKind = shouldSoftDelete
      ? { SoftDelete: null }
      : { Delete: null };

>>>>>>> 2ca0e539
    const result = await this.actor.create_request({
      execution_plan: [{ Immediate: null }],
      title: [],
      summary: [],
<<<<<<< HEAD
      operation: { EditAsset: input },
=======
      operation: {
        ConfigureExternalCanister: {
          canister_id: input.canisterId,
          kind: operationKind,
        },
      },
>>>>>>> 2ca0e539
    });

    if (variantIs(result, 'Err')) {
      throw result.Err;
    }

    return result.Ok.request;
  }

<<<<<<< HEAD
  async removeAsset(input: RemoveAssetOperationInput): Promise<Request> {
=======
  async getExternalCanisterStatus(canisterId: Principal): Promise<ExtractOk<CanisterStatusResult>> {
    const result = await this.actor.canister_status({
      canister_id: canisterId,
    });

    if (variantIs(result, 'Err')) {
      throw result.Err;
    }

    return result.Ok;
  }

  async getExternalCanisterByCanisterId(
    canisterId: Principal,
    verifiedCall = false,
  ): Promise<ExtractOk<GetExternalCanisterResult>> {
    const actor = verifiedCall ? this.verified_actor : this.actor;
    const result = await actor.get_external_canister({
      canister_id: canisterId,
    });

    if (variantIs(result, 'Err')) {
      throw result.Err;
    }

    return result.Ok;
  }

  async listExternalCanisters(
    { states, labels, canisterIds, limit, offset, sortBy }: ListExternalCanistersArgs = {},
    verifiedCall = false,
  ): Promise<ExtractOk<ListExternalCanistersResult>> {
    const actor = verifiedCall ? this.verified_actor : this.actor;
    const result = await actor.list_external_canisters({
      canister_ids: canisterIds ? [canisterIds] : [],
      labels: labels ? [labels] : [],
      states: states ? [states] : [],
      sort_by: sortBy ? [sortBy] : [],
      paginate: [
        {
          limit: limit ? [limit] : [],
          offset: offset ? [BigInt(offset)] : [],
        },
      ],
    });

    if (variantIs(result, 'Err')) {
      throw result.Err;
    }

    return result.Ok;
  }

  async fetchExternalCanisterFilters(
    args: {
      with_labels?: boolean;
      with_name?: string;
    } = {},
    verifiedCall = false,
  ): Promise<ExtractOk<GetExternalCanisterFiltersResult>> {
    const actor = verifiedCall ? this.verified_actor : this.actor;
    const result = await actor.get_external_canister_filters({
      with_labels: args.with_labels !== undefined ? [args.with_labels] : [],
      with_name:
        args.with_name !== undefined
          ? [{ prefix: args.with_name.length ? [args.with_name] : [] }]
          : [],
    });

    if (variantIs(result, 'Err')) {
      throw result.Err;
    }

    return result.Ok;
  }

  async addCanister(input: CreateExternalCanisterOperationInput): Promise<Request> {
>>>>>>> 2ca0e539
    const result = await this.actor.create_request({
      execution_plan: [{ Immediate: null }],
      title: [],
      summary: [],
<<<<<<< HEAD
      operation: { RemoveAsset: input },
=======
      operation: { CreateExternalCanister: input },
>>>>>>> 2ca0e539
    });

    if (variantIs(result, 'Err')) {
      throw result.Err;
    }

    return result.Ok.request;
  }

  async getAccount(
    input: GetAccountInput,
    verifiedCall = false,
  ): Promise<ExtractOk<GetAccountResult>> {
    const actor = verifiedCall ? this.verified_actor : this.actor;
    const result = await actor.get_account(input);

    if (variantIs(result, 'Err')) {
      throw result.Err;
    }

    return result.Ok;
  }

  async getAddressBookEntry(
    input: GetAddressBookEntryInput,
    verifiedCall = false,
  ): Promise<ExtractOk<GetAddressBookEntryResult>> {
    const actor = verifiedCall ? this.verified_actor : this.actor;
    const result = await actor.get_address_book_entry(input);

    if (variantIs(result, 'Err')) {
      throw result.Err;
    }

    return result.Ok;
  }

  async addAddressBookEntry(input: AddAddressBookEntryOperationInput): Promise<Request> {
    const result = await this.actor.create_request({
      execution_plan: [{ Immediate: null }],
      title: [],
      summary: [],
      operation: { AddAddressBookEntry: input },
    });

    if (variantIs(result, 'Err')) {
      throw result.Err;
    }

    return result.Ok.request;
  }

  async editAddressBookEntry(input: EditAddressBookEntryOperationInput): Promise<Request> {
    const result = await this.actor.create_request({
      execution_plan: [{ Immediate: null }],
      title: [],
      summary: [],
      operation: { EditAddressBookEntry: input },
    });

    if (variantIs(result, 'Err')) {
      throw result.Err;
    }

    return result.Ok.request;
  }

  async isHealthy(verifiedCall = false): Promise<boolean> {
    const actor = verifiedCall ? this.verified_actor : this.actor;
    const result = await actor.health_status();

    return variantIs(result, 'Healthy');
  }

  async fetchAccountBalances(input: FetchAccountBalancesInput): Promise<AccountBalance[]> {
    const result = await this.actor.fetch_account_balances(input);

    if (variantIs(result, 'Err')) {
      throw result.Err;
    }

    return result.Ok.balances;
  }

  async listAccountTransfers(
    input: ListAccountTransfersInput,
    verifiedCall = false,
  ): Promise<TransferListItem[]> {
    const actor = verifiedCall ? this.verified_actor : this.actor;
    const result = await actor.list_account_transfers(input);

    if (variantIs(result, 'Err')) {
      throw result.Err;
    }

    return result.Ok.transfers;
  }

  async getTransfers(input: GetTransfersInput, verifiedCall = false): Promise<Transfer[]> {
    const actor = verifiedCall ? this.verified_actor : this.actor;
    const result = await actor.get_transfers(input);

    if (variantIs(result, 'Err')) {
      throw result.Err;
    }

    return result.Ok.transfers;
  }

  async getTransfer(id: UUID, verifiedCall = false): Promise<Transfer> {
    const actor = verifiedCall ? this.verified_actor : this.actor;
    const result = await actor.get_transfers({ transfer_ids: [id] });

    if (variantIs(result, 'Err')) {
      throw result.Err;
    }

    if (!result.Ok.transfers[0]) {
      throw new Error('Transfer not found');
    }

    return result.Ok.transfers[0];
  }

  async createRequest(input: CreateRequestInput): Promise<Request> {
    const result = await this.actor.create_request(input);

    if (variantIs(result, 'Err')) {
      throw result.Err;
    }

    return result.Ok.request;
  }

  async addExternalCanister(input: CreateExternalCanisterOperationInput): Promise<Request> {
    const result = await this.actor.create_request({
      execution_plan: [{ Immediate: null }],
      title: [],
      summary: [],
      operation: { CreateExternalCanister: input },
    });

    if (variantIs(result, 'Err')) {
      throw result.Err;
    }

    return result.Ok.request;
  }

  async editExternalCanisterSettings(
    canisterId: Principal,
    input: ConfigureExternalCanisterSettingsInput,
  ): Promise<Request> {
    const result = await this.actor.create_request({
      execution_plan: [{ Immediate: null }],
      title: [],
      summary: [],
      operation: {
        ConfigureExternalCanister: {
          canister_id: canisterId,
          kind: {
            Settings: input,
          },
        },
      },
    });

    if (variantIs(result, 'Err')) {
      throw result.Err;
    }

    return result.Ok.request;
  }

  async listPermissions(
    input: ListPermissionsInput,
    verifiedCall = false,
  ): Promise<ExtractOk<ListPermissionsResult>> {
    const actor = verifiedCall ? this.verified_actor : this.actor;
    const result = await actor.list_permissions(input);

    if (variantIs(result, 'Err')) {
      throw result.Err;
    }

    return result.Ok;
  }

  async editPermission(input: EditPermissionOperationInput): Promise<Request> {
    const result = await this.actor.create_request({
      execution_plan: [{ Immediate: null }],
      title: [],
      summary: [],
      operation: { EditPermission: input },
    });

    if (variantIs(result, 'Err')) {
      throw result.Err;
    }

    return result.Ok.request;
  }

  async editRequestPolicy(input: EditRequestPolicyOperationInput): Promise<Request> {
    const result = await this.actor.create_request({
      execution_plan: [{ Immediate: null }],
      title: [],
      summary: [],
      operation: { EditRequestPolicy: input },
    });

    if (variantIs(result, 'Err')) {
      throw result.Err;
    }

    return result.Ok.request;
  }

  async addRequestPolicy(input: AddRequestPolicyOperationInput): Promise<Request> {
    const result = await this.actor.create_request({
      execution_plan: [{ Immediate: null }],
      title: [],
      summary: [],
      operation: { AddRequestPolicy: input },
    });

    if (variantIs(result, 'Err')) {
      throw result.Err;
    }

    return result.Ok.request;
  }

  async createManageSystemInfoRequest(input: ManageSystemInfoOperationInput): Promise<Request> {
    const result = await this.actor.create_request({
      execution_plan: [{ Immediate: null }],
      title: [],
      summary: [],
      operation: { ManageSystemInfo: input },
    });

    if (variantIs(result, 'Err')) {
      throw result.Err;
    }

    return result.Ok.request;
  }

  async createSetDisasterRecoveryCommitteeRequest(
    input: DisasterRecoveryCommittee,
  ): Promise<Request> {
    const result = await this.actor.create_request({
      execution_plan: [{ Immediate: null }],
      title: [],
      summary: [],
      operation: {
        SetDisasterRecovery: {
          committee: [input],
        },
      },
    });

    if (variantIs(result, 'Err')) {
      throw result.Err;
    }

    return result.Ok.request;
  }

  async editAccount(input: EditAccountOperationInput): Promise<Request> {
    const result = await this.actor.create_request({
      execution_plan: [{ Immediate: null }],
      title: [],
      summary: [],
      operation: { EditAccount: input },
    });

    if (variantIs(result, 'Err')) {
      throw result.Err;
    }

    return result.Ok.request;
  }

  async addAccount(input: AddAccountOperationInput): Promise<Request> {
    const result = await this.actor.create_request({
      execution_plan: [{ Immediate: null }],
      title: [],
      summary: [],
      operation: { AddAccount: input },
    });

    if (variantIs(result, 'Err')) {
      throw result.Err;
    }

    return result.Ok.request;
  }

  async transfer(input: TransferOperationInput, summary?: string): Promise<Request> {
    const result = await this.actor.create_request({
      execution_plan: [{ Immediate: null }],
      title: [],
      summary: summary ? [summary] : [],
      operation: { Transfer: input },
    });

    if (variantIs(result, 'Err')) {
      throw result.Err;
    }

    return result.Ok.request;
  }

  async systemUpgrade(
    input: SystemUpgradeOperationInput,
    opts: { comment?: string } = {},
  ): Promise<Request> {
    const result = await this.actor.create_request({
      execution_plan: [{ Immediate: null }],
      title: [],
      summary: opts.comment ? [opts.comment] : [],
      operation: { SystemUpgrade: input },
    });

    if (variantIs(result, 'Err')) {
      throw result.Err;
    }

    return result.Ok.request;
  }

  async listRequestPolicies(
    { limit, offset }: { limit?: number; offset?: number } = {},
    verifiedCall = false,
  ): Promise<ExtractOk<ListRequestPoliciesResult>> {
    const actor = verifiedCall ? this.verified_actor : this.actor;
    const result = await actor.list_request_policies({
      limit: limit ? [limit] : [],
      offset: offset ? [BigInt(offset)] : [],
    });

    if (variantIs(result, 'Err')) {
      throw result.Err;
    }

    return result.Ok;
  }

  async getRequestPolicy(
    id: UUID,
    verifiedCall = false,
  ): Promise<ExtractOk<GetRequestPolicyResult>> {
    const actor = verifiedCall ? this.verified_actor : this.actor;
    const result = await actor.get_request_policy({ id });

    if (variantIs(result, 'Err')) {
      throw result.Err;
    }

    return result.Ok;
  }

  async removeRequestPolicy(id: UUID): Promise<Request> {
    const result = await this.actor.create_request({
      execution_plan: [{ Immediate: null }],
      title: [],
      summary: [],
      operation: { RemoveRequestPolicy: { policy_id: id } },
    });

    if (variantIs(result, 'Err')) {
      throw result.Err;
    }

    return result.Ok.request;
  }

  async removeAddressBookEntry(id: UUID): Promise<Request> {
    const result = await this.actor.create_request({
      execution_plan: [{ Immediate: null }],
      title: [],
      summary: [],
      operation: { RemoveAddressBookEntry: { address_book_entry_id: id } },
    });

    if (variantIs(result, 'Err')) {
      throw result.Err;
    }

    return result.Ok.request;
  }
}<|MERGE_RESOLUTION|>--- conflicted
+++ resolved
@@ -31,13 +31,10 @@
   GetAccountResult,
   GetAddressBookEntryInput,
   GetAddressBookEntryResult,
-<<<<<<< HEAD
   GetAssetInput,
   GetAssetResult,
-=======
   GetExternalCanisterFiltersResult,
   GetExternalCanisterResult,
->>>>>>> 2ca0e539
   GetNextApprovableRequestResult,
   GetPermissionInput,
   GetPermissionResult,
@@ -52,11 +49,8 @@
   ListAccountTransfersInput,
   ListAccountsResult,
   ListAddressBookEntriesResult,
-<<<<<<< HEAD
   ListAssetsResult,
-=======
   ListExternalCanistersResult,
->>>>>>> 2ca0e539
   ListNotificationsInput,
   ListPermissionsInput,
   ListPermissionsResult,
@@ -89,11 +83,8 @@
   GetNextApprovableRequestArgs,
   ListAccountsArgs,
   ListAddressBookEntriesArgs,
-<<<<<<< HEAD
   ListAssetsArgs,
-=======
   ListExternalCanistersArgs,
->>>>>>> 2ca0e539
   ListRequestsArgs,
 } from '~/types/station.types';
 import { transformIdlWithOnlyVerifiedCalls, variantIs } from '~/utils/helper.utils';
@@ -583,11 +574,17 @@
     return result.Ok;
   }
 
-<<<<<<< HEAD
   async getAsset(input: GetAssetInput, verifiedCall = false): Promise<ExtractOk<GetAssetResult>> {
     const actor = verifiedCall ? this.verified_actor : this.actor;
     const result = await actor.get_asset(input);
-=======
+
+    if (variantIs(result, 'Err')) {
+      throw result.Err;
+    }
+
+    return result.Ok;
+  }
+
   async fundExternalCanister(input: FundExternalCanisterOperationInput): Promise<Request> {
     const result = await this.actor.create_request({
       execution_plan: [{ Immediate: null }],
@@ -597,28 +594,11 @@
         FundExternalCanister: input,
       },
     });
->>>>>>> 2ca0e539
-
-    if (variantIs(result, 'Err')) {
-      throw result.Err;
-    }
-
-<<<<<<< HEAD
-    return result.Ok;
-  }
-  async listAssets(
-    { limit, offset }: ListAssetsArgs = {},
-    verifiedCall = false,
-  ): Promise<ExtractOk<ListAssetsResult>> {
-    const actor = verifiedCall ? this.verified_actor : this.actor;
-    const result = await actor.list_assets({
-      paginate: [
-        {
-          limit: limit !== undefined ? [limit] : [],
-          offset: offset !== undefined ? [BigInt(offset)] : [],
-        },
-      ],
-=======
+
+    if (variantIs(result, 'Err')) {
+      throw result.Err;
+    }
+
     return result.Ok.request;
   }
 
@@ -636,24 +616,12 @@
           kind: { NativeSettings: input },
         },
       },
->>>>>>> 2ca0e539
-    });
-
-    if (variantIs(result, 'Err')) {
-      throw result.Err;
-    }
-
-<<<<<<< HEAD
-    return result.Ok;
-  }
-
-  async addAsset(input: AddAssetOperationInput): Promise<Request> {
-    const result = await this.actor.create_request({
-      execution_plan: [{ Immediate: null }],
-      title: [],
-      summary: [],
-      operation: { AddAsset: input },
-=======
+    });
+
+    if (variantIs(result, 'Err')) {
+      throw result.Err;
+    }
+
     return result.Ok.request;
   }
 
@@ -668,19 +636,15 @@
       operation: {
         ChangeExternalCanister: input,
       },
->>>>>>> 2ca0e539
-    });
-
-    if (variantIs(result, 'Err')) {
-      throw result.Err;
-    }
-
-    return result.Ok.request;
-  }
-
-<<<<<<< HEAD
-  async editAsset(input: EditAssetOperationInput): Promise<Request> {
-=======
+    });
+
+    if (variantIs(result, 'Err')) {
+      throw result.Err;
+    }
+
+    return result.Ok.request;
+  }
+
   async unlinkExternalCanister(input: {
     canisterId: Principal;
     softDelete?: boolean;
@@ -690,36 +654,49 @@
       ? { SoftDelete: null }
       : { Delete: null };
 
->>>>>>> 2ca0e539
-    const result = await this.actor.create_request({
-      execution_plan: [{ Immediate: null }],
-      title: [],
-      summary: [],
-<<<<<<< HEAD
-      operation: { EditAsset: input },
-=======
+    const result = await this.actor.create_request({
+      execution_plan: [{ Immediate: null }],
+      title: [],
+      summary: [],
       operation: {
         ConfigureExternalCanister: {
           canister_id: input.canisterId,
           kind: operationKind,
         },
       },
->>>>>>> 2ca0e539
-    });
-
-    if (variantIs(result, 'Err')) {
-      throw result.Err;
-    }
-
-    return result.Ok.request;
-  }
-
-<<<<<<< HEAD
-  async removeAsset(input: RemoveAssetOperationInput): Promise<Request> {
-=======
+    });
+
+    if (variantIs(result, 'Err')) {
+      throw result.Err;
+    }
+
+    return result.Ok.request;
+  }
+
   async getExternalCanisterStatus(canisterId: Principal): Promise<ExtractOk<CanisterStatusResult>> {
     const result = await this.actor.canister_status({
       canister_id: canisterId,
+    });
+
+    if (variantIs(result, 'Err')) {
+      throw result.Err;
+    }
+
+    return result.Ok;
+  }
+
+  async listAssets(
+    { limit, offset }: ListAssetsArgs = {},
+    verifiedCall = false,
+  ): Promise<ExtractOk<ListAssetsResult>> {
+    const actor = verifiedCall ? this.verified_actor : this.actor;
+    const result = await actor.list_assets({
+      paginate: [
+        {
+          limit: limit !== undefined ? [limit] : [],
+          offset: offset !== undefined ? [BigInt(offset)] : [],
+        },
+      ],
     });
 
     if (variantIs(result, 'Err')) {
@@ -770,6 +747,21 @@
     return result.Ok;
   }
 
+  async addAsset(input: AddAssetOperationInput): Promise<Request> {
+    const result = await this.actor.create_request({
+      execution_plan: [{ Immediate: null }],
+      title: [],
+      summary: [],
+      operation: { AddAsset: input },
+    });
+
+    if (variantIs(result, 'Err')) {
+      throw result.Err;
+    }
+
+    return result.Ok.request;
+  }
+
   async fetchExternalCanisterFilters(
     args: {
       with_labels?: boolean;
@@ -794,16 +786,41 @@
   }
 
   async addCanister(input: CreateExternalCanisterOperationInput): Promise<Request> {
->>>>>>> 2ca0e539
-    const result = await this.actor.create_request({
-      execution_plan: [{ Immediate: null }],
-      title: [],
-      summary: [],
-<<<<<<< HEAD
+    const result = await this.actor.create_request({
+      execution_plan: [{ Immediate: null }],
+      title: [],
+      summary: [],
+      operation: { CreateExternalCanister: input },
+    });
+
+    if (variantIs(result, 'Err')) {
+      throw result.Err;
+    }
+
+    return result.Ok.request;
+  }
+
+  async editAsset(input: EditAssetOperationInput): Promise<Request> {
+    const result = await this.actor.create_request({
+      execution_plan: [{ Immediate: null }],
+      title: [],
+      summary: [],
+      operation: { EditAsset: input },
+    });
+
+    if (variantIs(result, 'Err')) {
+      throw result.Err;
+    }
+
+    return result.Ok.request;
+  }
+
+  async removeAsset(input: RemoveAssetOperationInput): Promise<Request> {
+    const result = await this.actor.create_request({
+      execution_plan: [{ Immediate: null }],
+      title: [],
+      summary: [],
       operation: { RemoveAsset: input },
-=======
-      operation: { CreateExternalCanister: input },
->>>>>>> 2ca0e539
     });
 
     if (variantIs(result, 'Err')) {
