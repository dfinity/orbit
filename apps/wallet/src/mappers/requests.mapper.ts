--- conflicted
+++ resolved
@@ -76,13 +76,11 @@
     variantIs(operationType, 'CallExternalCanister') ||
     variantIs(operationType, 'ConfigureExternalCanister') ||
     variantIs(operationType, 'FundExternalCanister') ||
-<<<<<<< HEAD
     variantIs(operationType, 'MonitorExternalCanister')
-=======
+    variantIs(operationType, 'FundExternalCanister') ||
     variantIs(operationType, 'PruneExternalCanister') ||
     variantIs(operationType, 'RestoreExternalCanister') ||
     variantIs(operationType, 'SnapshotExternalCanister')
->>>>>>> f251d516
   ) {
     return ListRequestsOperationTypeGroup.ExternalCanister;
   }
@@ -254,10 +252,9 @@
   if (variantIs(operation, 'FundExternalCanister')) {
     return RequestOperationEnum.FundExternalCanister;
   }
-<<<<<<< HEAD
   if (variantIs(operation, 'MonitorExternalCanister')) {
     return RequestOperationEnum.MonitorExternalCanister;
-=======
+  }
   if (variantIs(operation, 'PruneExternalCanister')) {
     return RequestOperationEnum.PruneExternalCanister;
   }
@@ -266,7 +263,6 @@
   }
   if (variantIs(operation, 'RestoreExternalCanister')) {
     return RequestOperationEnum.RestoreExternalCanister;
->>>>>>> f251d516
   }
   if (variantIs(operation, 'SetDisasterRecovery')) {
     return RequestOperationEnum.SetDisasterRecovery;
@@ -347,17 +343,14 @@
     return { CallExternalCanister: [] };
   } else if (variantIs(requestOperation, 'FundExternalCanister')) {
     return { FundExternalCanister: [] };
-<<<<<<< HEAD
   } else if (variantIs(requestOperation, 'MonitorExternalCanister')) {
     return { MonitorExternalCanister: [] };
-=======
   } else if (variantIs(requestOperation, 'PruneExternalCanister')) {
     return { PruneExternalCanister: [] };
   } else if (variantIs(requestOperation, 'RestoreExternalCanister')) {
     return { RestoreExternalCanister: [] };
   } else if (variantIs(requestOperation, 'SnapshotExternalCanister')) {
     return { SnapshotExternalCanister: [] };
->>>>>>> f251d516
   } else if (variantIs(requestOperation, 'SetDisasterRecovery')) {
     return { SetDisasterRecovery: null };
   } else if (variantIs(requestOperation, 'AddAsset')) {
