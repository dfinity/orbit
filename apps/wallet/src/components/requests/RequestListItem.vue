--- conflicted
+++ resolved
@@ -105,15 +105,12 @@
   SystemUpgrade: SystemUpgradeOperation,
   EditPermission: EditPermissionOperation,
   ManageSystemInfo: ManageSystemInfoOperation,
-<<<<<<< HEAD
+  CallExternalCanister: CallExternalCanisterOperation,
   AddAsset: AddAssetOperation,
   EditAsset: EditAssetOperation,
   RemoveAsset: RemoveAssetOperation,
 
   // below variants are not supported yet
-=======
-  CallExternalCanister: CallExternalCanisterOperation,
->>>>>>> 3f6eb100
   ChangeExternalCanister: UnsupportedOperation,
   CreateExternalCanister: UnsupportedOperation,
   ConfigureExternalCanister: UnsupportedOperation,
