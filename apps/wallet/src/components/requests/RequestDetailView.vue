--- conflicted
+++ resolved
@@ -297,15 +297,10 @@
   SystemUpgrade: SystemUpgradeOperation,
   EditPermission: EditPermissionOperation,
   ManageSystemInfo: ManageSystemInfoOperation,
-<<<<<<< HEAD
   AddAsset: AddAssetOperation,
   EditAsset: EditAssetOperation,
   RemoveAsset: RemoveAssetOperation,
-
-  // below variants are not supported yet
-=======
   CallExternalCanister: CallExternalCanisterOperation,
->>>>>>> 3f6eb100
   ChangeExternalCanister: UnsupportedOperation,
   CreateExternalCanister: UnsupportedOperation,
   ConfigureExternalCanister: UnsupportedOperation,
