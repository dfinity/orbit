import { Principal } from '@dfinity/principal';
import {
  Allow,
  CanisterInstallMode,
  CanisterMethod,
  CycleObtainStrategyInput,
  ExternalCanisterChangeRequestPolicyRuleInput,
  LogVisibility,
  MonitorExternalCanisterStrategyInput,
  ValidationMethodResourceTarget,
} from '~/generated/station/station.did';

export interface CanisterTopUpModel {
  canisterId?: Principal;
  cycles?: bigint;
}

export interface CanisterIcSettingsModel {
  canisterId?: Principal;
  freezing_threshold?: number;
  controllers?: Principal[];
  memory_allocation?: number;
  compute_allocation?: number;
  reserved_cycles_limit?: number;
  log_visibility?: LogVisibility;
  wasm_memory_limit?: number;
}

export interface CanisterInstallModel {
  canisterId?: Principal;
  wasmModule?: Uint8Array;
  wasmInstallArg?: Uint8Array;
  mode?: CanisterInstallMode;
}

export interface CanisterMethodCallConfigurationModel {
  canisterId: Principal;
  alreadyConfiguredMethods: CanisterConfiguredMethodCall[];
  methodName?: string;
  requestPolicies: Partial<ExternalCanisterChangeRequestPolicyRuleInput>[];
  permission: Allow;
  validationMethodName?: string;
  validationCanisterId?: Principal;
}

export interface CanisterAllowedMethod {
  methodName: string;
  validationTarget: ValidationMethodResourceTarget;
}

export interface CanisterConfiguredMethodCall extends CanisterAllowedMethod {
  methodName: string;
  validationTarget: ValidationMethodResourceTarget;
  permission?: Allow;
  requestPolicies: ExternalCanisterChangeRequestPolicyRuleInput[];
}

export interface CanisterCallModel {
  canisterId?: Principal;
  methodName?: string;
  arg?: Uint8Array;
  requestComment?: string;
  cycles?: bigint;
  validationTarget?: ValidationMethodResourceTarget;
}

export interface CanisterCallReviewContext {
  canisterId: Principal;
  methodName: string;
  arg?: Uint8Array;
  argChecksum?: string;
  argValidationRendering?: string;
  cycles?: bigint;
  validationMethod?: CanisterMethod;
  reply?: Uint8Array;
  candidIdl?: string;
}

<<<<<<< HEAD
export interface CanisterMonitorModel {
  canisterId?: Principal;
  fundingStrategy?: MonitorExternalCanisterStrategyInput;
  cycleObtainStrategy?: CycleObtainStrategyInput;
=======
export interface CanisterSnapshot {
  snapshotId: string;
  totalSize: number;
  takenAtTimestamp: string;
}

export interface CanisterCreateSnapshotModel {
  canisterId?: Principal;
  comment?: string;
}

export interface CanisterRestoreSnapshotModel {
  canisterId?: Principal;
  snapshotId?: string;
  comment?: string;
}

export interface CanisterRemoveSnapshotModel {
  canisterId?: Principal;
  snapshotId?: string;
  comment?: string;
>>>>>>> f251d516
}<|MERGE_RESOLUTION|>--- conflicted
+++ resolved
@@ -76,12 +76,12 @@
   candidIdl?: string;
 }
 
-<<<<<<< HEAD
 export interface CanisterMonitorModel {
   canisterId?: Principal;
   fundingStrategy?: MonitorExternalCanisterStrategyInput;
   cycleObtainStrategy?: CycleObtainStrategyInput;
-=======
+}
+
 export interface CanisterSnapshot {
   snapshotId: string;
   totalSize: number;
@@ -103,5 +103,4 @@
   canisterId?: Principal;
   snapshotId?: string;
   comment?: string;
->>>>>>> f251d516
 }