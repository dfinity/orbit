export enum Privilege {
  Capabilities = 'Capabilities',
  SystemInfo = 'SystemInfo',
  AddUserGroup = 'AddUserGroup',
  ListUserGroups = 'ListUserGroups',
  AddUser = 'AddUser',
  ListUsers = 'ListUsers',
  AddRequestPolicy = 'AddRequestPolicy',
  ListRequestPolicies = 'ListRequestPolicies',
  ListAccounts = 'ListAccounts',
  ListPermissions = 'ListPermissions',
  AddAccount = 'AddAccount',
  ListAddressBookEntries = 'ListAddressBookEntries',
  AddAddressBookEntry = 'AddAddressBookEntry',
  ListRequests = 'ListRequests',
  SystemUpgrade = 'SystemUpgrade',
  ManageSystemInfo = 'ManageSystemInfo',
<<<<<<< HEAD
  ListAssets = 'ListAssets',
  AddAsset = 'AddAsset',
=======
  ListExternalCanisters = 'ListExternalCanisters',
  CreateExternalCanister = 'CreateExternalCanister',
>>>>>>> 2ca0e539
}

export enum RequiredSessionState {
  Authenticated = 'authenticated',
  AuthenticatedNoStation = 'authenticated-no-station',
  AuthenticatedHasStations = 'authenticated-has-stations',
  ConnectedToStation = 'connected-to-station',
  Guest = 'guest',
  Any = 'any',
}

export interface PermissionRequirements {
  session: RequiredSessionState;
  privileges?: Privilege[];
}

export interface AuthRouteMeta {
  check: PermissionRequirements;
}

declare module 'vue-router' {
  interface RouteMeta {
    // must be declared by every route
    auth: AuthRouteMeta;
  }
}<|MERGE_RESOLUTION|>--- conflicted
+++ resolved
@@ -15,13 +15,10 @@
   ListRequests = 'ListRequests',
   SystemUpgrade = 'SystemUpgrade',
   ManageSystemInfo = 'ManageSystemInfo',
-<<<<<<< HEAD
   ListAssets = 'ListAssets',
   AddAsset = 'AddAsset',
-=======
   ListExternalCanisters = 'ListExternalCanisters',
   CreateExternalCanister = 'CreateExternalCanister',
->>>>>>> 2ca0e539
 }
 
 export enum RequiredSessionState {
