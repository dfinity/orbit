import { Principal } from '@dfinity/principal';
import {
  DisplayUser,
  RequestEvaluationResult,
  ListRequestsOperationType,
  RequestStatusCode,
  UUID,
  ExternalCanisterState,
  ListExternalCanistersSortInput,
} from '~/generated/station/station.did';

export enum AccountTransferStatus {
  Created = 'created',
  Failed = 'failed',
  Processing = 'processing',
  Completed = 'completed',
  Unknown = 'unknown',
}

export enum ExternalCanisterStateEnum {
  Active = 'Active',
  Archived = 'Archived',
}

export enum RequestStatusEnum {
  Created = 'Created',
  Approved = 'Approved',
  Rejected = 'Rejected',
  Completed = 'Completed',
  Failed = 'Failed',
  Scheduled = 'Scheduled',
  Processing = 'Processing',
  Cancelled = 'Cancelled',
}

export enum UserStatusType {
  Active = 'Active',
  Inactive = 'Inactive',
}

export interface DateRange {
  fromDt?: Date;
  toDt?: Date;
}

export type SortDirection = 'asc' | 'desc';

export interface ListRequestsArgs {
  limit?: number;
  offset?: number;
  statuses?: RequestStatusCode[];
  types?: ListRequestsOperationType[];
  created_dt?: DateRange;
  expiration_dt?: DateRange;
  approverIds?: UUID[];
  requesterIds?: UUID[];
  sortBy?:
    | {
        createdAt: SortDirection;
      }
    | {
        expirationDt: SortDirection;
      }
    | {
        lastModified: SortDirection;
      };
  onlyApprovable?: boolean;
}

export interface GetNextApprovableRequestArgs {
  types?: ListRequestsOperationType[];
  excludedRequestIds?: UUID[];
}

export enum RequestDomains {
  All = 'all',
  Accounts = 'accounts',
  AddressBook = 'address_book',
  Transfers = 'transfers',
  Users = 'users',
  ExternalCanisters = 'external_canisters',
  System = 'system',
  Assets = 'assets',
}

export interface ListAccountsArgs {
  limit?: number;
  offset?: number;
  searchTerm?: string;
}

export enum SystemUpgradeTargetType {
  UpgradeStation = 'UpgradeStation',
  UpgradeUpgrader = 'UpgradeUpgrader',
}

export enum RequestSpecifierEnum {
  EditPermission = 'EditPermission',
  AddUserGroup = 'AddUserGroup',
  RemoveRequestPolicy = 'RemoveRequestPolicy',
  AddUser = 'AddUser',
  EditUserGroup = 'EditUserGroup',
  RemoveAddressBookEntry = 'RemoveAddressBookEntry',
  EditAddressBookEntry = 'EditAddressBookEntry',
  AddRequestPolicy = 'AddRequestPolicy',
  SystemUpgrade = 'SystemUpgrade',
  EditRequestPolicy = 'EditRequestPolicy',
  EditUser = 'EditUser',
  Transfer = 'Transfer',
  EditAccount = 'EditAccount',
  AddAddressBookEntry = 'AddAddressBookEntry',
  RemoveUserGroup = 'RemoveUserGroup',
  AddAccount = 'AddAccount',
  ManageSystemInfo = 'ManageSystemInfo',
  ChangeExternalCanister = 'ChangeExternalCanister',
  CreateExternalCanister = 'CreateExternalCanister',
  CallExternalCanister = 'CallExternalCanister',
  FundExternalCanister = 'FundExternalCanister',
  SetDisasterRecovery = 'SetDisasterRecovery',
  AddAsset = 'AddAsset',
  EditAsset = 'EditAsset',
  RemoveAsset = 'RemoveAsset',
}

export enum RequestPolicyRuleEnum {
  AutoApproved = 'AutoApproved',
  AllowListedByMetadata = 'AllowListedByMetadata',
  AllowListed = 'AllowListed',
  Quorum = 'Quorum',
  QuorumPercentage = 'QuorumPercentage',
  AllOf = 'AllOf',
  AnyOf = 'AnyOf',
  Not = 'Not',
}

export enum RequestPolicyRuleUserSpecifierEnum {
  Any = 'Any',
  Group = 'Group',
  Id = 'Id',
}

export interface ListAddressBookEntriesArgs {
  limit?: number;
  offset?: number;
  addresses?: string[];
  blockchain?: string;
  labels?: [];
  ids?: UUID[];
  address_formats?: string[];
}

export interface ListAssetsArgs {
  limit?: number;
  offset?: number;
}

export interface ListExternalCanistersArgs {
  limit?: number;
  offset?: number;
  canisterIds?: Principal[];
  labels?: string[];
  states?: ExternalCanisterState[];
  sortBy?: ListExternalCanistersSortInput;
}

export type MetadataItem = { key: string; value: string };

export interface RequestDetails {
  can_approve: boolean;
  requester_name: string;
  approvers: DisplayUser[];
  evaluationResult?: RequestEvaluationResult;
}

export enum RequestOperationEnum {
  AddUser = 'AddUser',
  EditUser = 'EditUser',
  AddUserGroup = 'AddUserGroup',
  EditUserGroup = 'EditUserGroup',
  RemoveUserGroup = 'RemoveUserGroup',
  AddAccount = 'AddAccount',
  EditAccount = 'EditAccount',
  AddAddressBookEntry = 'AddAddressBookEntry',
  EditAddressBookEntry = 'EditAddressBookEntry',
  RemoveAddressBookEntry = 'RemoveAddressBookEntry',
  AddRequestPolicy = 'AddRequestPolicy',
  EditRequestPolicy = 'EditRequestPolicy',
  RemoveRequestPolicy = 'RemoveRequestPolicy',
  EditPermission = 'EditPermission',
  SystemUpgrade = 'SystemUpgrade',
  Transfer = 'Transfer',
  ManageSystemInfo = 'ManageSystemInfo',
  ChangeExternalCanister = 'ChangeExternalCanister',
  CreateExternalCanister = 'CreateExternalCanister',
  CallExternalCanister = 'CallExternalCanister',
  ConfigureExternalCanister = 'ConfigureExternalCanister',
  FundExternalCanister = 'FundExternalCanister',
  MonitorExternalCanister = 'MonitorExternalCanister',
  SetDisasterRecovery = 'SetDisasterRecovery',
<<<<<<< HEAD
}

export enum MonitoringStrategyEnum {
  BelowThreshold = 'BelowThreshold',
  BelowEstimatedRuntime = 'BelowEstimatedRuntime',
  Always = 'Always',
=======
  AddAsset = 'AddAsset',
  EditAsset = 'EditAsset',
  RemoveAsset = 'RemoveAsset',
>>>>>>> 841552b3
}<|MERGE_RESOLUTION|>--- conflicted
+++ resolved
@@ -197,16 +197,13 @@
   FundExternalCanister = 'FundExternalCanister',
   MonitorExternalCanister = 'MonitorExternalCanister',
   SetDisasterRecovery = 'SetDisasterRecovery',
-<<<<<<< HEAD
+  AddAsset = 'AddAsset',
+  EditAsset = 'EditAsset',
+  RemoveAsset = 'RemoveAsset',
 }
 
 export enum MonitoringStrategyEnum {
   BelowThreshold = 'BelowThreshold',
   BelowEstimatedRuntime = 'BelowEstimatedRuntime',
   Always = 'Always',
-=======
-  AddAsset = 'AddAsset',
-  EditAsset = 'EditAsset',
-  RemoveAsset = 'RemoveAsset',
->>>>>>> 841552b3
 }