--- conflicted
+++ resolved
@@ -542,7 +542,6 @@
   return normalizedInput;
 };
 
-<<<<<<< HEAD
 export function hexStringToUint8Array(input: string) {
   const result = new Uint8Array(input.length / 2);
 
@@ -552,7 +551,7 @@
 
   return result;
 }
-=======
+
 /**
  * Deep clones the input data using structured cloning, if Proxy objects are found they are
  * transformed to plain objects.
@@ -619,5 +618,4 @@
       }, waitMs);
     });
   };
-};
->>>>>>> 3f6eb100
+};