export const idlFactory = ({ IDL }) => {
  const RequestPolicyRule = IDL.Rec();
  const RequestPolicyRuleResult = IDL.Rec();
  const SystemUpgrade = IDL.Record({ 'name' : IDL.Opt(IDL.Text) });
  const SystemUpgraderInput = IDL.Variant({
    'Id' : IDL.Principal,
    'WasmModule' : IDL.Vec(IDL.Nat8),
  });
  const UUID = IDL.Text;
  const AccountMetadata = IDL.Record({ 'key' : IDL.Text, 'value' : IDL.Text });
  const InitAccountInput = IDL.Record({
    'id' : IDL.Opt(UUID),
    'metadata' : IDL.Vec(AccountMetadata),
    'name' : IDL.Text,
    'blockchain' : IDL.Text,
    'standard' : IDL.Text,
  });
  const AdminInitInput = IDL.Record({
    'name' : IDL.Text,
    'identity' : IDL.Principal,
  });
  const SystemInit = IDL.Record({
    'name' : IDL.Text,
    'fallback_controller' : IDL.Opt(IDL.Principal),
    'upgrader' : SystemUpgraderInput,
    'accounts' : IDL.Opt(IDL.Vec(InitAccountInput)),
    'admins' : IDL.Vec(AdminInitInput),
    'quorum' : IDL.Opt(IDL.Nat16),
  });
  const SystemInstall = IDL.Variant({
    'Upgrade' : SystemUpgrade,
    'Init' : SystemInit,
  });
  const CancelRequestInput = IDL.Record({
    'request_id' : UUID,
    'reason' : IDL.Opt(IDL.Text),
  });
  const TimestampRFC3339 = IDL.Text;
  const RequestStatus = IDL.Variant({
    'Failed' : IDL.Record({ 'reason' : IDL.Opt(IDL.Text) }),
    'Approved' : IDL.Null,
    'Rejected' : IDL.Null,
    'Scheduled' : IDL.Record({ 'scheduled_at' : TimestampRFC3339 }),
    'Cancelled' : IDL.Record({ 'reason' : IDL.Opt(IDL.Text) }),
    'Processing' : IDL.Record({ 'started_at' : TimestampRFC3339 }),
    'Created' : IDL.Null,
    'Completed' : IDL.Record({ 'completed_at' : TimestampRFC3339 }),
  });
  const RequestExecutionSchedule = IDL.Variant({
    'Immediate' : IDL.Null,
    'Scheduled' : IDL.Record({ 'execution_time' : TimestampRFC3339 }),
  });
  const UserGroup = IDL.Record({ 'id' : UUID, 'name' : IDL.Text });
  const AddUserGroupOperationInput = IDL.Record({ 'name' : IDL.Text });
  const AddUserGroupOperation = IDL.Record({
    'user_group' : IDL.Opt(UserGroup),
    'input' : AddUserGroupOperationInput,
  });
  const ResourceId = IDL.Variant({ 'Id' : UUID, 'Any' : IDL.Null });
  const RequestResourceAction = IDL.Variant({
    'List' : IDL.Null,
    'Read' : ResourceId,
  });
  const NotificationResourceAction = IDL.Variant({
    'List' : IDL.Null,
    'Update' : ResourceId,
  });
  const SystemResourceAction = IDL.Variant({
    'Upgrade' : IDL.Null,
    'ManageSystemInfo' : IDL.Null,
    'SystemInfo' : IDL.Null,
    'Capabilities' : IDL.Null,
  });
  const UserResourceAction = IDL.Variant({
    'List' : IDL.Null,
    'Read' : ResourceId,
    'Create' : IDL.Null,
    'Update' : ResourceId,
  });
  const CanisterMethod = IDL.Record({
    'canister_id' : IDL.Principal,
    'method_name' : IDL.Text,
  });
  const ExecutionMethodResourceTarget = IDL.Variant({
    'Any' : IDL.Null,
    'ExecutionMethod' : CanisterMethod,
  });
  const ValidationMethodResourceTarget = IDL.Variant({
    'No' : IDL.Null,
    'ValidationMethod' : CanisterMethod,
  });
  const CallExternalCanisterResourceTarget = IDL.Record({
    'execution_method' : ExecutionMethodResourceTarget,
    'validation_method' : ValidationMethodResourceTarget,
  });
  const ExternalCanisterId = IDL.Variant({
    'Any' : IDL.Null,
    'Canister' : IDL.Principal,
  });
  const ExternalCanisterResourceAction = IDL.Variant({
    'Call' : CallExternalCanisterResourceTarget,
    'Fund' : ExternalCanisterId,
    'List' : IDL.Null,
    'Read' : ExternalCanisterId,
    'Create' : IDL.Null,
    'Change' : ExternalCanisterId,
  });
  const AccountResourceAction = IDL.Variant({
    'List' : IDL.Null,
    'Read' : ResourceId,
    'Create' : IDL.Null,
    'Transfer' : ResourceId,
    'Update' : ResourceId,
  });
  const ResourceAction = IDL.Variant({
    'List' : IDL.Null,
    'Read' : ResourceId,
    'Delete' : ResourceId,
    'Create' : IDL.Null,
    'Update' : ResourceId,
  });
  const PermissionResourceAction = IDL.Variant({
    'Read' : IDL.Null,
    'Update' : IDL.Null,
  });
  const Resource = IDL.Variant({
    'Request' : RequestResourceAction,
    'Notification' : NotificationResourceAction,
    'System' : SystemResourceAction,
    'User' : UserResourceAction,
    'ExternalCanister' : ExternalCanisterResourceAction,
    'Account' : AccountResourceAction,
    'AddressBook' : ResourceAction,
    'UserGroup' : ResourceAction,
    'Permission' : PermissionResourceAction,
    'RequestPolicy' : ResourceAction,
  });
  const AuthScope = IDL.Variant({
    'Authenticated' : IDL.Null,
    'Public' : IDL.Null,
    'Restricted' : IDL.Null,
  });
  const EditPermissionOperationInput = IDL.Record({
    'resource' : Resource,
    'user_groups' : IDL.Opt(IDL.Vec(UUID)),
    'auth_scope' : IDL.Opt(AuthScope),
    'users' : IDL.Opt(IDL.Vec(UUID)),
  });
  const EditPermissionOperation = IDL.Record({
    'input' : EditPermissionOperationInput,
  });
  const Allow = IDL.Record({
    'user_groups' : IDL.Vec(UUID),
    'auth_scope' : AuthScope,
    'users' : IDL.Vec(UUID),
  });
  const CanisterExecutionAndValidationMethodPair = IDL.Record({
    'execution_method' : IDL.Text,
    'validation_method' : ValidationMethodResourceTarget,
  });
  const ExternalCanisterCallPermission = IDL.Record({
    'execution_method' : IDL.Text,
    'allow' : Allow,
    'validation_method' : ValidationMethodResourceTarget,
  });
  const ExternalCanisterChangeCallPermissionsInput = IDL.Variant({
    'OverrideSpecifiedByExecutionMethods' : IDL.Vec(
      IDL.Record({
        'execution_method' : IDL.Text,
        'permissions' : IDL.Vec(
          IDL.Record({
            'allow' : Allow,
            'validation_method' : ValidationMethodResourceTarget,
          })
        ),
      })
    ),
    'OverrideSpecifiedByExecutionValidationMethodPairs' : IDL.Vec(
      IDL.Record({
        'allow' : IDL.Opt(Allow),
        'method_configuration' : CanisterExecutionAndValidationMethodPair,
      })
    ),
    'ReplaceAllBy' : IDL.Vec(ExternalCanisterCallPermission),
  });
  const ExternalCanisterPermissionsUpdateInput = IDL.Record({
    'calls' : IDL.Opt(ExternalCanisterChangeCallPermissionsInput),
    'read' : IDL.Opt(Allow),
    'change' : IDL.Opt(Allow),
  });
  const UserSpecifier = IDL.Variant({
    'Id' : IDL.Vec(UUID),
    'Any' : IDL.Null,
    'Group' : IDL.Vec(UUID),
  });
  const Quorum = IDL.Record({
    'min_approved' : IDL.Nat16,
    'approvers' : UserSpecifier,
  });
  const QuorumPercentage = IDL.Record({
    'min_approved' : IDL.Nat16,
    'approvers' : UserSpecifier,
  });
  const AddressBookMetadata = IDL.Record({
    'key' : IDL.Text,
    'value' : IDL.Text,
  });
  RequestPolicyRule.fill(
    IDL.Variant({
      'Not' : RequestPolicyRule,
      'Quorum' : Quorum,
      'AllowListed' : IDL.Null,
      'QuorumPercentage' : QuorumPercentage,
      'AutoApproved' : IDL.Null,
      'AllOf' : IDL.Vec(RequestPolicyRule),
      'AnyOf' : IDL.Vec(RequestPolicyRule),
      'AllowListedByMetadata' : AddressBookMetadata,
    })
  );
  const ExternalCanisterChangeRequestPolicyRuleInput = IDL.Record({
    'rule' : RequestPolicyRule,
    'policy_id' : IDL.Opt(UUID),
  });
  const ExternalCanisterCallRequestPolicyRuleInput = IDL.Record({
    'execution_method' : IDL.Text,
    'rule' : RequestPolicyRule,
    'validation_method' : ValidationMethodResourceTarget,
    'policy_id' : IDL.Opt(UUID),
  });
  const ExternalCanisterChangeCallRequestPoliciesInput = IDL.Variant({
    'RemoveByPolicyIds' : IDL.Vec(UUID),
    'OverrideSpecifiedByExecutionMethods' : IDL.Vec(
      IDL.Record({
        'execution_method' : IDL.Text,
        'policies' : IDL.Vec(
          IDL.Record({
            'rule' : RequestPolicyRule,
            'validation_method' : ValidationMethodResourceTarget,
            'policy_id' : IDL.Opt(UUID),
          })
        ),
      })
    ),
    'OverrideSpecifiedByExecutionValidationMethodPairs' : IDL.Vec(
      IDL.Record({
        'method_configuration' : CanisterExecutionAndValidationMethodPair,
        'policies' : IDL.Vec(ExternalCanisterChangeRequestPolicyRuleInput),
      })
    ),
    'ReplaceAllBy' : IDL.Vec(ExternalCanisterCallRequestPolicyRuleInput),
  });
  const ExternalCanisterRequestPoliciesUpdateInput = IDL.Record({
    'calls' : IDL.Opt(ExternalCanisterChangeCallRequestPoliciesInput),
    'change' : IDL.Opt(IDL.Vec(ExternalCanisterChangeRequestPolicyRuleInput)),
  });
  const ExternalCanisterState = IDL.Variant({
    'Active' : IDL.Null,
    'Archived' : IDL.Null,
  });
  const ExternalCanisterMetadata = IDL.Record({
    'key' : IDL.Text,
    'value' : IDL.Text,
  });
  const ChangeExternalCanisterMetadata = IDL.Variant({
    'OverrideSpecifiedBy' : IDL.Vec(ExternalCanisterMetadata),
    'RemoveKeys' : IDL.Vec(IDL.Text),
    'ReplaceAllBy' : IDL.Vec(ExternalCanisterMetadata),
  });
  const ConfigureExternalCanisterSettingsInput = IDL.Record({
    'permissions' : IDL.Opt(ExternalCanisterPermissionsUpdateInput),
    'name' : IDL.Opt(IDL.Text),
    'labels' : IDL.Opt(IDL.Vec(IDL.Text)),
    'description' : IDL.Opt(IDL.Text),
    'request_policies' : IDL.Opt(ExternalCanisterRequestPoliciesUpdateInput),
    'state' : IDL.Opt(ExternalCanisterState),
    'change_metadata' : IDL.Opt(ChangeExternalCanisterMetadata),
  });
  const LogVisibility = IDL.Variant({
    'controllers' : IDL.Null,
    'public' : IDL.Null,
  });
  const DefiniteCanisterSettingsInput = IDL.Record({
    'freezing_threshold' : IDL.Opt(IDL.Nat),
    'controllers' : IDL.Opt(IDL.Vec(IDL.Principal)),
    'reserved_cycles_limit' : IDL.Opt(IDL.Nat),
    'log_visibility' : IDL.Opt(LogVisibility),
    'wasm_memory_limit' : IDL.Opt(IDL.Nat),
    'memory_allocation' : IDL.Opt(IDL.Nat),
    'compute_allocation' : IDL.Opt(IDL.Nat),
  });
  const ConfigureExternalCanisterOperationKind = IDL.Variant({
    'SoftDelete' : IDL.Null,
    'Settings' : ConfigureExternalCanisterSettingsInput,
    'Delete' : IDL.Null,
    'NativeSettings' : DefiniteCanisterSettingsInput,
  });
  const ConfigureExternalCanisterOperationInput = IDL.Record({
    'kind' : ConfigureExternalCanisterOperationKind,
    'canister_id' : IDL.Principal,
  });
  const ConfigureExternalCanisterOperation = ConfigureExternalCanisterOperationInput;
  const CanisterInstallMode = IDL.Variant({
    'reinstall' : IDL.Null,
    'upgrade' : IDL.Null,
    'install' : IDL.Null,
  });
  const Sha256Hash = IDL.Text;
  const ChangeExternalCanisterOperation = IDL.Record({
    'mode' : CanisterInstallMode,
    'canister_id' : IDL.Principal,
    'module_checksum' : Sha256Hash,
    'arg_checksum' : IDL.Opt(Sha256Hash),
  });
  const MonitoringExternalCanisterCyclesThresholdInput = IDL.Record({
    'fund_cycles' : IDL.Nat,
    'min_cycles' : IDL.Nat,
  });
  const MonitoringExternalCanisterEstimatedRuntimeInput = IDL.Record({
    'fund_runtime_secs' : IDL.Nat64,
    'fallback_min_cycles' : IDL.Nat,
    'min_runtime_secs' : IDL.Nat64,
    'fallback_fund_cycles' : IDL.Nat,
    'max_runtime_cycles_fund' : IDL.Nat,
  });
  const MonitorExternalCanisterStrategyInput = IDL.Variant({
    'Always' : IDL.Nat,
    'BelowThreshold' : MonitoringExternalCanisterCyclesThresholdInput,
    'BelowEstimatedRuntime' : MonitoringExternalCanisterEstimatedRuntimeInput,
  });
  const MonitorExternalCanisterStartInput = IDL.Record({
    'strategy' : MonitorExternalCanisterStrategyInput,
  });
  const MonitorExternalCanisterOperationKind = IDL.Variant({
    'Start' : MonitorExternalCanisterStartInput,
    'Stop' : IDL.Null,
  });
  const MonitorExternalCanisterOperationInput = IDL.Record({
    'kind' : MonitorExternalCanisterOperationKind,
    'canister_id' : IDL.Principal,
  });
  const UserStatus = IDL.Variant({
    'Inactive' : IDL.Null,
    'Active' : IDL.Null,
  });
  const User = IDL.Record({
    'id' : UUID,
    'status' : UserStatus,
    'groups' : IDL.Vec(UserGroup),
    'name' : IDL.Text,
    'last_modification_timestamp' : TimestampRFC3339,
    'identities' : IDL.Vec(IDL.Principal),
  });
  const AddUserOperationInput = IDL.Record({
    'status' : UserStatus,
    'groups' : IDL.Vec(UUID),
    'name' : IDL.Text,
    'identities' : IDL.Vec(IDL.Principal),
  });
  const AddUserOperation = IDL.Record({
    'user' : IDL.Opt(User),
    'input' : AddUserOperationInput,
  });
  const EditUserGroupOperationInput = IDL.Record({
    'name' : IDL.Text,
    'user_group_id' : UUID,
  });
  const EditUserGroupOperation = IDL.Record({
    'input' : EditUserGroupOperationInput,
  });
  const DisasterRecoveryCommittee = IDL.Record({
    'user_group_id' : UUID,
    'quorum' : IDL.Nat16,
  });
  const SetDisasterRecoveryOperation = IDL.Record({
    'committee' : IDL.Opt(DisasterRecoveryCommittee),
  });
  const ResourceSpecifier = IDL.Variant({
    'Any' : IDL.Null,
    'Resource' : Resource,
  });
  const ResourceIds = IDL.Variant({ 'Any' : IDL.Null, 'Ids' : IDL.Vec(UUID) });
  const RequestSpecifier = IDL.Variant({
    'AddUserGroup' : IDL.Null,
    'EditPermission' : ResourceSpecifier,
    'ChangeExternalCanister' : ExternalCanisterId,
    'AddUser' : IDL.Null,
    'EditUserGroup' : ResourceIds,
    'SetDisasterRecovery' : IDL.Null,
    'EditRequestPolicy' : ResourceIds,
    'RemoveRequestPolicy' : ResourceIds,
    'SystemUpgrade' : IDL.Null,
    'RemoveAddressBookEntry' : ResourceIds,
    'CreateExternalCanister' : IDL.Null,
    'EditAddressBookEntry' : ResourceIds,
    'FundExternalCanister' : ExternalCanisterId,
    'EditUser' : ResourceIds,
    'ManageSystemInfo' : IDL.Null,
    'Transfer' : ResourceIds,
    'EditAccount' : ResourceIds,
    'AddAddressBookEntry' : IDL.Null,
    'AddRequestPolicy' : IDL.Null,
    'RemoveUserGroup' : ResourceIds,
    'CallExternalCanister' : CallExternalCanisterResourceTarget,
    'AddAccount' : IDL.Null,
  });
  const EditRequestPolicyOperationInput = IDL.Record({
    'rule' : IDL.Opt(RequestPolicyRule),
    'specifier' : IDL.Opt(RequestSpecifier),
    'policy_id' : UUID,
  });
  const EditRequestPolicyOperation = IDL.Record({
    'input' : EditRequestPolicyOperationInput,
  });
  const RemoveRequestPolicyOperationInput = IDL.Record({ 'policy_id' : UUID });
  const RemoveRequestPolicyOperation = IDL.Record({
    'input' : RemoveRequestPolicyOperationInput,
  });
  const SystemUpgradeTarget = IDL.Variant({
    'UpgradeUpgrader' : IDL.Null,
    'UpgradeStation' : IDL.Null,
  });
  const SystemUpgradeOperation = IDL.Record({
    'module_checksum' : Sha256Hash,
    'target' : SystemUpgradeTarget,
    'arg_checksum' : IDL.Opt(Sha256Hash),
  });
  const RemoveAddressBookEntryOperationInput = IDL.Record({
    'address_book_entry_id' : UUID,
  });
  const RemoveAddressBookEntryOperation = IDL.Record({
    'input' : RemoveAddressBookEntryOperationInput,
  });
  const ExternalCanisterPermissions = IDL.Record({
    'calls' : IDL.Vec(ExternalCanisterCallPermission),
    'read' : Allow,
    'change' : Allow,
  });
  const ExternalCanisterPermissionsCreateInput = ExternalCanisterPermissions;
  const CreateExternalCanisterOperationKindAddExisting = IDL.Record({
    'canister_id' : IDL.Principal,
  });
  const SubnetFilter = IDL.Record({ 'subnet_type' : IDL.Opt(IDL.Text) });
  const SubnetSelection = IDL.Variant({
    'Filter' : SubnetFilter,
    'Subnet' : IDL.Record({ 'subnet' : IDL.Principal }),
  });
  const CreateExternalCanisterOperationKindCreateNew = IDL.Record({
    'initial_cycles' : IDL.Opt(IDL.Nat64),
    'subnet_selection' : IDL.Opt(SubnetSelection),
  });
  const CreateExternalCanisterOperationKind = IDL.Variant({
    'AddExisting' : CreateExternalCanisterOperationKindAddExisting,
    'CreateNew' : CreateExternalCanisterOperationKindCreateNew,
  });
  const ExternalCanisterRequestPoliciesCreateInput = IDL.Record({
    'calls' : IDL.Vec(ExternalCanisterCallRequestPolicyRuleInput),
    'change' : IDL.Vec(ExternalCanisterChangeRequestPolicyRuleInput),
  });
  const CreateExternalCanisterOperationInput = IDL.Record({
    'permissions' : ExternalCanisterPermissionsCreateInput,
    'metadata' : IDL.Opt(IDL.Vec(ExternalCanisterMetadata)),
    'kind' : CreateExternalCanisterOperationKind,
    'name' : IDL.Text,
    'labels' : IDL.Opt(IDL.Vec(IDL.Text)),
    'description' : IDL.Opt(IDL.Text),
    'request_policies' : ExternalCanisterRequestPoliciesCreateInput,
  });
  const CreateExternalCanisterOperation = IDL.Record({
    'canister_id' : IDL.Opt(IDL.Principal),
    'input' : CreateExternalCanisterOperationInput,
  });
  const ChangeAddressBookMetadata = IDL.Variant({
    'OverrideSpecifiedBy' : IDL.Vec(AddressBookMetadata),
    'RemoveKeys' : IDL.Vec(IDL.Text),
    'ReplaceAllBy' : IDL.Vec(AddressBookMetadata),
  });
  const EditAddressBookEntryOperationInput = IDL.Record({
    'labels' : IDL.Opt(IDL.Vec(IDL.Text)),
    'change_metadata' : IDL.Opt(ChangeAddressBookMetadata),
    'address_book_entry_id' : UUID,
    'address_owner' : IDL.Opt(IDL.Text),
  });
  const EditAddressBookEntryOperation = IDL.Record({
    'input' : EditAddressBookEntryOperationInput,
  });
  const FundExternalCanisterSendCyclesInput = IDL.Record({
    'cycles' : IDL.Nat64,
  });
  const FundExternalCanisterOperationKind = IDL.Variant({
    'Send' : FundExternalCanisterSendCyclesInput,
  });
  const FundExternalCanisterOperationInput = IDL.Record({
    'kind' : FundExternalCanisterOperationKind,
    'canister_id' : IDL.Principal,
  });
  const FundExternalCanisterOperation = FundExternalCanisterOperationInput;
  const EditUserOperationInput = IDL.Record({
    'id' : UUID,
    'status' : IDL.Opt(UserStatus),
    'groups' : IDL.Opt(IDL.Vec(UUID)),
    'cancel_pending_requests' : IDL.Opt(IDL.Bool),
    'name' : IDL.Opt(IDL.Text),
    'identities' : IDL.Opt(IDL.Vec(IDL.Principal)),
  });
  const EditUserOperation = IDL.Record({ 'input' : EditUserOperationInput });
  const CycleObtainStrategyInput = IDL.Variant({
    'Disabled' : IDL.Null,
    'MintFromNativeToken' : IDL.Record({ 'account_id' : UUID }),
  });
  const ManageSystemInfoOperationInput = IDL.Record({
    'name' : IDL.Opt(IDL.Text),
    'cycle_obtain_strategy' : IDL.Opt(CycleObtainStrategyInput),
  });
<<<<<<< HEAD
  const TransferMetadata = IDL.Record({ 'key' : IDL.Text, 'value' : IDL.Text });
  const NetworkId = IDL.Text;
  const Network = IDL.Record({ 'id' : NetworkId, 'name' : IDL.Text });
  const TransferOperationInput = IDL.Record({
    'to' : IDL.Text,
    'fee' : IDL.Opt(IDL.Nat),
    'from_account_id' : UUID,
    'metadata' : IDL.Vec(TransferMetadata),
    'network' : IDL.Opt(Network),
    'amount' : IDL.Nat,
  });
  const RequestPolicyRuleInput = IDL.Variant({
    'Set' : RequestPolicyRule,
    'Remove' : IDL.Null,
  });
  const EditAccountOperationInput = IDL.Record({
    'account_id' : UUID,
    'configs_request_policy' : IDL.Opt(RequestPolicyRuleInput),
    'read_permission' : IDL.Opt(Allow),
    'configs_permission' : IDL.Opt(Allow),
    'name' : IDL.Opt(IDL.Text),
    'transfer_request_policy' : IDL.Opt(RequestPolicyRuleInput),
    'transfer_permission' : IDL.Opt(Allow),
  });
  const AddAddressBookEntryOperationInput = IDL.Record({
    'metadata' : IDL.Vec(AddressBookMetadata),
    'labels' : IDL.Vec(IDL.Text),
    'blockchain' : IDL.Text,
    'address' : IDL.Text,
    'address_owner' : IDL.Text,
  });
  const AddRequestPolicyOperationInput = IDL.Record({
    'rule' : RequestPolicyRule,
    'specifier' : RequestSpecifier,
  });
  const RemoveUserGroupOperationInput = IDL.Record({ 'user_group_id' : UUID });
  const CallExternalCanisterOperationInput = IDL.Record({
    'arg' : IDL.Opt(IDL.Vec(IDL.Nat8)),
    'execution_method' : CanisterMethod,
    'validation_method' : IDL.Opt(CanisterMethod),
    'execution_method_cycles' : IDL.Opt(IDL.Nat64),
  });
  const AddAccountOperationInput = IDL.Record({
    'configs_request_policy' : IDL.Opt(RequestPolicyRule),
    'read_permission' : Allow,
    'configs_permission' : Allow,
    'metadata' : IDL.Vec(AccountMetadata),
    'name' : IDL.Text,
    'blockchain' : IDL.Text,
    'transfer_request_policy' : IDL.Opt(RequestPolicyRule),
    'transfer_permission' : Allow,
    'standard' : IDL.Text,
  });
  const RequestOperationInput = IDL.Variant({
    'AddUserGroup' : AddUserGroupOperationInput,
    'EditPermission' : EditPermissionOperationInput,
    'ConfigureExternalCanister' : ConfigureExternalCanisterOperationInput,
    'ChangeExternalCanister' : ChangeExternalCanisterOperationInput,
    'MonitorExternalCanister' : MonitorExternalCanisterOperationInput,
    'AddUser' : AddUserOperationInput,
    'EditUserGroup' : EditUserGroupOperationInput,
    'SetDisasterRecovery' : SetDisasterRecoveryOperationInput,
    'EditRequestPolicy' : EditRequestPolicyOperationInput,
    'RemoveRequestPolicy' : RemoveRequestPolicyOperationInput,
    'SystemUpgrade' : SystemUpgradeOperationInput,
    'RemoveAddressBookEntry' : RemoveAddressBookEntryOperationInput,
    'CreateExternalCanister' : CreateExternalCanisterOperationInput,
    'EditAddressBookEntry' : EditAddressBookEntryOperationInput,
    'FundExternalCanister' : FundExternalCanisterOperationInput,
    'EditUser' : EditUserOperationInput,
    'ManageSystemInfo' : ManageSystemInfoOperationInput,
    'Transfer' : TransferOperationInput,
    'EditAccount' : EditAccountOperationInput,
    'AddAddressBookEntry' : AddAddressBookEntryOperationInput,
    'AddRequestPolicy' : AddRequestPolicyOperationInput,
    'RemoveUserGroup' : RemoveUserGroupOperationInput,
    'CallExternalCanister' : CallExternalCanisterOperationInput,
    'AddAccount' : AddAccountOperationInput,
  });
  const CreateRequestInput = IDL.Record({
    'title' : IDL.Opt(IDL.Text),
    'execution_plan' : IDL.Opt(RequestExecutionSchedule),
    'summary' : IDL.Opt(IDL.Text),
    'operation' : RequestOperationInput,
  });
  const RequestCallerPrivileges = IDL.Record({
    'id' : UUID,
    'can_approve' : IDL.Bool,
  });
  const RequestStatus = IDL.Variant({
    'Failed' : IDL.Record({ 'reason' : IDL.Opt(IDL.Text) }),
    'Approved' : IDL.Null,
    'Rejected' : IDL.Null,
    'Scheduled' : IDL.Record({ 'scheduled_at' : TimestampRFC3339 }),
    'Cancelled' : IDL.Record({ 'reason' : IDL.Opt(IDL.Text) }),
    'Processing' : IDL.Record({ 'started_at' : TimestampRFC3339 }),
    'Created' : IDL.Null,
    'Completed' : IDL.Record({ 'completed_at' : TimestampRFC3339 }),
  });
  const UserGroup = IDL.Record({ 'id' : UUID, 'name' : IDL.Text });
  const AddUserGroupOperation = IDL.Record({
    'user_group' : IDL.Opt(UserGroup),
    'input' : AddUserGroupOperationInput,
  });
  const EditPermissionOperation = IDL.Record({
    'input' : EditPermissionOperationInput,
  });
  const ConfigureExternalCanisterOperation = ConfigureExternalCanisterOperationInput;
  const Sha256Hash = IDL.Text;
  const ChangeExternalCanisterOperation = IDL.Record({
    'mode' : CanisterInstallMode,
    'canister_id' : IDL.Principal,
    'module_checksum' : Sha256Hash,
    'arg_checksum' : IDL.Opt(Sha256Hash),
  });
  const MonitorExternalCanisterOperation = MonitorExternalCanisterOperationInput;
  const User = IDL.Record({
    'id' : UUID,
    'status' : UserStatus,
    'groups' : IDL.Vec(UserGroup),
    'name' : IDL.Text,
    'last_modification_timestamp' : TimestampRFC3339,
    'identities' : IDL.Vec(IDL.Principal),
  });
  const AddUserOperation = IDL.Record({
    'user' : IDL.Opt(User),
    'input' : AddUserOperationInput,
  });
  const EditUserGroupOperation = IDL.Record({
    'input' : EditUserGroupOperationInput,
  });
  const SetDisasterRecoveryOperation = IDL.Record({
    'committee' : IDL.Opt(DisasterRecoveryCommittee),
  });
  const EditRequestPolicyOperation = IDL.Record({
    'input' : EditRequestPolicyOperationInput,
  });
  const RemoveRequestPolicyOperation = IDL.Record({
    'input' : RemoveRequestPolicyOperationInput,
  });
  const SystemUpgradeOperation = IDL.Record({
    'module_checksum' : Sha256Hash,
    'target' : SystemUpgradeTarget,
    'arg_checksum' : IDL.Opt(Sha256Hash),
  });
  const RemoveAddressBookEntryOperation = IDL.Record({
    'input' : RemoveAddressBookEntryOperationInput,
  });
  const CreateExternalCanisterOperation = IDL.Record({
    'canister_id' : IDL.Opt(IDL.Principal),
    'input' : CreateExternalCanisterOperationInput,
  });
  const EditAddressBookEntryOperation = IDL.Record({
    'input' : EditAddressBookEntryOperationInput,
  });
  const FundExternalCanisterOperation = FundExternalCanisterOperationInput;
  const EditUserOperation = IDL.Record({ 'input' : EditUserOperationInput });
=======
>>>>>>> 1b3797b3
  const ManageSystemInfoOperation = IDL.Record({
    'input' : ManageSystemInfoOperationInput,
  });
  const NetworkId = IDL.Text;
  const Network = IDL.Record({ 'id' : NetworkId, 'name' : IDL.Text });
  const AccountBalanceInfo = IDL.Record({
    'decimals' : IDL.Nat32,
    'balance' : IDL.Nat,
    'last_update_timestamp' : TimestampRFC3339,
  });
  const AssetSymbol = IDL.Text;
  const Account = IDL.Record({
    'id' : UUID,
    'configs_request_policy' : IDL.Opt(RequestPolicyRule),
    'decimals' : IDL.Nat32,
    'balance' : IDL.Opt(AccountBalanceInfo),
    'metadata' : IDL.Vec(AccountMetadata),
    'name' : IDL.Text,
    'blockchain' : IDL.Text,
    'address' : IDL.Text,
    'transfer_request_policy' : IDL.Opt(RequestPolicyRule),
    'last_modification_timestamp' : TimestampRFC3339,
    'standard' : IDL.Text,
    'symbol' : AssetSymbol,
  });
  const TransferMetadata = IDL.Record({ 'key' : IDL.Text, 'value' : IDL.Text });
  const TransferOperationInput = IDL.Record({
    'to' : IDL.Text,
    'fee' : IDL.Opt(IDL.Nat),
    'from_account_id' : UUID,
    'metadata' : IDL.Vec(TransferMetadata),
    'network' : IDL.Opt(Network),
    'amount' : IDL.Nat,
  });
  const TransferOperation = IDL.Record({
    'fee' : IDL.Opt(IDL.Nat),
    'network' : Network,
    'transfer_id' : IDL.Opt(UUID),
    'from_account' : IDL.Opt(Account),
    'input' : TransferOperationInput,
  });
  const RequestPolicyRuleInput = IDL.Variant({
    'Set' : RequestPolicyRule,
    'Remove' : IDL.Null,
  });
  const EditAccountOperationInput = IDL.Record({
    'account_id' : UUID,
    'configs_request_policy' : IDL.Opt(RequestPolicyRuleInput),
    'read_permission' : IDL.Opt(Allow),
    'configs_permission' : IDL.Opt(Allow),
    'name' : IDL.Opt(IDL.Text),
    'transfer_request_policy' : IDL.Opt(RequestPolicyRuleInput),
    'transfer_permission' : IDL.Opt(Allow),
  });
  const EditAccountOperation = IDL.Record({
    'input' : EditAccountOperationInput,
  });
  const AddressBookEntry = IDL.Record({
    'id' : UUID,
    'metadata' : IDL.Vec(AddressBookMetadata),
    'labels' : IDL.Vec(IDL.Text),
    'blockchain' : IDL.Text,
    'address' : IDL.Text,
    'last_modification_timestamp' : IDL.Text,
    'address_owner' : IDL.Text,
  });
  const AddAddressBookEntryOperationInput = IDL.Record({
    'metadata' : IDL.Vec(AddressBookMetadata),
    'labels' : IDL.Vec(IDL.Text),
    'blockchain' : IDL.Text,
    'address' : IDL.Text,
    'address_owner' : IDL.Text,
  });
  const AddAddressBookEntryOperation = IDL.Record({
    'address_book_entry' : IDL.Opt(AddressBookEntry),
    'input' : AddAddressBookEntryOperationInput,
  });
  const AddRequestPolicyOperationInput = IDL.Record({
    'rule' : RequestPolicyRule,
    'specifier' : RequestSpecifier,
  });
  const AddRequestPolicyOperation = IDL.Record({
    'input' : AddRequestPolicyOperationInput,
    'policy_id' : IDL.Opt(UUID),
  });
  const RemoveUserGroupOperationInput = IDL.Record({ 'user_group_id' : UUID });
  const RemoveUserGroupOperation = IDL.Record({
    'input' : RemoveUserGroupOperationInput,
  });
  const CallExternalCanisterOperation = IDL.Record({
    'arg' : IDL.Opt(IDL.Vec(IDL.Nat8)),
    'execution_method' : CanisterMethod,
    'validation_method' : IDL.Opt(CanisterMethod),
    'arg_checksum' : IDL.Opt(Sha256Hash),
    'execution_method_cycles' : IDL.Opt(IDL.Nat64),
    'arg_rendering' : IDL.Opt(IDL.Text),
    'execution_method_reply' : IDL.Opt(IDL.Vec(IDL.Nat8)),
  });
  const AddAccountOperationInput = IDL.Record({
    'configs_request_policy' : IDL.Opt(RequestPolicyRule),
    'read_permission' : Allow,
    'configs_permission' : Allow,
    'metadata' : IDL.Vec(AccountMetadata),
    'name' : IDL.Text,
    'blockchain' : IDL.Text,
    'transfer_request_policy' : IDL.Opt(RequestPolicyRule),
    'transfer_permission' : Allow,
    'standard' : IDL.Text,
  });
  const AddAccountOperation = IDL.Record({
    'account' : IDL.Opt(Account),
    'input' : AddAccountOperationInput,
  });
  const RequestOperation = IDL.Variant({
    'AddUserGroup' : AddUserGroupOperation,
    'EditPermission' : EditPermissionOperation,
    'ConfigureExternalCanister' : ConfigureExternalCanisterOperation,
    'ChangeExternalCanister' : ChangeExternalCanisterOperation,
    'MonitorExternalCanister' : MonitorExternalCanisterOperation,
    'AddUser' : AddUserOperation,
    'EditUserGroup' : EditUserGroupOperation,
    'SetDisasterRecovery' : SetDisasterRecoveryOperation,
    'EditRequestPolicy' : EditRequestPolicyOperation,
    'RemoveRequestPolicy' : RemoveRequestPolicyOperation,
    'SystemUpgrade' : SystemUpgradeOperation,
    'RemoveAddressBookEntry' : RemoveAddressBookEntryOperation,
    'CreateExternalCanister' : CreateExternalCanisterOperation,
    'EditAddressBookEntry' : EditAddressBookEntryOperation,
    'FundExternalCanister' : FundExternalCanisterOperation,
    'EditUser' : EditUserOperation,
    'ManageSystemInfo' : ManageSystemInfoOperation,
    'Transfer' : TransferOperation,
    'EditAccount' : EditAccountOperation,
    'AddAddressBookEntry' : AddAddressBookEntryOperation,
    'AddRequestPolicy' : AddRequestPolicyOperation,
    'RemoveUserGroup' : RemoveUserGroupOperation,
    'CallExternalCanister' : CallExternalCanisterOperation,
    'AddAccount' : AddAccountOperation,
  });
  const RequestApprovalStatus = IDL.Variant({
    'Approved' : IDL.Null,
    'Rejected' : IDL.Null,
  });
  const RequestApproval = IDL.Record({
    'status' : RequestApprovalStatus,
    'approver_id' : UUID,
    'status_reason' : IDL.Opt(IDL.Text),
    'decided_at' : TimestampRFC3339,
  });
  const Request = IDL.Record({
    'id' : UUID,
    'status' : RequestStatus,
    'title' : IDL.Text,
    'execution_plan' : RequestExecutionSchedule,
    'expiration_dt' : TimestampRFC3339,
    'created_at' : TimestampRFC3339,
    'requested_by' : UUID,
    'summary' : IDL.Opt(IDL.Text),
    'operation' : RequestOperation,
    'approvals' : IDL.Vec(RequestApproval),
  });
  const Error = IDL.Record({
    'code' : IDL.Text,
    'message' : IDL.Opt(IDL.Text),
    'details' : IDL.Opt(IDL.Vec(IDL.Tuple(IDL.Text, IDL.Text))),
  });
  const CancelRequestResult = IDL.Variant({
    'Ok' : IDL.Record({ 'request' : Request }),
    'Err' : Error,
  });
  const CanisterStatusInput = IDL.Record({ 'canister_id' : IDL.Principal });
  const DefiniteCanisterSettings = IDL.Record({
    'freezing_threshold' : IDL.Nat,
    'controllers' : IDL.Vec(IDL.Principal),
    'reserved_cycles_limit' : IDL.Nat,
    'log_visibility' : LogVisibility,
    'wasm_memory_limit' : IDL.Nat,
    'memory_allocation' : IDL.Nat,
    'compute_allocation' : IDL.Nat,
  });
  const CanisterStatusResponse = IDL.Record({
    'status' : IDL.Variant({
      'stopped' : IDL.Null,
      'stopping' : IDL.Null,
      'running' : IDL.Null,
    }),
    'memory_size' : IDL.Nat,
    'cycles' : IDL.Nat,
    'settings' : DefiniteCanisterSettings,
    'query_stats' : IDL.Record({
      'response_payload_bytes_total' : IDL.Nat,
      'num_instructions_total' : IDL.Nat,
      'num_calls_total' : IDL.Nat,
      'request_payload_bytes_total' : IDL.Nat,
    }),
    'idle_cycles_burned_per_day' : IDL.Nat,
    'module_hash' : IDL.Opt(IDL.Vec(IDL.Nat8)),
    'reserved_cycles' : IDL.Nat,
  });
  const CanisterStatusResult = IDL.Variant({
    'Ok' : CanisterStatusResponse,
    'Err' : Error,
  });
  const AssetMetadata = IDL.Record({ 'key' : IDL.Text, 'value' : IDL.Text });
  const Asset = IDL.Record({
    'metadata' : IDL.Vec(AssetMetadata),
    'name' : IDL.Text,
    'blockchain' : IDL.Text,
    'standard' : IDL.Text,
    'symbol' : AssetSymbol,
  });
  const Capabilities = IDL.Record({
    'name' : IDL.Text,
    'version' : IDL.Text,
    'supported_assets' : IDL.Vec(Asset),
  });
  const CapabilitiesResult = IDL.Variant({
    'Ok' : IDL.Record({ 'capabilities' : Capabilities }),
    'Err' : Error,
  });
  const WasmModuleExtraChunks = IDL.Record({
    'wasm_module_hash' : IDL.Vec(IDL.Nat8),
    'store_canister' : IDL.Principal,
    'extra_chunks_key' : IDL.Text,
  });
  const ChangeExternalCanisterOperationInput = IDL.Record({
    'arg' : IDL.Opt(IDL.Vec(IDL.Nat8)),
    'module_extra_chunks' : IDL.Opt(WasmModuleExtraChunks),
    'mode' : CanisterInstallMode,
    'canister_id' : IDL.Principal,
    'module' : IDL.Vec(IDL.Nat8),
  });
  const SetDisasterRecoveryOperationInput = IDL.Record({
    'committee' : IDL.Opt(DisasterRecoveryCommittee),
  });
  const SystemUpgradeOperationInput = IDL.Record({
    'arg' : IDL.Opt(IDL.Vec(IDL.Nat8)),
    'module_extra_chunks' : IDL.Opt(WasmModuleExtraChunks),
    'target' : SystemUpgradeTarget,
    'module' : IDL.Vec(IDL.Nat8),
  });
  const CallExternalCanisterOperationInput = IDL.Record({
    'arg' : IDL.Opt(IDL.Vec(IDL.Nat8)),
    'execution_method' : CanisterMethod,
    'validation_method' : IDL.Opt(CanisterMethod),
    'execution_method_cycles' : IDL.Opt(IDL.Nat64),
  });
  const RequestOperationInput = IDL.Variant({
    'AddUserGroup' : AddUserGroupOperationInput,
    'EditPermission' : EditPermissionOperationInput,
    'ConfigureExternalCanister' : ConfigureExternalCanisterOperationInput,
    'ChangeExternalCanister' : ChangeExternalCanisterOperationInput,
    'AddUser' : AddUserOperationInput,
    'EditUserGroup' : EditUserGroupOperationInput,
    'SetDisasterRecovery' : SetDisasterRecoveryOperationInput,
    'EditRequestPolicy' : EditRequestPolicyOperationInput,
    'RemoveRequestPolicy' : RemoveRequestPolicyOperationInput,
    'SystemUpgrade' : SystemUpgradeOperationInput,
    'RemoveAddressBookEntry' : RemoveAddressBookEntryOperationInput,
    'CreateExternalCanister' : CreateExternalCanisterOperationInput,
    'EditAddressBookEntry' : EditAddressBookEntryOperationInput,
    'FundExternalCanister' : FundExternalCanisterOperationInput,
    'EditUser' : EditUserOperationInput,
    'ManageSystemInfo' : ManageSystemInfoOperationInput,
    'Transfer' : TransferOperationInput,
    'EditAccount' : EditAccountOperationInput,
    'AddAddressBookEntry' : AddAddressBookEntryOperationInput,
    'AddRequestPolicy' : AddRequestPolicyOperationInput,
    'RemoveUserGroup' : RemoveUserGroupOperationInput,
    'CallExternalCanister' : CallExternalCanisterOperationInput,
    'AddAccount' : AddAccountOperationInput,
  });
  const CreateRequestInput = IDL.Record({
    'title' : IDL.Opt(IDL.Text),
    'execution_plan' : IDL.Opt(RequestExecutionSchedule),
    'expiration_dt' : IDL.Opt(TimestampRFC3339),
    'summary' : IDL.Opt(IDL.Text),
    'operation' : RequestOperationInput,
  });
  const RequestCallerPrivileges = IDL.Record({
    'id' : UUID,
    'can_approve' : IDL.Bool,
  });
  const EvaluationStatus = IDL.Variant({
    'Approved' : IDL.Null,
    'Rejected' : IDL.Null,
    'Pending' : IDL.Null,
  });
  const EvaluationSummaryReason = IDL.Variant({
    'AllowList' : IDL.Null,
    'AllowListMetadata' : IDL.Null,
    'AutoApproved' : IDL.Null,
    'ApprovalQuorum' : IDL.Null,
  });
  const EvaluatedRequestPolicyRule = IDL.Variant({
    'Not' : RequestPolicyRuleResult,
    'Quorum' : IDL.Record({
      'total_possible_approvers' : IDL.Nat64,
      'min_approved' : IDL.Nat64,
      'approvers' : IDL.Vec(UUID),
    }),
    'AllowListed' : IDL.Null,
    'QuorumPercentage' : IDL.Record({
      'total_possible_approvers' : IDL.Nat64,
      'min_approved' : IDL.Nat64,
      'approvers' : IDL.Vec(UUID),
    }),
    'AutoApproved' : IDL.Null,
    'AllOf' : IDL.Vec(RequestPolicyRuleResult),
    'AnyOf' : IDL.Vec(RequestPolicyRuleResult),
    'AllowListedByMetadata' : IDL.Record({ 'metadata' : AddressBookMetadata }),
  });
  RequestPolicyRuleResult.fill(
    IDL.Record({
      'status' : EvaluationStatus,
      'evaluated_rule' : EvaluatedRequestPolicyRule,
    })
  );
  const RequestEvaluationResult = IDL.Record({
    'request_id' : UUID,
    'status' : EvaluationStatus,
    'result_reasons' : IDL.Opt(IDL.Vec(EvaluationSummaryReason)),
    'policy_results' : IDL.Vec(RequestPolicyRuleResult),
  });
  const DisplayUser = IDL.Record({ 'id' : UUID, 'name' : IDL.Text });
  const RequestAdditionalInfo = IDL.Record({
    'id' : UUID,
    'evaluation_result' : IDL.Opt(RequestEvaluationResult),
    'requester_name' : IDL.Text,
    'approvers' : IDL.Vec(DisplayUser),
  });
  const CreateRequestResult = IDL.Variant({
    'Ok' : IDL.Record({
      'privileges' : RequestCallerPrivileges,
      'request' : Request,
      'additional_info' : RequestAdditionalInfo,
    }),
    'Err' : Error,
  });
  const FetchAccountBalancesInput = IDL.Record({
    'account_ids' : IDL.Vec(UUID),
  });
  const AccountBalance = IDL.Record({
    'account_id' : UUID,
    'decimals' : IDL.Nat32,
    'balance' : IDL.Nat,
    'last_update_timestamp' : TimestampRFC3339,
  });
  const FetchAccountBalancesResult = IDL.Variant({
    'Ok' : IDL.Record({ 'balances' : IDL.Vec(AccountBalance) }),
    'Err' : Error,
  });
  const GetAccountInput = IDL.Record({ 'account_id' : UUID });
  const AccountCallerPrivileges = IDL.Record({
    'id' : UUID,
    'can_transfer' : IDL.Bool,
    'can_edit' : IDL.Bool,
  });
  const GetAccountResult = IDL.Variant({
    'Ok' : IDL.Record({
      'privileges' : AccountCallerPrivileges,
      'account' : Account,
    }),
    'Err' : Error,
  });
  const GetAddressBookEntryInput = IDL.Record({
    'address_book_entry_id' : UUID,
  });
  const AddressBookEntryCallerPrivileges = IDL.Record({
    'id' : UUID,
    'can_delete' : IDL.Bool,
    'can_edit' : IDL.Bool,
  });
  const GetAddressBookEntryResult = IDL.Variant({
    'Ok' : IDL.Record({
      'privileges' : AddressBookEntryCallerPrivileges,
      'address_book_entry' : AddressBookEntry,
    }),
    'Err' : Error,
  });
  const GetExternalCanisterInput = IDL.Record({
    'canister_id' : IDL.Principal,
  });
  const ExternalCanisterCallerMethodsPrivileges = IDL.Record({
    'execution_method' : IDL.Text,
    'validation_method' : ValidationMethodResourceTarget,
  });
  const ExternalCanisterCallerPrivileges = IDL.Record({
    'id' : UUID,
    'can_change' : IDL.Bool,
    'canister_id' : IDL.Principal,
    'can_call' : IDL.Vec(ExternalCanisterCallerMethodsPrivileges),
    'can_fund' : IDL.Bool,
  });
  const ExternalCanisterCallRequestPolicyRule = IDL.Record({
    'execution_method' : IDL.Text,
    'rule' : RequestPolicyRule,
    'validation_method' : ValidationMethodResourceTarget,
    'policy_id' : UUID,
  });
  const ExternalCanisterChangeRequestPolicyRule = IDL.Record({
    'rule' : RequestPolicyRule,
    'policy_id' : UUID,
  });
  const ExternalCanisterRequestPolicies = IDL.Record({
    'calls' : IDL.Vec(ExternalCanisterCallRequestPolicyRule),
    'change' : IDL.Vec(ExternalCanisterChangeRequestPolicyRule),
  });
  const ExternalCanister = IDL.Record({
    'id' : UUID,
    'permissions' : ExternalCanisterPermissions,
    'modified_at' : IDL.Opt(TimestampRFC3339),
    'metadata' : IDL.Vec(ExternalCanisterMetadata),
    'name' : IDL.Text,
    'labels' : IDL.Vec(IDL.Text),
    'canister_id' : IDL.Principal,
    'description' : IDL.Opt(IDL.Text),
    'created_at' : TimestampRFC3339,
    'request_policies' : ExternalCanisterRequestPolicies,
    'state' : ExternalCanisterState,
  });
  const GetExternalCanisterResult = IDL.Variant({
    'Ok' : IDL.Record({
      'privileges' : ExternalCanisterCallerPrivileges,
      'canister' : ExternalCanister,
    }),
    'Err' : Error,
  });
  const GetExternalCanisterFiltersInput = IDL.Record({
    'with_labels' : IDL.Opt(IDL.Bool),
    'with_name' : IDL.Opt(IDL.Record({ 'prefix' : IDL.Opt(IDL.Text) })),
  });
  const GetExternalCanisterFiltersResult = IDL.Variant({
    'Ok' : IDL.Record({
      'labels' : IDL.Opt(IDL.Vec(IDL.Text)),
      'names' : IDL.Opt(
        IDL.Vec(
          IDL.Record({ 'name' : IDL.Text, 'canister_id' : IDL.Principal })
        )
      ),
    }),
    'Err' : Error,
  });
  const ListRequestsOperationType = IDL.Variant({
    'AddUserGroup' : IDL.Null,
    'EditPermission' : IDL.Null,
    'ConfigureExternalCanister' : IDL.Opt(IDL.Principal),
    'ChangeExternalCanister' : IDL.Opt(IDL.Principal),
    'MonitorExternalCanister' : IDL.Opt(IDL.Principal),
    'AddUser' : IDL.Null,
    'EditUserGroup' : IDL.Null,
    'SetDisasterRecovery' : IDL.Null,
    'EditRequestPolicy' : IDL.Null,
    'RemoveRequestPolicy' : IDL.Null,
    'SystemUpgrade' : IDL.Null,
    'RemoveAddressBookEntry' : IDL.Null,
    'CreateExternalCanister' : IDL.Null,
    'EditAddressBookEntry' : IDL.Null,
    'FundExternalCanister' : IDL.Opt(IDL.Principal),
    'EditUser' : IDL.Null,
    'ManageSystemInfo' : IDL.Null,
    'Transfer' : IDL.Opt(UUID),
    'EditAccount' : IDL.Null,
    'AddAddressBookEntry' : IDL.Null,
    'AddRequestPolicy' : IDL.Null,
    'RemoveUserGroup' : IDL.Null,
    'CallExternalCanister' : IDL.Opt(IDL.Principal),
    'AddAccount' : IDL.Null,
  });
  const GetNextApprovableRequestInput = IDL.Record({
    'excluded_request_ids' : IDL.Vec(UUID),
    'operation_types' : IDL.Opt(IDL.Vec(ListRequestsOperationType)),
  });
  const GetRequestResultData = IDL.Record({
    'privileges' : RequestCallerPrivileges,
    'request' : Request,
    'additional_info' : RequestAdditionalInfo,
  });
  const GetNextApprovableRequestResult = IDL.Variant({
    'Ok' : IDL.Opt(GetRequestResultData),
    'Err' : Error,
  });
  const GetPermissionInput = IDL.Record({ 'resource' : Resource });
  const Permission = IDL.Record({ 'resource' : Resource, 'allow' : Allow });
  const PermissionCallerPrivileges = IDL.Record({
    'resource' : Resource,
    'can_edit' : IDL.Bool,
  });
  const GetPermissionResult = IDL.Variant({
    'Ok' : IDL.Record({
      'permission' : Permission,
      'privileges' : PermissionCallerPrivileges,
    }),
    'Err' : Error,
  });
  const GetRequestInput = IDL.Record({
    'request_id' : UUID,
    'with_full_info' : IDL.Opt(IDL.Bool),
  });
  const GetRequestResult = IDL.Variant({
    'Ok' : GetRequestResultData,
    'Err' : Error,
  });
  const GetRequestPolicyInput = IDL.Record({ 'id' : UUID });
  const RequestPolicyCallerPrivileges = IDL.Record({
    'id' : UUID,
    'can_delete' : IDL.Bool,
    'can_edit' : IDL.Bool,
  });
  const RequestPolicy = IDL.Record({
    'id' : UUID,
    'rule' : RequestPolicyRule,
    'specifier' : RequestSpecifier,
  });
  const GetRequestPolicyResult = IDL.Variant({
    'Ok' : IDL.Record({
      'privileges' : RequestPolicyCallerPrivileges,
      'policy' : RequestPolicy,
    }),
    'Err' : Error,
  });
  const GetTransfersInput = IDL.Record({ 'transfer_ids' : IDL.Vec(UUID) });
  const TransferStatus = IDL.Variant({
    'Failed' : IDL.Record({ 'reason' : IDL.Text }),
    'Processing' : IDL.Record({ 'started_at' : TimestampRFC3339 }),
    'Created' : IDL.Null,
    'Completed' : IDL.Record({
      'signature' : IDL.Opt(IDL.Text),
      'hash' : IDL.Opt(IDL.Text),
      'completed_at' : TimestampRFC3339,
    }),
  });
  const Transfer = IDL.Record({
    'id' : UUID,
    'to' : IDL.Text,
    'fee' : IDL.Nat,
    'request_id' : UUID,
    'status' : TransferStatus,
    'from_account_id' : UUID,
    'metadata' : IDL.Vec(TransferMetadata),
    'network' : Network,
    'amount' : IDL.Nat,
  });
  const GetTransfersResult = IDL.Variant({
    'Ok' : IDL.Record({ 'transfers' : IDL.Vec(Transfer) }),
    'Err' : Error,
  });
  const GetUserInput = IDL.Record({ 'user_id' : UUID });
  const UserCallerPrivileges = IDL.Record({
    'id' : UUID,
    'can_edit' : IDL.Bool,
  });
  const GetUserResult = IDL.Variant({
    'Ok' : IDL.Record({ 'privileges' : UserCallerPrivileges, 'user' : User }),
    'Err' : Error,
  });
  const GetUserGroupInput = IDL.Record({ 'user_group_id' : UUID });
  const UserGroupCallerPrivileges = IDL.Record({
    'id' : UUID,
    'can_delete' : IDL.Bool,
    'can_edit' : IDL.Bool,
  });
  const GetUserGroupResult = IDL.Variant({
    'Ok' : IDL.Record({
      'privileges' : UserGroupCallerPrivileges,
      'user_group' : UserGroup,
    }),
    'Err' : Error,
  });
  const HealthStatus = IDL.Variant({
    'Healthy' : IDL.Null,
    'Uninitialized' : IDL.Null,
  });
  const HeaderField = IDL.Tuple(IDL.Text, IDL.Text);
  const HttpRequest = IDL.Record({
    'url' : IDL.Text,
    'method' : IDL.Text,
    'body' : IDL.Vec(IDL.Nat8),
    'headers' : IDL.Vec(HeaderField),
  });
  const HttpResponse = IDL.Record({
    'body' : IDL.Vec(IDL.Nat8),
    'headers' : IDL.Vec(HeaderField),
    'status_code' : IDL.Nat16,
  });
  const TransferStatusType = IDL.Variant({
    'Failed' : IDL.Null,
    'Processing' : IDL.Null,
    'Created' : IDL.Null,
    'Completed' : IDL.Null,
  });
  const ListAccountTransfersInput = IDL.Record({
    'account_id' : UUID,
    'status' : IDL.Opt(TransferStatusType),
    'to_dt' : IDL.Opt(TimestampRFC3339),
    'from_dt' : IDL.Opt(TimestampRFC3339),
  });
  const TransferListItem = IDL.Record({
    'to' : IDL.Text,
    'request_id' : UUID,
    'status' : TransferStatus,
    'created_at' : TimestampRFC3339,
    'transfer_id' : UUID,
    'amount' : IDL.Nat,
  });
  const ListAccountTransfersResult = IDL.Variant({
    'Ok' : IDL.Record({ 'transfers' : IDL.Vec(TransferListItem) }),
    'Err' : Error,
  });
  const PaginationInput = IDL.Record({
    'offset' : IDL.Opt(IDL.Nat64),
    'limit' : IDL.Opt(IDL.Nat16),
  });
  const ListAccountsInput = IDL.Record({
    'paginate' : IDL.Opt(PaginationInput),
    'search_term' : IDL.Opt(IDL.Text),
  });
  const ListAccountsResult = IDL.Variant({
    'Ok' : IDL.Record({
      'total' : IDL.Nat64,
      'privileges' : IDL.Vec(AccountCallerPrivileges),
      'accounts' : IDL.Vec(Account),
      'next_offset' : IDL.Opt(IDL.Nat64),
    }),
    'Err' : Error,
  });
  const ListAddressBookEntriesInput = IDL.Record({
    'ids' : IDL.Opt(IDL.Vec(UUID)),
    'labels' : IDL.Opt(IDL.Vec(IDL.Text)),
    'blockchain' : IDL.Opt(IDL.Text),
    'addresses' : IDL.Opt(IDL.Vec(IDL.Text)),
    'paginate' : IDL.Opt(PaginationInput),
  });
  const ListAddressBookEntriesResult = IDL.Variant({
    'Ok' : IDL.Record({
      'total' : IDL.Nat64,
      'privileges' : IDL.Vec(AddressBookEntryCallerPrivileges),
      'address_book_entries' : IDL.Vec(AddressBookEntry),
      'next_offset' : IDL.Opt(IDL.Nat64),
    }),
    'Err' : Error,
  });
  const SortByDirection = IDL.Variant({ 'Asc' : IDL.Null, 'Desc' : IDL.Null });
  const ListExternalCanistersSortInput = IDL.Variant({
    'Name' : SortByDirection,
  });
  const ListExternalCanistersInput = IDL.Record({
    'sort_by' : IDL.Opt(ListExternalCanistersSortInput),
    'states' : IDL.Opt(IDL.Vec(ExternalCanisterState)),
    'canister_ids' : IDL.Opt(IDL.Vec(IDL.Principal)),
    'labels' : IDL.Opt(IDL.Vec(IDL.Text)),
    'paginate' : IDL.Opt(PaginationInput),
  });
  const ListExternalCanistersResult = IDL.Variant({
    'Ok' : IDL.Record({
      'total' : IDL.Nat64,
      'privileges' : IDL.Vec(ExternalCanisterCallerPrivileges),
      'canisters' : IDL.Vec(ExternalCanister),
      'next_offset' : IDL.Opt(IDL.Nat64),
    }),
    'Err' : Error,
  });
  const NotificationStatus = IDL.Variant({
    'Read' : IDL.Null,
    'Sent' : IDL.Null,
  });
  const NotificationTypeInput = IDL.Variant({
    'RequestCreated' : IDL.Null,
    'SystemMessage' : IDL.Null,
  });
  const ListNotificationsInput = IDL.Record({
    'status' : IDL.Opt(NotificationStatus),
    'to_dt' : IDL.Opt(TimestampRFC3339),
    'from_dt' : IDL.Opt(TimestampRFC3339),
    'notification_type' : IDL.Opt(NotificationTypeInput),
  });
  const RequestOperationType = IDL.Variant({
    'AddUserGroup' : IDL.Null,
    'EditPermission' : IDL.Null,
    'ConfigureExternalCanister' : IDL.Null,
    'ChangeExternalCanister' : IDL.Null,
    'MonitorExternalCanister' : IDL.Null,
    'AddUser' : IDL.Null,
    'EditUserGroup' : IDL.Null,
    'SetDisasterRecovery' : IDL.Null,
    'EditRequestPolicy' : IDL.Null,
    'RemoveRequestPolicy' : IDL.Null,
    'SystemUpgrade' : IDL.Null,
    'RemoveAddressBookEntry' : IDL.Null,
    'CreateExternalCanister' : IDL.Null,
    'EditAddressBookEntry' : IDL.Null,
    'FundExternalCanister' : IDL.Null,
    'EditUser' : IDL.Null,
    'ManageSystemInfo' : IDL.Null,
    'Transfer' : IDL.Null,
    'EditAccount' : IDL.Null,
    'AddAddressBookEntry' : IDL.Null,
    'AddRequestPolicy' : IDL.Null,
    'RemoveUserGroup' : IDL.Null,
    'CallExternalCanister' : IDL.Null,
    'AddAccount' : IDL.Null,
  });
  const NotificationType = IDL.Variant({
    'RequestCreated' : IDL.Record({
      'account_id' : IDL.Opt(UUID),
      'request_id' : UUID,
      'operation_type' : RequestOperationType,
      'user_id' : IDL.Opt(UUID),
    }),
    'RequestRejected' : IDL.Record({
      'request_id' : UUID,
      'reasons' : IDL.Opt(IDL.Vec(EvaluationSummaryReason)),
      'operation_type' : RequestOperationType,
    }),
    'SystemMessage' : IDL.Null,
    'RequestFailed' : IDL.Record({
      'request_id' : UUID,
      'operation_type' : RequestOperationType,
      'reason' : IDL.Opt(IDL.Text),
    }),
  });
  const Notification = IDL.Record({
    'id' : UUID,
    'status' : NotificationStatus,
    'title' : IDL.Text,
    'created_at' : TimestampRFC3339,
    'notification_type' : NotificationType,
    'message' : IDL.Opt(IDL.Text),
    'target_user_id' : UUID,
  });
  const ListNotificationsResult = IDL.Variant({
    'Ok' : IDL.Record({ 'notifications' : IDL.Vec(Notification) }),
    'Err' : Error,
  });
  const ListPermissionsInput = IDL.Record({
    'resources' : IDL.Opt(IDL.Vec(Resource)),
    'paginate' : IDL.Opt(PaginationInput),
  });
  const BasicUser = IDL.Record({
    'id' : UUID,
    'status' : UserStatus,
    'name' : IDL.Text,
  });
  const ListPermissionsResult = IDL.Variant({
    'Ok' : IDL.Record({
      'permissions' : IDL.Vec(Permission),
      'total' : IDL.Nat64,
      'privileges' : IDL.Vec(PermissionCallerPrivileges),
      'user_groups' : IDL.Vec(UserGroup),
      'users' : IDL.Vec(BasicUser),
      'next_offset' : IDL.Opt(IDL.Nat64),
    }),
    'Err' : Error,
  });
  const ListRequestPoliciesInput = PaginationInput;
  const ListRequestPoliciesResult = IDL.Variant({
    'Ok' : IDL.Record({
      'total' : IDL.Nat64,
      'privileges' : IDL.Vec(RequestPolicyCallerPrivileges),
      'next_offset' : IDL.Opt(IDL.Nat64),
      'policies' : IDL.Vec(RequestPolicy),
    }),
    'Err' : Error,
  });
  const ListRequestsSortBy = IDL.Variant({
    'ExpirationDt' : SortByDirection,
    'LastModificationDt' : SortByDirection,
    'CreatedAt' : SortByDirection,
  });
  const RequestStatusCode = IDL.Variant({
    'Failed' : IDL.Null,
    'Approved' : IDL.Null,
    'Rejected' : IDL.Null,
    'Scheduled' : IDL.Null,
    'Cancelled' : IDL.Null,
    'Processing' : IDL.Null,
    'Created' : IDL.Null,
    'Completed' : IDL.Null,
  });
  const ListRequestsInput = IDL.Record({
    'sort_by' : IDL.Opt(ListRequestsSortBy),
    'with_evaluation_results' : IDL.Bool,
    'expiration_from_dt' : IDL.Opt(TimestampRFC3339),
    'created_to_dt' : IDL.Opt(TimestampRFC3339),
    'statuses' : IDL.Opt(IDL.Vec(RequestStatusCode)),
    'approver_ids' : IDL.Opt(IDL.Vec(UUID)),
    'expiration_to_dt' : IDL.Opt(TimestampRFC3339),
    'paginate' : IDL.Opt(PaginationInput),
    'requester_ids' : IDL.Opt(IDL.Vec(UUID)),
    'operation_types' : IDL.Opt(IDL.Vec(ListRequestsOperationType)),
    'only_approvable' : IDL.Bool,
    'created_from_dt' : IDL.Opt(TimestampRFC3339),
  });
  const ListRequestsResult = IDL.Variant({
    'Ok' : IDL.Record({
      'total' : IDL.Nat64,
      'privileges' : IDL.Vec(RequestCallerPrivileges),
      'requests' : IDL.Vec(Request),
      'next_offset' : IDL.Opt(IDL.Nat64),
      'additional_info' : IDL.Vec(RequestAdditionalInfo),
    }),
    'Err' : Error,
  });
  const ListUserGroupsInput = IDL.Record({
    'paginate' : IDL.Opt(PaginationInput),
    'search_term' : IDL.Opt(IDL.Text),
  });
  const ListUserGroupsResult = IDL.Variant({
    'Ok' : IDL.Record({
      'total' : IDL.Nat64,
      'privileges' : IDL.Vec(UserGroupCallerPrivileges),
      'user_groups' : IDL.Vec(UserGroup),
      'next_offset' : IDL.Opt(IDL.Nat64),
    }),
    'Err' : Error,
  });
  const ListUsersInput = IDL.Record({
    'groups' : IDL.Opt(IDL.Vec(UUID)),
    'statuses' : IDL.Opt(IDL.Vec(UserStatus)),
    'paginate' : IDL.Opt(PaginationInput),
    'search_term' : IDL.Opt(IDL.Text),
  });
  const ListUsersResult = IDL.Variant({
    'Ok' : IDL.Record({
      'total' : IDL.Nat64,
      'privileges' : IDL.Vec(UserCallerPrivileges),
      'users' : IDL.Vec(User),
      'next_offset' : IDL.Opt(IDL.Nat64),
    }),
    'Err' : Error,
  });
  const MarkNotificationsReadInput = IDL.Record({
    'notification_ids' : IDL.Vec(UUID),
    'read' : IDL.Bool,
  });
  const MarkNotificationReadResult = IDL.Variant({
    'Ok' : IDL.Null,
    'Err' : Error,
  });
  const UserPrivilege = IDL.Variant({
    'AddUserGroup' : IDL.Null,
    'ListRequestPolicies' : IDL.Null,
    'ListPermissions' : IDL.Null,
    'ListUserGroups' : IDL.Null,
    'AddUser' : IDL.Null,
    'ListUsers' : IDL.Null,
    'SystemUpgrade' : IDL.Null,
    'CreateExternalCanister' : IDL.Null,
    'ManageSystemInfo' : IDL.Null,
    'AddAddressBookEntry' : IDL.Null,
    'ListAccounts' : IDL.Null,
    'AddRequestPolicy' : IDL.Null,
    'ListAddressBookEntries' : IDL.Null,
    'ListExternalCanisters' : IDL.Null,
    'ListRequests' : IDL.Null,
    'CallAnyExternalCanister' : IDL.Null,
    'SystemInfo' : IDL.Null,
    'Capabilities' : IDL.Null,
    'AddAccount' : IDL.Null,
  });
  const MeResult = IDL.Variant({
    'Ok' : IDL.Record({ 'me' : User, 'privileges' : IDL.Vec(UserPrivilege) }),
    'Err' : Error,
  });
  const NotifyFailedStationUpgradeInput = IDL.Record({ 'reason' : IDL.Text });
  const NotifyFailedStationUpgradeResult = IDL.Variant({
    'Ok' : IDL.Null,
    'Err' : Error,
  });
  const SubmitRequestApprovalInput = IDL.Record({
    'request_id' : UUID,
    'decision' : RequestApprovalStatus,
    'reason' : IDL.Opt(IDL.Text),
  });
  const SubmitRequestApprovalResult = IDL.Variant({
    'Ok' : IDL.Record({
      'privileges' : RequestCallerPrivileges,
      'request' : Request,
      'additional_info' : RequestAdditionalInfo,
    }),
    'Err' : Error,
  });
  const DisasterRecovery = IDL.Record({
    'user_group_name' : IDL.Opt(IDL.Text),
    'committee' : DisasterRecoveryCommittee,
  });
  const CycleObtainStrategy = IDL.Variant({
    'Disabled' : IDL.Null,
    'MintFromNativeToken' : IDL.Record({
      'account_id' : UUID,
      'account_name' : IDL.Opt(IDL.Text),
    }),
  });
  const SystemInfo = IDL.Record({
    'disaster_recovery' : IDL.Opt(DisasterRecovery),
    'name' : IDL.Text,
    'last_upgrade_timestamp' : TimestampRFC3339,
    'raw_rand_successful' : IDL.Bool,
    'version' : IDL.Text,
    'cycles' : IDL.Nat64,
    'upgrader_id' : IDL.Principal,
    'cycle_obtain_strategy' : CycleObtainStrategy,
  });
  const SystemInfoResult = IDL.Variant({
    'Ok' : IDL.Record({ 'system' : SystemInfo }),
    'Err' : Error,
  });
  return IDL.Service({
    'cancel_request' : IDL.Func(
        [CancelRequestInput],
        [CancelRequestResult],
        [],
      ),
    'canister_status' : IDL.Func(
        [CanisterStatusInput],
        [CanisterStatusResult],
        [],
      ),
    'capabilities' : IDL.Func([], [CapabilitiesResult], ['query']),
    'create_request' : IDL.Func(
        [CreateRequestInput],
        [CreateRequestResult],
        [],
      ),
    'fetch_account_balances' : IDL.Func(
        [FetchAccountBalancesInput],
        [FetchAccountBalancesResult],
        [],
      ),
    'get_account' : IDL.Func([GetAccountInput], [GetAccountResult], ['query']),
    'get_address_book_entry' : IDL.Func(
        [GetAddressBookEntryInput],
        [GetAddressBookEntryResult],
        ['query'],
      ),
    'get_external_canister' : IDL.Func(
        [GetExternalCanisterInput],
        [GetExternalCanisterResult],
        ['query'],
      ),
    'get_external_canister_filters' : IDL.Func(
        [GetExternalCanisterFiltersInput],
        [GetExternalCanisterFiltersResult],
        ['query'],
      ),
    'get_next_approvable_request' : IDL.Func(
        [GetNextApprovableRequestInput],
        [GetNextApprovableRequestResult],
        ['query'],
      ),
    'get_permission' : IDL.Func(
        [GetPermissionInput],
        [GetPermissionResult],
        ['query'],
      ),
    'get_request' : IDL.Func([GetRequestInput], [GetRequestResult], ['query']),
    'get_request_policy' : IDL.Func(
        [GetRequestPolicyInput],
        [GetRequestPolicyResult],
        ['query'],
      ),
    'get_transfers' : IDL.Func(
        [GetTransfersInput],
        [GetTransfersResult],
        ['query'],
      ),
    'get_user' : IDL.Func([GetUserInput], [GetUserResult], ['query']),
    'get_user_group' : IDL.Func(
        [GetUserGroupInput],
        [GetUserGroupResult],
        ['query'],
      ),
    'health_status' : IDL.Func([], [HealthStatus], ['query']),
    'http_request' : IDL.Func([HttpRequest], [HttpResponse], ['query']),
    'list_account_transfers' : IDL.Func(
        [ListAccountTransfersInput],
        [ListAccountTransfersResult],
        ['query'],
      ),
    'list_accounts' : IDL.Func(
        [ListAccountsInput],
        [ListAccountsResult],
        ['query'],
      ),
    'list_address_book_entries' : IDL.Func(
        [ListAddressBookEntriesInput],
        [ListAddressBookEntriesResult],
        ['query'],
      ),
    'list_external_canisters' : IDL.Func(
        [ListExternalCanistersInput],
        [ListExternalCanistersResult],
        ['query'],
      ),
    'list_notifications' : IDL.Func(
        [ListNotificationsInput],
        [ListNotificationsResult],
        ['query'],
      ),
    'list_permissions' : IDL.Func(
        [ListPermissionsInput],
        [ListPermissionsResult],
        ['query'],
      ),
    'list_request_policies' : IDL.Func(
        [ListRequestPoliciesInput],
        [ListRequestPoliciesResult],
        ['query'],
      ),
    'list_requests' : IDL.Func(
        [ListRequestsInput],
        [ListRequestsResult],
        ['query'],
      ),
    'list_user_groups' : IDL.Func(
        [ListUserGroupsInput],
        [ListUserGroupsResult],
        ['query'],
      ),
    'list_users' : IDL.Func([ListUsersInput], [ListUsersResult], ['query']),
    'mark_notifications_read' : IDL.Func(
        [MarkNotificationsReadInput],
        [MarkNotificationReadResult],
        [],
      ),
    'me' : IDL.Func([], [MeResult], ['query']),
    'notify_failed_station_upgrade' : IDL.Func(
        [NotifyFailedStationUpgradeInput],
        [NotifyFailedStationUpgradeResult],
        [],
      ),
    'submit_request_approval' : IDL.Func(
        [SubmitRequestApprovalInput],
        [SubmitRequestApprovalResult],
        [],
      ),
    'system_info' : IDL.Func([], [SystemInfoResult], ['query']),
  });
};
export const init = ({ IDL }) => {
  const SystemUpgrade = IDL.Record({ 'name' : IDL.Opt(IDL.Text) });
  const SystemUpgraderInput = IDL.Variant({
    'Id' : IDL.Principal,
    'WasmModule' : IDL.Vec(IDL.Nat8),
  });
  const UUID = IDL.Text;
  const AccountMetadata = IDL.Record({ 'key' : IDL.Text, 'value' : IDL.Text });
  const InitAccountInput = IDL.Record({
    'id' : IDL.Opt(UUID),
    'metadata' : IDL.Vec(AccountMetadata),
    'name' : IDL.Text,
    'blockchain' : IDL.Text,
    'standard' : IDL.Text,
  });
  const AdminInitInput = IDL.Record({
    'name' : IDL.Text,
    'identity' : IDL.Principal,
  });
  const SystemInit = IDL.Record({
    'name' : IDL.Text,
    'fallback_controller' : IDL.Opt(IDL.Principal),
    'upgrader' : SystemUpgraderInput,
    'accounts' : IDL.Opt(IDL.Vec(InitAccountInput)),
    'admins' : IDL.Vec(AdminInitInput),
    'quorum' : IDL.Opt(IDL.Nat16),
  });
  const SystemInstall = IDL.Variant({
    'Upgrade' : SystemUpgrade,
    'Init' : SystemInit,
  });
  return [IDL.Opt(SystemInstall)];
};<|MERGE_RESOLUTION|>--- conflicted
+++ resolved
@@ -511,166 +511,6 @@
     'name' : IDL.Opt(IDL.Text),
     'cycle_obtain_strategy' : IDL.Opt(CycleObtainStrategyInput),
   });
-<<<<<<< HEAD
-  const TransferMetadata = IDL.Record({ 'key' : IDL.Text, 'value' : IDL.Text });
-  const NetworkId = IDL.Text;
-  const Network = IDL.Record({ 'id' : NetworkId, 'name' : IDL.Text });
-  const TransferOperationInput = IDL.Record({
-    'to' : IDL.Text,
-    'fee' : IDL.Opt(IDL.Nat),
-    'from_account_id' : UUID,
-    'metadata' : IDL.Vec(TransferMetadata),
-    'network' : IDL.Opt(Network),
-    'amount' : IDL.Nat,
-  });
-  const RequestPolicyRuleInput = IDL.Variant({
-    'Set' : RequestPolicyRule,
-    'Remove' : IDL.Null,
-  });
-  const EditAccountOperationInput = IDL.Record({
-    'account_id' : UUID,
-    'configs_request_policy' : IDL.Opt(RequestPolicyRuleInput),
-    'read_permission' : IDL.Opt(Allow),
-    'configs_permission' : IDL.Opt(Allow),
-    'name' : IDL.Opt(IDL.Text),
-    'transfer_request_policy' : IDL.Opt(RequestPolicyRuleInput),
-    'transfer_permission' : IDL.Opt(Allow),
-  });
-  const AddAddressBookEntryOperationInput = IDL.Record({
-    'metadata' : IDL.Vec(AddressBookMetadata),
-    'labels' : IDL.Vec(IDL.Text),
-    'blockchain' : IDL.Text,
-    'address' : IDL.Text,
-    'address_owner' : IDL.Text,
-  });
-  const AddRequestPolicyOperationInput = IDL.Record({
-    'rule' : RequestPolicyRule,
-    'specifier' : RequestSpecifier,
-  });
-  const RemoveUserGroupOperationInput = IDL.Record({ 'user_group_id' : UUID });
-  const CallExternalCanisterOperationInput = IDL.Record({
-    'arg' : IDL.Opt(IDL.Vec(IDL.Nat8)),
-    'execution_method' : CanisterMethod,
-    'validation_method' : IDL.Opt(CanisterMethod),
-    'execution_method_cycles' : IDL.Opt(IDL.Nat64),
-  });
-  const AddAccountOperationInput = IDL.Record({
-    'configs_request_policy' : IDL.Opt(RequestPolicyRule),
-    'read_permission' : Allow,
-    'configs_permission' : Allow,
-    'metadata' : IDL.Vec(AccountMetadata),
-    'name' : IDL.Text,
-    'blockchain' : IDL.Text,
-    'transfer_request_policy' : IDL.Opt(RequestPolicyRule),
-    'transfer_permission' : Allow,
-    'standard' : IDL.Text,
-  });
-  const RequestOperationInput = IDL.Variant({
-    'AddUserGroup' : AddUserGroupOperationInput,
-    'EditPermission' : EditPermissionOperationInput,
-    'ConfigureExternalCanister' : ConfigureExternalCanisterOperationInput,
-    'ChangeExternalCanister' : ChangeExternalCanisterOperationInput,
-    'MonitorExternalCanister' : MonitorExternalCanisterOperationInput,
-    'AddUser' : AddUserOperationInput,
-    'EditUserGroup' : EditUserGroupOperationInput,
-    'SetDisasterRecovery' : SetDisasterRecoveryOperationInput,
-    'EditRequestPolicy' : EditRequestPolicyOperationInput,
-    'RemoveRequestPolicy' : RemoveRequestPolicyOperationInput,
-    'SystemUpgrade' : SystemUpgradeOperationInput,
-    'RemoveAddressBookEntry' : RemoveAddressBookEntryOperationInput,
-    'CreateExternalCanister' : CreateExternalCanisterOperationInput,
-    'EditAddressBookEntry' : EditAddressBookEntryOperationInput,
-    'FundExternalCanister' : FundExternalCanisterOperationInput,
-    'EditUser' : EditUserOperationInput,
-    'ManageSystemInfo' : ManageSystemInfoOperationInput,
-    'Transfer' : TransferOperationInput,
-    'EditAccount' : EditAccountOperationInput,
-    'AddAddressBookEntry' : AddAddressBookEntryOperationInput,
-    'AddRequestPolicy' : AddRequestPolicyOperationInput,
-    'RemoveUserGroup' : RemoveUserGroupOperationInput,
-    'CallExternalCanister' : CallExternalCanisterOperationInput,
-    'AddAccount' : AddAccountOperationInput,
-  });
-  const CreateRequestInput = IDL.Record({
-    'title' : IDL.Opt(IDL.Text),
-    'execution_plan' : IDL.Opt(RequestExecutionSchedule),
-    'summary' : IDL.Opt(IDL.Text),
-    'operation' : RequestOperationInput,
-  });
-  const RequestCallerPrivileges = IDL.Record({
-    'id' : UUID,
-    'can_approve' : IDL.Bool,
-  });
-  const RequestStatus = IDL.Variant({
-    'Failed' : IDL.Record({ 'reason' : IDL.Opt(IDL.Text) }),
-    'Approved' : IDL.Null,
-    'Rejected' : IDL.Null,
-    'Scheduled' : IDL.Record({ 'scheduled_at' : TimestampRFC3339 }),
-    'Cancelled' : IDL.Record({ 'reason' : IDL.Opt(IDL.Text) }),
-    'Processing' : IDL.Record({ 'started_at' : TimestampRFC3339 }),
-    'Created' : IDL.Null,
-    'Completed' : IDL.Record({ 'completed_at' : TimestampRFC3339 }),
-  });
-  const UserGroup = IDL.Record({ 'id' : UUID, 'name' : IDL.Text });
-  const AddUserGroupOperation = IDL.Record({
-    'user_group' : IDL.Opt(UserGroup),
-    'input' : AddUserGroupOperationInput,
-  });
-  const EditPermissionOperation = IDL.Record({
-    'input' : EditPermissionOperationInput,
-  });
-  const ConfigureExternalCanisterOperation = ConfigureExternalCanisterOperationInput;
-  const Sha256Hash = IDL.Text;
-  const ChangeExternalCanisterOperation = IDL.Record({
-    'mode' : CanisterInstallMode,
-    'canister_id' : IDL.Principal,
-    'module_checksum' : Sha256Hash,
-    'arg_checksum' : IDL.Opt(Sha256Hash),
-  });
-  const MonitorExternalCanisterOperation = MonitorExternalCanisterOperationInput;
-  const User = IDL.Record({
-    'id' : UUID,
-    'status' : UserStatus,
-    'groups' : IDL.Vec(UserGroup),
-    'name' : IDL.Text,
-    'last_modification_timestamp' : TimestampRFC3339,
-    'identities' : IDL.Vec(IDL.Principal),
-  });
-  const AddUserOperation = IDL.Record({
-    'user' : IDL.Opt(User),
-    'input' : AddUserOperationInput,
-  });
-  const EditUserGroupOperation = IDL.Record({
-    'input' : EditUserGroupOperationInput,
-  });
-  const SetDisasterRecoveryOperation = IDL.Record({
-    'committee' : IDL.Opt(DisasterRecoveryCommittee),
-  });
-  const EditRequestPolicyOperation = IDL.Record({
-    'input' : EditRequestPolicyOperationInput,
-  });
-  const RemoveRequestPolicyOperation = IDL.Record({
-    'input' : RemoveRequestPolicyOperationInput,
-  });
-  const SystemUpgradeOperation = IDL.Record({
-    'module_checksum' : Sha256Hash,
-    'target' : SystemUpgradeTarget,
-    'arg_checksum' : IDL.Opt(Sha256Hash),
-  });
-  const RemoveAddressBookEntryOperation = IDL.Record({
-    'input' : RemoveAddressBookEntryOperationInput,
-  });
-  const CreateExternalCanisterOperation = IDL.Record({
-    'canister_id' : IDL.Opt(IDL.Principal),
-    'input' : CreateExternalCanisterOperationInput,
-  });
-  const EditAddressBookEntryOperation = IDL.Record({
-    'input' : EditAddressBookEntryOperationInput,
-  });
-  const FundExternalCanisterOperation = FundExternalCanisterOperationInput;
-  const EditUserOperation = IDL.Record({ 'input' : EditUserOperationInput });
-=======
->>>>>>> 1b3797b3
   const ManageSystemInfoOperation = IDL.Record({
     'input' : ManageSystemInfoOperationInput,
   });
