--- conflicted
+++ resolved
@@ -216,16 +216,13 @@
   } |
   { 'RemoveKeys' : Array<string> } |
   { 'ReplaceAllBy' : Array<AddressBookMetadata> };
-<<<<<<< HEAD
 export type ChangeAssets = { 'ReplaceWith' : { 'assets' : Array<UUID> } } |
   { 'Change' : { 'add_assets' : Array<UUID>, 'remove_assets' : Array<UUID> } };
-=======
 export type ChangeExternalCanisterMetadata = {
     'OverrideSpecifiedBy' : Array<ExternalCanisterMetadata>
   } |
   { 'RemoveKeys' : Array<string> } |
   { 'ReplaceAllBy' : Array<ExternalCanisterMetadata> };
->>>>>>> 73dc18e2
 export interface ChangeExternalCanisterOperation {
   'mode' : CanisterInstallMode,
   'canister_id' : Principal,
