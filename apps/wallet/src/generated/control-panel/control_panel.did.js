--- conflicted
+++ resolved
@@ -259,12 +259,9 @@
     'Err' : ApiError,
   });
   const UploadCanisterModulesInput = IDL.Record({
-<<<<<<< HEAD
-=======
     'station_wasm_module_extra_chunks' : IDL.Opt(
       IDL.Opt(WasmModuleExtraChunks)
     ),
->>>>>>> 2ca0e539
     'station_wasm_module' : IDL.Opt(IDL.Vec(IDL.Nat8)),
     'upgrader_wasm_module' : IDL.Opt(IDL.Vec(IDL.Nat8)),
   });
