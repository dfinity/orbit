--- conflicted
+++ resolved
@@ -277,11 +277,8 @@
   upgrader_wasm_module : opt blob;
   // The station wasm module to use.
   station_wasm_module : opt blob;
-<<<<<<< HEAD
-=======
   // Optional extra chunks of the station canister wasm module.
   station_wasm_module_extra_chunks : opt opt WasmModuleExtraChunks;
->>>>>>> 2ca0e539
 };
 
 // The result of uploading canister modules.
