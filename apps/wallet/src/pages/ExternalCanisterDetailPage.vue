--- conflicted
+++ resolved
@@ -452,20 +452,14 @@
 <script lang="ts" setup>
 import { Principal } from '@dfinity/principal';
 import {
-<<<<<<< HEAD
+  mdiBackupRestore,
   mdiBatteryArrowUpOutline,
   mdiBatteryChargingMedium,
   mdiBatteryOffOutline,
   mdiBatterySyncOutline,
   mdiContentCopy,
   mdiDatabase,
-=======
-  mdiBackupRestore,
-  mdiContentCopy,
-  mdiDatabase,
   mdiDatabaseArrowLeftOutline,
-  mdiDatabaseArrowUp,
->>>>>>> f251d516
   mdiDatabaseCog,
   mdiDatabaseOff,
   mdiInfinity,
