--- conflicted
+++ resolved
@@ -14,12 +14,9 @@
   Initialization = 'Initialization',
   AddStation = 'AddStation',
   Permissions = 'Permissions',
-<<<<<<< HEAD
   Assets = 'Assets',
-=======
   ExternalCanisters = 'ExternalCanisters',
   ExternalCanister = 'ExternalCanister',
->>>>>>> 2ca0e539
   // Request Pages
   Requests = 'Requests',
   TransferRequests = 'TransferRequests',
