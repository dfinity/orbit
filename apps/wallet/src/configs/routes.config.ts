export enum Routes {
  Login = 'Login',
  Error = 'Error',
  NotFound = 'NotFound',
  Accounts = 'Accounts',
  Account = 'Account',
  MySettings = 'MySettings',
  UserGroups = 'UserGroups',
  SystemSettings = 'SystemSettings',
  Disconnected = 'Disconnected',
  Unauthorized = 'Unauthorized',
  Users = 'Users',
  AddressBook = 'AddressBook',
  Initialization = 'Initialization',
  AddStation = 'AddStation',
  Permissions = 'Permissions',
<<<<<<< HEAD
  Assets = 'Assets',
=======
  ExternalCanisters = 'ExternalCanisters',
  ExternalCanister = 'ExternalCanister',
>>>>>>> 8931c7bc
  // Request Pages
  Requests = 'Requests',
  TransferRequests = 'TransferRequests',
  RequestPolicies = 'RequestPolicies',
}

export enum RouteStatusCode {
  Success = 200,
  NotFound = 404,
  Unauthorized = 401,
  Disconnected = 403,
  Error = 500,
}

export const defaultLoginRoute = Routes.Login;
export const defaultHomeRoute = Routes.Accounts;<|MERGE_RESOLUTION|>--- conflicted
+++ resolved
@@ -14,12 +14,9 @@
   Initialization = 'Initialization',
   AddStation = 'AddStation',
   Permissions = 'Permissions',
-<<<<<<< HEAD
   Assets = 'Assets',
-=======
   ExternalCanisters = 'ExternalCanisters',
   ExternalCanister = 'ExternalCanister',
->>>>>>> 8931c7bc
   // Request Pages
   Requests = 'Requests',
   TransferRequests = 'TransferRequests',
