{
  "name": "wallet-dapp",
  "private": true,
  "version": "0.4.0",
  "type": "module",
  "repository": {
    "type": "git",
    "url": "https://github.com/dfinity/orbit.git",
    "directory": "apps/wallet"
  },
  "engines": {
    "node": "^20",
    "pnpm": "^9",
    "npm": "please use pnpm",
    "yarn": "please use pnpm"
  },
  "scripts": {
    "dev": "vite",
    "build": "vite build",
    "preview": "vite preview",
    "test": "vitest",
    "type-check": "vue-tsc --noEmit",
    "lint": "concurrently -n prettier,eslint -c auto \"prettier --ignore-path ../../.prettierignore --check .\" \"eslint .\"",
    "format": "concurrently -n prettier,eslint -c auto \"prettier --ignore-path ../../.prettierignore --write .\" \"eslint --fix .\""
  },
  "dependencies": {
    "@dfinity/agent": "1.4.0",
    "@dfinity/auth-client": "1.4.0",
    "@dfinity/candid": "1.4.0",
    "@dfinity/identity": "1.4.0",
    "@dfinity/principal": "1.4.0",
    "@dfinity/ledger-icrc": "2.3.3",
    "@dfinity/utils": "2.3.1",
    "@dfinity/didc": "0.0.2",
    "@mdi/font": "7.4.47",
    "@mdi/js": "7.4.47",
    "buffer": "6.0.3",
    "pinia": "2.1.7",
    "pino": "9.1.0",
    "validator": "13.12.0",
    "vue": "3.5.13",
    "vue-i18n": "9.14.2",
    "vue-router": "4.3.2",
    "vuetify": "3.5.18"
  },
  "devDependencies": {
    "@pinia/testing": "0.1.3",
    "@types/validator": "13.11.10",
    "@vitejs/plugin-vue": "5.2.1",
    "@vue/test-utils": "2.4.6",
    "cheerio": "1.0.0-rc.12",
<<<<<<< HEAD
    "jsdom": "24.0.0",
    "resize-observer-polyfill": "1.5.1",
    "sass": "1.77.1",
    "vite-plugin-vuetify": "2.0.4",
    "vite-plugin-wasm": "3.4.1"
=======
    "eslint-plugin-vue": "9.26.0",
    "jsdom": "24.1.3",
    "resize-observer-polyfill": "1.5.1",
    "sass": "1.77.1",
    "vite-plugin-vuetify": "2.1.0",
    "vite-plugin-wasm": "3.3.0"
>>>>>>> 418244dc
  }
}<|MERGE_RESOLUTION|>--- conflicted
+++ resolved
@@ -49,19 +49,10 @@
     "@vitejs/plugin-vue": "5.2.1",
     "@vue/test-utils": "2.4.6",
     "cheerio": "1.0.0-rc.12",
-<<<<<<< HEAD
     "jsdom": "24.0.0",
     "resize-observer-polyfill": "1.5.1",
     "sass": "1.77.1",
     "vite-plugin-vuetify": "2.0.4",
     "vite-plugin-wasm": "3.4.1"
-=======
-    "eslint-plugin-vue": "9.26.0",
-    "jsdom": "24.1.3",
-    "resize-observer-polyfill": "1.5.1",
-    "sass": "1.77.1",
-    "vite-plugin-vuetify": "2.1.0",
-    "vite-plugin-wasm": "3.3.0"
->>>>>>> 418244dc
   }
 }