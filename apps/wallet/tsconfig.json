{
  "compilerOptions": {
    "target": "ES2022",
    "useDefineForClassFields": true,
    "module": "ES2022",
    "lib": ["ES2022", "DOM", "DOM.Iterable"],
    "skipLibCheck": true,
    "moduleResolution": "bundler",
    "allowImportingTsExtensions": true,
    "resolveJsonModule": true,
    "isolatedModules": true,
    "noEmit": true,
    "jsx": "preserve",
    "strict": true,
    "noUnusedLocals": true,
    "noUnusedParameters": true,
    "noFallthroughCasesInSwitch": true,
    "paths": {
      "~/*": ["./src/*"],
      "~build/*": ["./build/*"]
    }
  },
<<<<<<< HEAD
  "include": ["src", "build/**/*.ts"],
=======
  "include": ["src"],
  "exclude": ["src/locales/**"],
  "references": [{ "path": "./tsconfig.node.json" }, { "path": "./tsconfig.locales.json" }]
>>>>>>> dc93b95d
}<|MERGE_RESOLUTION|>--- conflicted
+++ resolved
@@ -20,11 +20,5 @@
       "~build/*": ["./build/*"]
     }
   },
-<<<<<<< HEAD
-  "include": ["src", "build/**/*.ts"],
-=======
-  "include": ["src"],
-  "exclude": ["src/locales/**"],
-  "references": [{ "path": "./tsconfig.node.json" }, { "path": "./tsconfig.locales.json" }]
->>>>>>> dc93b95d
+  "include": ["src", "build/**/*.ts"]
 }