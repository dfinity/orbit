[workspace]
resolver = "2"
members = [
    "tests/integration",
    "core/control-panel/api",
    "core/control-panel/impl",
    "core/upgrader/api",
    "core/upgrader/impl",
    "core/station/api",
    "core/station/impl",
    "libs/canfund",
    "libs/orbit-essentials",
    "libs/orbit-essentials-macros",
    "libs/orbit-essentials-macros-tests",
]

[profile.release]
lto = true
opt-level = 'z'
codegen-units = 1

[workspace.dependencies]
control-panel-api = { path = "./core/control-panel/api" }
upgrader-api = { path = "./core/upgrader/api" }
station-api = { path = "./core/station/api" }
anyhow = "1.0.75"
deunicode = "1.4.4"
async-trait = "0.1"
byteorder = "1.5"
canbench-rs = "0.1.1"
candid = "0.10.3"
candid_parser = "0.1.3"
canfund = { path = "./libs/canfund" }
convert_case = "0.6"
futures = "0.3"
getrandom = { version = "0.2", features = ["custom"] }
hex = "0.4"
<<<<<<< HEAD
ic-canister-core = { path = "./libs/ic-canister-core" }
ic-canister-macros = { path = "./libs/ic-canister-macros" }
ic-cdk = "0.13.2"
=======
orbit-essentials = { path = "./libs/orbit-essentials" }
orbit-essentials-macros = { path = "./libs/orbit-essentials-macros" }
ic-cdk = "0.13.1"
>>>>>>> e83b1972
ic-cdk-macros = "0.9"
ic-cdk-timers = "0.7.0"
ic-ledger-types = "0.10.0"
ic-stable-structures = "0.6.4"
lazy_static = "1.4.0"
mockall = "0.12.1"
num-bigint = "0.4"
num-traits = "0.2"
# This is a temporary workaround for pocket-ic to use the latest version of ic-cdk that is 
# already in master but not yet published to crates.io
pocket-ic = { git = "https://github.com/dfinity/ic.git", rev = "6397368" }
proc-macro2 = "1.0"
prometheus = "0.13.3"
quote = "1.0"
rand_chacha = "0.3.1"
rstest = "0.18.2"
serde = "1.0.188"
serde_bytes = "0.11"
serde_json = "1.0"
serde_cbor = "0.11.2"
sha2 = "0.10"
syn = { version = "2.0", features = ["extra-traits", "full"] }
thiserror = "1.0.48"
time = { version = "0.3", features = ["formatting", "parsing"] }
tokio = { version = "1.33.0" }
uuid = { version = "1.4.1", features = ["serde", "v4"] }<|MERGE_RESOLUTION|>--- conflicted
+++ resolved
@@ -35,15 +35,9 @@
 futures = "0.3"
 getrandom = { version = "0.2", features = ["custom"] }
 hex = "0.4"
-<<<<<<< HEAD
-ic-canister-core = { path = "./libs/ic-canister-core" }
-ic-canister-macros = { path = "./libs/ic-canister-macros" }
-ic-cdk = "0.13.2"
-=======
 orbit-essentials = { path = "./libs/orbit-essentials" }
 orbit-essentials-macros = { path = "./libs/orbit-essentials-macros" }
-ic-cdk = "0.13.1"
->>>>>>> e83b1972
+ic-cdk = "0.13.2"
 ic-cdk-macros = "0.9"
 ic-cdk-timers = "0.7.0"
 ic-ledger-types = "0.10.0"
@@ -54,7 +48,7 @@
 num-traits = "0.2"
 # This is a temporary workaround for pocket-ic to use the latest version of ic-cdk that is 
 # already in master but not yet published to crates.io
-pocket-ic = { git = "https://github.com/dfinity/ic.git", rev = "6397368" }
+pocket-ic = "3.0.0"
 proc-macro2 = "1.0"
 prometheus = "0.13.3"
 quote = "1.0"
