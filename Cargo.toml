--- conflicted
+++ resolved
@@ -35,11 +35,7 @@
 base64 = "0.22.1"
 byteorder = "1.5"
 # `canbench-rs` should be pinned to the same version as `canbench` in `./scripts/benchmark-canister.sh`.
-<<<<<<< HEAD
-canbench-rs = "=0.1.16"
-=======
 canbench-rs = "=0.2.0"
->>>>>>> 87c23821
 candid = "0.10.3"
 candid_parser = "0.1.3"
 canfund = "0.8.3"
