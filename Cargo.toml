--- conflicted
+++ resolved
@@ -38,12 +38,9 @@
 candid_parser = "0.1.3"
 cap-std = "3.1.0"
 clap = { version = "4.5.7", features = ["derive"] }
-<<<<<<< HEAD
 dateparser = "0.2"
-=======
+dfx-core = { git = "https://github.com/dfinity/sdk.git", tag = "0.22.0" }
 flate2 = "1.0"
->>>>>>> 71bb6d84
-dfx-core = { git = "https://github.com/dfinity/sdk.git", tag = "0.22.0" }
 convert_case = "0.6"
 futures = "0.3"
 getrandom = { version = "0.2", features = ["custom"] }
