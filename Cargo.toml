[workspace]
resolver = "2"
members = [
<<<<<<< HEAD
  "canisters/control-panel",
  "canisters/integration_tests",
  "canisters/upgrader",
  "canisters/wallet",
=======
  "canisters/control-panel/api",
  "canisters/control-panel/impl",
  "canisters/upgrader/api",
  "canisters/upgrader/impl",
  "canisters/wallet/api",
  "canisters/wallet/impl",
>>>>>>> 2d563691
  "libs/ic-canister-core",
  "libs/ic-canister-macros",
]

[profile.release]
lto = true
opt-level = 'z'
codegen-units = 1

[workspace.dependencies]
anyhow = "1.0.75"
async-trait = "0.1"
byteorder = "1.5"
candid = { version = "0.9.10", features = ["parser"] }
convert_case = "0.6"
futures = "0.3"
getrandom = { version = "0.2", features = ["custom"] }
hex = "0.4"
ic-canister-core = { path = "./libs/ic-canister-core" }
ic-canister-macros = { path = "./libs/ic-canister-macros" }
ic-cdk = "0.11"
ic-cdk-macros = "0.8"
ic-cdk-timers = "0.5"
ic-ledger-types = "0.8"
ic-stable-structures = "0.6.0"
lazy_static = "1.4.0"
mockall = "0.11.4"
num-bigint = "0.4"
num-traits = "0.2"
pocket-ic = "1.0.0"
proc-macro2 = "1.0"
quote = "1.0"
rand_chacha = "0.3.1"
rstest = "0.18.2"
serde = "1.0.188"
serde_bytes = "0.11"
serde_json = "1.0"
sha2 = "0.10"
syn = { version = "2.0", features = ["extra-traits", "full"] }
thiserror = "1.0.48"
time = { version = "0.3", features = ["formatting", "parsing"] }
tokio = { version = "1.33.0", features = ["full"] }
uuid = { version = "1.4.1", features = ["serde", "v4"] }<|MERGE_RESOLUTION|>--- conflicted
+++ resolved
@@ -1,19 +1,13 @@
 [workspace]
 resolver = "2"
 members = [
-<<<<<<< HEAD
-  "canisters/control-panel",
   "canisters/integration_tests",
-  "canisters/upgrader",
-  "canisters/wallet",
-=======
   "canisters/control-panel/api",
   "canisters/control-panel/impl",
   "canisters/upgrader/api",
   "canisters/upgrader/impl",
   "canisters/wallet/api",
   "canisters/wallet/impl",
->>>>>>> 2d563691
   "libs/ic-canister-core",
   "libs/ic-canister-macros",
 ]
