use crate::{BasicUserDTO, PaginationInput, ResourceDTO, UserGroupDTO, UuidDTO};
use candid::{CandidType, Deserialize};

#[derive(CandidType, Deserialize, Debug, Clone)]
pub struct AccessPolicyCallerPrivilegesDTO {
    pub resource: ResourceDTO,
    pub can_edit: bool,
}

#[derive(CandidType, Deserialize, Debug, Clone)]
pub struct AccessPolicyDTO {
    pub allow: AllowDTO,
    pub resource: ResourceDTO,
}

#[derive(CandidType, Deserialize, Debug, Clone)]
pub struct AllowDTO {
    pub auth_scope: AuthScopeDTO,
    pub users: Vec<UuidDTO>,
    pub user_groups: Vec<UuidDTO>,
}

#[derive(CandidType, Deserialize, Debug, Clone)]
pub enum AuthScopeDTO {
    Public = 1,
    Authenticated = 2,
    Restricted = 3,
}

#[derive(CandidType, Deserialize, Debug, Clone)]
<<<<<<< HEAD
pub enum ResourceDTO {
    AccessPolicy(AccessPolicyResourceActionDTO),
    Account(AccountResourceActionDTO),
    AddressBook(ResourceActionDTO),
    ChangeCanister(ChangeCanisterResourceActionDTO),
    Proposal(ProposalResourceActionDTO),
    ProposalPolicy(ResourceActionDTO),
    Settings(SettingsResourceActionDTO),
    User(UserResourceActionDTO),
    UserGroup(ResourceActionDTO),
}

#[derive(CandidType, Deserialize, Debug, Clone)]
pub enum ResourceIdDTO {
    Any,
    Id(UuidDTO),
}

#[derive(CandidType, Deserialize, Debug, Clone)]
pub enum ResourceIdsDTO {
    Any,
    Ids(Vec<UuidDTO>),
}

#[derive(CandidType, Deserialize, Debug, Clone)]
pub enum ResourceActionDTO {
    List,
    Create,
    Read(ResourceIdDTO),
    Update(ResourceIdDTO),
    Delete(ResourceIdDTO),
}

#[derive(CandidType, Deserialize, Debug, Clone)]
pub enum AccessPolicyResourceActionDTO {
    Read,
    Update,
}

#[derive(CandidType, Deserialize, Debug, Clone)]
pub enum UserResourceActionDTO {
    List,
    Create,
    Read(ResourceIdDTO),
    Update(ResourceIdDTO),
}

#[derive(CandidType, Deserialize, Debug, Clone)]
pub enum AccountResourceActionDTO {
    List,
    Create,
    Transfer(ResourceIdDTO),
    Read(ResourceIdDTO),
    Update(ResourceIdDTO),
}

#[derive(CandidType, Deserialize, Debug, Clone)]
pub enum SettingsResourceActionDTO {
    Read,
    ReadConfig,
}

#[derive(CandidType, Deserialize, Debug, Clone)]
pub enum ChangeCanisterResourceActionDTO {
    Create,
}

#[derive(CandidType, Deserialize, Debug, Clone)]
pub enum ProposalResourceActionDTO {
    List,
    Read(ResourceIdDTO),
}

#[derive(CandidType, Deserialize, Debug, Clone)]
=======
>>>>>>> 9173cc95
pub struct ListAccessPoliciesInput {
    pub resources: Option<Vec<ResourceDTO>>,
    pub paginate: Option<PaginationInput>,
}

#[derive(CandidType, Deserialize, Debug, Clone)]
pub struct ListAccessPoliciesResponse {
    pub policies: Vec<AccessPolicyDTO>,
    pub user_groups: Vec<UserGroupDTO>,
    pub users: Vec<BasicUserDTO>,
    pub next_offset: Option<u64>,
    pub total: u64,
    pub privileges: Vec<AccessPolicyCallerPrivilegesDTO>,
}

#[derive(CandidType, Deserialize, Debug, Clone)]
pub struct GetAccessPolicyInput {
    pub resource: ResourceDTO,
}

#[derive(CandidType, Deserialize, Debug, Clone)]
pub struct GetAccessPolicyResponse {
    pub policy: AccessPolicyDTO,
    pub privileges: AccessPolicyCallerPrivilegesDTO,
}

#[derive(CandidType, Deserialize, Debug, Clone)]
pub struct EditAccessPolicyOperationDTO {
    pub input: EditAccessPolicyOperationInput,
}

#[derive(CandidType, Deserialize, Debug, Clone)]
pub struct EditAccessPolicyOperationInput {
    pub resource: ResourceDTO,
    pub auth_scope: Option<AuthScopeDTO>,
    pub users: Option<Vec<UuidDTO>>,
    pub user_groups: Option<Vec<UuidDTO>>,
}<|MERGE_RESOLUTION|>--- conflicted
+++ resolved
@@ -28,83 +28,6 @@
 }
 
 #[derive(CandidType, Deserialize, Debug, Clone)]
-<<<<<<< HEAD
-pub enum ResourceDTO {
-    AccessPolicy(AccessPolicyResourceActionDTO),
-    Account(AccountResourceActionDTO),
-    AddressBook(ResourceActionDTO),
-    ChangeCanister(ChangeCanisterResourceActionDTO),
-    Proposal(ProposalResourceActionDTO),
-    ProposalPolicy(ResourceActionDTO),
-    Settings(SettingsResourceActionDTO),
-    User(UserResourceActionDTO),
-    UserGroup(ResourceActionDTO),
-}
-
-#[derive(CandidType, Deserialize, Debug, Clone)]
-pub enum ResourceIdDTO {
-    Any,
-    Id(UuidDTO),
-}
-
-#[derive(CandidType, Deserialize, Debug, Clone)]
-pub enum ResourceIdsDTO {
-    Any,
-    Ids(Vec<UuidDTO>),
-}
-
-#[derive(CandidType, Deserialize, Debug, Clone)]
-pub enum ResourceActionDTO {
-    List,
-    Create,
-    Read(ResourceIdDTO),
-    Update(ResourceIdDTO),
-    Delete(ResourceIdDTO),
-}
-
-#[derive(CandidType, Deserialize, Debug, Clone)]
-pub enum AccessPolicyResourceActionDTO {
-    Read,
-    Update,
-}
-
-#[derive(CandidType, Deserialize, Debug, Clone)]
-pub enum UserResourceActionDTO {
-    List,
-    Create,
-    Read(ResourceIdDTO),
-    Update(ResourceIdDTO),
-}
-
-#[derive(CandidType, Deserialize, Debug, Clone)]
-pub enum AccountResourceActionDTO {
-    List,
-    Create,
-    Transfer(ResourceIdDTO),
-    Read(ResourceIdDTO),
-    Update(ResourceIdDTO),
-}
-
-#[derive(CandidType, Deserialize, Debug, Clone)]
-pub enum SettingsResourceActionDTO {
-    Read,
-    ReadConfig,
-}
-
-#[derive(CandidType, Deserialize, Debug, Clone)]
-pub enum ChangeCanisterResourceActionDTO {
-    Create,
-}
-
-#[derive(CandidType, Deserialize, Debug, Clone)]
-pub enum ProposalResourceActionDTO {
-    List,
-    Read(ResourceIdDTO),
-}
-
-#[derive(CandidType, Deserialize, Debug, Clone)]
-=======
->>>>>>> 9173cc95
 pub struct ListAccessPoliciesInput {
     pub resources: Option<Vec<ResourceDTO>>,
     pub paginate: Option<PaginationInput>,
