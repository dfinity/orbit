// The asset symbol, e.g. "ICP" or "BTC".
type AssetSymbol = text;
// The internal account id used to identify a account in the
// canister (e.g. "d0cf5b3f-7017-4cb8-9dcf-52619c42a7b0").
type AccountId = text;
// The internal user id used to identify a user in the
// canister (e.g. "d0cf5b3f-7017-4cb8-9dcf-52619c42a7b0").
type UserId = text;
// The network id, represented by the blockchain symbol and network name (e.g. "icp:mainnet").
type NetworkId = text;
// The transfer id which is a UUID (e.g. "d0cf5b3f-7017-4cb8-9dcf-52619c42a7b0").
type TransferId = text;
// Most ids under the wallet canister are in the UUID format (e.g. "d0cf5b3f-7017-4cb8-9dcf-52619c42a7b0").
type UUID = text;
// A proposal id which is a UUID (e.g. "d0cf5b3f-7017-4cb8-9dcf-52619c42a7b0").
type ProposalId = text;
// The notification id which is a UUID (e.g. "d0cf5b3f-7017-4cb8-9dcf-52619c42a7b0").
type NotificationId = text;
// The timestamp type used in the canister.
type TimestampRFC3339 = text;

type ProposalPolicyCriteria = variant {
  AutoAdopted;
  ApprovalThreshold : record { UserSpecifier; nat16 };
  MinimumVotes : record { UserSpecifier; nat16 };
  Or : vec ProposalPolicyCriteria;
  And : vec ProposalPolicyCriteria;
  Not : ProposalPolicyCriteria;
};

type UserSpecifier = variant {
  Any;
  Id : vec UserId;
  Group : vec UUID;
  Owner;
  Proposer;
};

type EvaluationStatus = variant {
  Pending;
  Adopted;
  Rejected;
};

// Defines the various states that a notification can be in.
type NotificationStatus = variant {
  // The notification has been sent.
  Sent;
  // The notification has been read by the user.
  Read;
};

// Representsd the different types of notifications within the system.
type NotificationType = variant {
  // Notification for system-wide messages.
  // This can be used for announcements, scheduled maintenance reminders, or other important system messages.
  SystemMessage;
  // Notification for the creation of a new proposal.
  // This should be used to alert users when a new proposal that requires their attention has been created.
  ProposalCreated : record {
    // The proposal id.
    proposal_id : UUID;
  };
  // Notification for the creation of a new transfer proposal.
  // This should be used to alert users when a new transfer proposal that requires their attention has been created.
  TransferProposalCreated : record {
    proposal_id : UUID;
    account_id : UUID;
  };
  // Notification for the creation of a new account related proposal.
  //
  // This should be used to alert users when a new account related proposal that requires
  // their attention has been created.
  AccountProposalCreated : record {
    proposal_id : UUID;
    account_id : UUID;
  };
};

type NotificationTypeInput = variant {
  SystemMessage;
  ProposalCreated;
  TransferProposalCreated;
  AccountProposalCreated;
};

// A record type that can be used to represent a notification.
type Notification = record {
  // The notification id which is a UUID (e.g. "d0cf5b3f-7017-4cb8-9dcf-52619c42a7b0").
  id : NotificationId;
  // The type of the notification.
  notification_type : NotificationType;
  // The notification status.
  status : NotificationStatus;
  // The user that the notification is for.
  target_user_id : UserId;
  // The notification title.
  title : record {
    // The notification title in the default locale.
    body : text;
    // The locale key that can be used to retrieve the title in the user locale.
    locale_key : text;
  };
  // The notification message.
  message : record {
    // The notification message in the default locale.
    body : text;
    // The locale key that can be used to retrieve the message in the user locale.
    locale_key : text;
  };
  // The time at which the notification was created.
  created_at : TimestampRFC3339;
};

// The input type for getting the list of notifications associated with the caller.
type ListNotificationsInput = record {
  // Show only notifications with the given status.
  status : opt NotificationStatus;
  // The type of the notification (e.g. "system-message").
  notification_type : opt NotificationTypeInput;
  // From which created time to retrieve the notifications.
  from_dt : opt TimestampRFC3339;
  // Until which created time to retrieve the notifications.
  to_dt : opt TimestampRFC3339;
};

// The result type for getting the list of notifications.
type ListNotificationsResult = variant {
  // The result data for a successful execution.
  Ok : record {
    // The list of notifications ordered by creation time (newest first).
    notifications : vec Notification;
  };
  // The error that occurred (e.g. the user does not have the necessary access rights).
  Err : Error;
};

type MarkNotificationsReadInput = record {
  // The notifications to mark as read.
  notification_ids : vec NotificationId;
  // If true, all notifications will be marked as read.
  read : bool;
};

type MarkNotificationReadResult = variant {
  Ok;
  Err : Error;
};

// The status of a proposal.
type ProposalStatus = variant {
  Created;
  Adopted;
  Rejected;
  Cancelled : record {
    reason : opt text;
  };
  Scheduled : record {
    scheduled_at : TimestampRFC3339;
  };
  Processing : record {
    started_at : TimestampRFC3339;
  };
  Completed : record {
    completed_at : TimestampRFC3339;
  };
  Failed : record {
    reason : opt text;
  };
};

// The status code of a proposal.
type ProposalStatusCode = variant {
  Created;
  Adopted;
  Rejected;
  Cancelled;
  Scheduled;
  Processing;
  Completed;
  Failed;
};

// The status of a proposal.
type ProposalVoteStatus = variant { Accepted; Rejected };

// A record type that can be used to represent a vote on a proposal.
type ProposalVote = record {
  // The user that has taken the decision.
  user_id : UserId;
  // The user has added to the proposal, once provided it cannot be changed.
  status : ProposalVoteStatus;
  // Optional reason for the vote status.
  status_reason : opt text;
  // The time at which the vote was added.
  decided_at : TimestampRFC3339;
};

// Input type for transferring funds.
type TransferOperationInput = record {
  // The account id to use for the transaction.
  from_account_id : AccountId;
  // The amount to transfer.
  amount : nat;
  // The destination address of the transaction (e.g. "1BvBMSE...").
  to : text;
  // The fee to pay for the transaction, if applicable.
  //
  // If not set, the default fee will be used.
  fee : opt nat;
  // The network to use for the transaction, if not the
  // default network of the account will be used.
  network : opt Network;
  // Trasanctions can be tagged with an optional additional info
  // (e.g. a nonce in the case of an Ethereum transaction)
  metadata : vec TransferMetadata;
};

// Input type for transferring funds.
type TransferOperation = record {
  // The account to use for the transaction.
  from_account : Account;
  // The network to use for the transaction.
  network : Network;
  // The input to the proposal to transfer funds.
  input : TransferOperationInput;
};

// Input type for editing an account through a proposal.
type EditAccountOperationInput = record {
  // The account id that will be edited.
  account_id : AccountId;
  // The updated list of owners of the account.
  owners : opt vec UserId;
  // A friendly name for the account (e.g. "My Account").
  name : opt text;
  // The updated policies applied to the account by the account owners.
  policies : opt AccountPolicies;
};

type EditAccountOperation = record {
  // The input to the proposal to edit the account.
  input : EditAccountOperationInput;
};

// Input type for adding an account through a proposal.
type AddAccountOperationInput = record {
  // A friendly name for the account (e.g. "My Account").
  name : text;
  // The list of owners of the account.
  owners : vec UserId;
  // The blockchain identifier (e.g., `ethereum`, `bitcoin`, `icp`, etc.)
  blockchain : text;
  // The asset standard for this account (e.g. `native`, `erc20`, etc.).
  standard : text;
  // Metadata associated with the account (e.g. `{"contract": "0x1234", "symbol": "ANY"}`).
  metadata : vec record { text; text };
  // The policies applied to the account by the account owners.
  policies : AccountPolicies;
};

type AddAccountOperation = record {
  // The account, only available after the proposal is executed.
  account : opt Account;
  // The input to the proposal to add the account.
  input : AddAccountOperationInput;
};

type AddUserOperationInput = record {
  // The user name (e.g. "John Doe").
  name : opt text;
  // The principals associated with the user.
  identities : vec principal;
  // The unconfirmed principals associated with the user.
  unconfirmed_identities : vec principal;
  // The list of groups the user belongs to.
  //
  // Users can be tagged with groups that can be used to control access to the wallet
  // (e.g. the UUID of the finance group).
  groups : vec UUID;
  // The status of the user (e.g. `Active`).
  //
  // The user must be active to be able to practically use the wallet.
  status : UserStatus;
};

type AddUserOperation = record {
  // The user that was added, only available after the proposal is executed.
  user : opt User;
  // The input to the proposal to add the user.
  input : AddUserOperationInput;
};

type EditUserOperationInput = record {
  // The id of the user to edit.
  id : UUID;
  // The user name (e.g. "John Doe").
  name : opt text;
  // The principals associated with the user.
  identities : opt vec principal;
  // The list of groups the user belongs to.
  //
  // Users can be tagged with groups that can be used to control access to the wallet
  // (e.g. "UUID of the finance group").
  groups : opt vec UUID;
};

type EditUserOperation = record {
  // The input to the proposal to edit the user.
  input : EditUserOperationInput;
};

type EditUserStatusOperationInput = record {
  // The id of the user to edit.
  id : UUID;
  // The status of the user (e.g. `Active`).
  //
  // The user must be active to be able to practically use the wallet.
  status : UserStatus;
};

type EditUserStatusOperation = record {
  // The input to the proposal to edit the user.
  input : EditUserStatusOperationInput;
};

type AddUserGroupOperationInput = record {
  // The name of the group.
  name : text;
};

type AddUserGroupOperation = record {
  // The user group that was added, only available after the proposal is executed.
  user_group : opt UserGroup;
  // The input to the proposal to add the user group.
  input : AddUserGroupOperationInput;
};

type EditUserGroupOperationInput = record {
  // The id of the group to edit.
  user_group_id : UUID;
  // The name of the group.
  name : text;
};

type EditUserGroupOperation = record {
  // The input to the proposal to edit the user group.
  input : EditUserGroupOperationInput;
};

type RemoveUserGroupOperationInput = record {
  // The id of the group to remove.
  user_group_id : UUID;
};

type RemoveUserGroupOperation = record {
  // The input to the proposal to remove the user group.
  input : RemoveUserGroupOperationInput;
};

type UpgradeTarget = variant {
  Wallet;
  Upgrader;
};

type UpgradeOperationInput = record {
  // The target to upgrade.
  target : UpgradeTarget;
  // The wasm module to upgrade to.
  module : blob;
  // The checksum of the wasm module.
  checksum : blob;
};

type UpgradeOperation = record {
  // The input to the proposal to upgrade a canister.
  input : UpgradeOperationInput;
};

type ProposalOperation = variant {
  // A new transfer of funds from a given account.
  Transfer : TransferOperation;
  // An operation for updating information of an account.
  EditAccount : EditAccountOperation;
  // An operation for creating a new account.
  AddAccount : AddAccountOperation;
  // An operation for adding a new user.
  AddUser : AddUserOperation;
  // An operation for editing an existing user.
  EditUser : EditUserOperation;
  // An operation for editing the status of an existing user.
  EditUserStatus : EditUserStatusOperation;
  // An operation for adding a new user group.
  AddUserGroup : AddUserGroupOperation;
  // An operation for editing an existing user group.
  EditUserGroup : EditUserGroupOperation;
  // An operation for removing an existing user group.
  RemoveUserGroup : RemoveUserGroupOperation;
  // An operation for upgrading a canister.
  Upgrade : UpgradeOperation;
};

type ProposalOperationInput = variant {
  // A new transfer of funds from a given account.
  Transfer : TransferOperationInput;
  // An operation for updating information of an account.
  EditAccount : EditAccountOperationInput;
  // An operation for adding a new account.
  AddAccount : AddAccountOperationInput;
  // An operation for adding a new user.
  AddUser : AddUserOperationInput;
  // An operation for editing an existing user.
  EditUser : EditUserOperationInput;
  // An operation for editing the status of an existing user.
  EditUserStatus : EditUserStatusOperationInput;
  // An operation for adding a new user group.
  AddUserGroup : AddUserGroupOperationInput;
  // An operation for editing an existing user group.
  EditUserGroup : EditUserGroupOperationInput;
  // An operation for removing an existing user group.
  RemoveUserGroup : RemoveUserGroupOperationInput;
  // An operation for upgrading a canister.
  Upgrade : UpgradeOperationInput;
};

type ProposalOperationType = variant {
  // A new transfer of funds from a given account.
  Transfer;
  // An operation for updating information of an account.
  EditAccount;
  // An operation for creating a new account.
  AddAccount;
  // An operation for adding a new user.
  AddUser;
  // An operation for editing an existing user.
  EditUser;
  // An operation for editing the status of an existing user.
  EditUserStatus;
  // An operation for adding a new user group.
  AddUserGroup;
  // An operation for editing an existing user group.
  EditUserGroup;
  // An operation for removing an existing user group.
  RemoveUserGroup;
  // An operation for upgrading a canister.
  Upgrade;
};

// The schedule for executing a transaction of a given transfer.
type ProposalExecutionSchedule = variant {
  // The transaction will be executed immediately.
  Immediate;
  // The transaction will be executed at a given time.
  Scheduled : record {
    // The time at which the transaction will be executed,
    // it must be in the future.
    execution_time : TimestampRFC3339;
  };
};

// A record type that can be used to represent a proposed operation in the wallet.
type Proposal = record {
  // The proposal id which is a UUID (e.g. "d0cf5b3f-7017-4cb8-9dcf-52619c42a7b0").
  id : ProposalId;
  // The proposal title.
  title : text;
  // The proposal summary (e.g. "This proposal will transfer 100 ICP to the account 0x1234").
  summary : opt text;
  // The operation that was proposed.
  operation : ProposalOperation;
  // The user that created the proposal.
  proposed_by : UserId;
  // The list of user votes on the proposal.
  votes : vec ProposalVote;
  // The time at which the proposal was created.
  created_at : TimestampRFC3339;
  // The proposal approval status.
  status : ProposalStatus;
  // The time at which the proposal will expire.
  expiration_dt : TimestampRFC3339;
  // The time at which the proposal should be executed if adopted.
  execution_plan : ProposalExecutionSchedule;
  // The metadata associated with the proposal.
  //
  // The metadata is a list of key-value pairs that can be used to store
  // additional information about the proposal.
  metadata : vec record { text; text };
};

// The input type for creating a proposal.
type CreateProposalInput = record {
  // The operation that was proposed.
  operation : ProposalOperationInput;
  // The proposal title (e.g. "Payment to John").
  title : opt text;
  // The proposal summary (e.g. "This proposal will transfer 100 ICP to the account 0x1234").
  summary : opt text;
  // The time at which the proposal will execute if adopted.
  execution_plan : opt ProposalExecutionSchedule;
};

// The result type for creating a proposal.
type CreateProposalResult = variant {
  Ok : record {
    proposal : Proposal;
  };
  // The error that occurred (e.g. the user does not have the necessary access rights).
  Err : Error;
};

// The input type for getting the list of proposals associated with the caller.
type ListProposalsInput = record {
  // Show only proposals with the given status.
  status : opt vec ProposalStatusCode;
  // The type of the proposal (e.g. "transfer").
  operation_type : opt ProposalOperationType;
  // From which created time to retrieve the proposals.
  from_dt : opt TimestampRFC3339;
  // Until which created time to retrieve the proposals.
  to_dt : opt TimestampRFC3339;
};

// The result type for getting the list of proposals.
type ListProposalsResult = variant {
  // The result data for a successful execution.
  Ok : record {
    // The list of proposals.
    proposals : vec Proposal;
  };
  // The error that occurred (e.g. the user does not have the necessary access rights).
  Err : Error;
};

// The input type for getting the list of proposals associated with the account.
type ListAccountProposalsInput = record {
  // The account id to retrieve the proposals from.
  account_id : AccountId;
  // Show only proposals with the given status.
  status : opt vec ProposalStatusCode;
  // The type of the proposal (e.g. "transfer").
  operation_type : opt ProposalOperationType;
  // From which created time to retrieve them.
  from_dt : opt TimestampRFC3339;
  // Until which created time to retrieve them.
  to_dt : opt TimestampRFC3339;
};

// The result type for getting the list of proposals for the given account.
type ListAccountProposalsResult = variant {
  // The result data for a successful execution.
  Ok : record {
    // The list of proposals.
    proposals : vec Proposal;
  };
  // The error that occurred (e.g. the user does not have the necessary access rights).
  Err : Error;
};

// Input type for getting a proposal.
type GetProposalInput = record {
  // The proposal id to retrieve.
  proposal_id : ProposalId;
};

// Result type for retrieving a proposal.
type GetProposalResult = variant {
  // The result data for a successful execution.
  Ok : record {
    // The proposal that was requested.
    proposal : Proposal;
  };
  // The error that occurred (e.g. the user does not have the necessary access rights).
  Err : Error;
};

// Input type for voting on a proposal.
type VoteOnProposalInput = record {
  // The proposal id to interact with.
  proposal_id : ProposalId;
  // True if the user approves the proposal, false otherwise.
  approve : bool;
  // The reason for the approval or rejection.
  reason : opt text;
};

// Result type for voting on a proposal.
type VoteOnProposalResult = variant {
  Ok : record {
    proposal : Proposal;
  };
  Err : Error;
};

// A record type that can be used to represent a account balance.
type AccountBalanceInfo = record {
  // Balance of the account.
  balance : nat;
  // The number of decimals used by the asset (e.g. `8` for `BTC`, `18` for `ETH`, etc.).
  decimals : nat32;
  // The time at which the balance was last updated.
  last_update_timestamp : TimestampRFC3339;
};

// Result type for listing all accounts.
type ListAccountResult = variant {
  Ok : record {
    // The list of accounts.
    accounts : vec Account;
  };
  Err : Error;
};

type ListAccountTransfersInput = record {
  // The account id to retrieve.
  account_id : AccountId;
  // The transfer status in text format (e.g. "pending", "approved", etc.).
  status : opt text;
  // From which date to retrieve the transfers.
  from_dt : opt TimestampRFC3339;
  // Until which date to retrieve the transfers.
  to_dt : opt TimestampRFC3339;
};

type TransferListItem = record {
  // The transfer id.
  transfer_id : TransferId;
  // The destination address of the transaction (e.g. "1BvBMSEYstWetqTFn5Au4m4GFg7xJaNVN2").
  to : text;
  // The amount to transfer.
  amount : nat;
  // The status of the transfer.
  status : TransferStatus;
  // The time at which the transfer was created.
  created_at : TimestampRFC3339;
};

type ListAccountTransfersResult = variant {
  // The result data for a successful execution.
  Ok : record {
    // The list of transfers.
    transfers : vec TransferListItem;
  };
  // The error that occurred (e.g. the user does not have the necessary access rights).
  Err : Error;
};

type UserGroupId = UUID;

// A record type that can be used to represent a user group in the wallet.
type UserGroup = record {
  // The UUID of the group (e.g. "d0cf5b3f-7017-4cb8-9dcf-52619c42a7b0").
  id : UserGroupId;
  // The name of the group (e.g. "Finance").
  name : text;
};

type UserStatus = variant {
  // The user is active.
  Active;
  // The user is inactive.
  Inactive;
};

// A record type that can be used to represent a user in the wallet.
type User = record {
  // The UUID of the user (e.g. "d0cf5b3f-7017-4cb8-9dcf-52619c42a7b0").
  id : UserId;
  // The user name (e.g. "John Doe").
  name : opt text;
  // The status of the user (e.g. `Active`).
  status : UserStatus;
  // The list of groups the user belongs to.
  //
  // Users can be tagged with groups that can be used to control access to the wallet
  groups : vec UserGroup;
  // The principals associated with the user.
  identities : vec principal;
  // The unconfirmed principals associated with the user.
  unconfirmed_identities : vec principal;
  // The time at which the user was created or last modified (e.g. "2021-01-01T00:00:00Z").
  last_modification_timestamp : TimestampRFC3339;
};

// The blockchain network to used in a transaction.
type Network = record {
  // The network id, represented by the blockchain symbol and network name (e.g. "icp:mainnet").
  id : NetworkId;
  // The name of the network (e.g. "Mainnet").
  name : text;
};

// Tranders can have additional information attached to them,
// this type can be used to represent the additional info.
type TransferMetadata = record {
  // The key of the additional info (e.g. "nonce",  "tag", "memo", etc...)
  key : text;
  // The value of the additional info (e.g. "0x1234" or "my-tag")
  value : text;
};

// The status of a transfer.
type TransferStatus = variant {
  // The transfer is created for processing.
  Created;
  // The transfer has been failed.
  Failed : record {
    // The failure reason.
    reason : text;
  };
  // The transfer is being processed.
  Processing : record {
    // The time at which the transfer started being processed.
    started_at : TimestampRFC3339;
  };
  // The transfer has been completed.
  //
  // For natively supported tokens this means that the transaction has
  // submitted to the blockchain. For non natively supported tokens this means
  // that the transaction has been signed and can be submitted by the client.
  Completed : record {
    // Time at which the transaction was completed.
    completed_at : TimestampRFC3339;
    // The transaction hash, if available.
    hash : opt text;
    // The base64 encoded value of the signed transaction, if available.
    signature : opt text;
  };
};

// A record type that can be used to represent a transfer in a given account.
type Transfer = record {
  // The internal transfer id, this a unique identifier for the transfer.
  id : TransferId;
  // The account id to use for the transfer.
  from_account_id : AccountId;
  // The destination address of the transaction (e.g. "1BvBMSEYstWetqTFn5Au4m4GFg7xJaNVN2").
  to : text;
  // The fee to pay for the transaction, if applicable.
  fee : nat;
  // The amount to transfer.
  amount : nat;
  // The status of the transfer.
  status : TransferStatus;
  // The network used when submitting the transaction to the blockchain.
  network : Network;
  // Transfers can be tagged with optional additional info (e.g. a `nonce` for Ethereum transactions).
  metadata : vec TransferMetadata;
};

type GetTransferInput = record {
  // The transfer id to retrieve.
  transfer_id : TransferId;
};

type GetTransferResult = variant {
  // The result data for a successful execution.
  Ok : record {
    // The transfer that was retrieved.
    transfer : Transfer;
  };
  // The error that occurred (e.g. the user does not have the necessary access rights).
  Err : Error;
};

type GetTransfersInput = record {
  // The list of transfer ids to retrieve.
  transfer_ids : vec TransferId;
};

type GetTransfersResult = variant {
  // The result data for a successful execution.
  Ok : record {
    // The transfer that was retrieved.
    transfers : vec Transfer;
  };
  // The error that occurred (e.g. the user does not have the necessary access rights).
  Err : Error;
};

// Generic error type added to responses that can fail.
type Error = record {
  // Error code, added as a string to allow for custom error codes.
  code : text;
  // Error message to be displayed to the user.
  message : opt text;
  // Error details to be displayed to the user.
  details : opt vec record { text; text };
};

// The policies applied to the account by the account owners.
type AccountPolicies = record {
  // The criterias to use for withdrawing funds from the account.
  transfer : opt ProposalPolicyCriteria;
  // The criterias to use when editing the account.
  edit : opt ProposalPolicyCriteria;
};

// A record type that can be used to represent a account in the canister.
type Account = record {
  // The internal account id.
  id : AccountId;
  // The blockchain identifier (e.g., `ethereum`, `bitcoin`, `icp`, etc.)
  blockchain : text;
  // The asset symbol, e.g. "ICP" or "BTC".
  symbol : AssetSymbol;
  // The asset standard that is supported (e.g. `erc20`, etc.), canonically represented as a lowercase string
  // with spaces replaced with underscores.
  standard : text;
  // The address of the account (e.g. "0x1234").
  address : text;
  // The number of decimals used by the asset (e.g. `8` for `BTC`, `18` for `ETH`, etc.).
  decimals : nat32;
  // A friendly name for the account.
  name : text;
  // If the list is empty, the wallet owners are the only owners.
  owners : vec UserId;
  // Account balance when available.
  balance : opt AccountBalanceInfo;
  // The policies to enforce when interacting with the account.
  policies : AccountPolicies;
  // Metadata associated with the account (e.g. `{"contract": "0x1234", "symbol": "ANY"}`).
  metadata : vec record { text; text };
  // The time at which the account was created or last modified (e.g. "2021-01-01T00:00:00Z").
  last_modification_timestamp : TimestampRFC3339;
};

// Input type for getting a account.
type GetAccountInput = record {
  // The account id to retrieve.
  account_id : AccountId;
};

// Result type for getting a account.
type GetAccountResult = variant {
  // The result data for a successful execution.
  Ok : record {
    // The account that was retrieved.
    account : Account;
  };
  // The error that occurred (e.g. the user does not have the necessary access rights).
  Err : Error;
};

type AccountBalance = record {
  // The account id.
  account_id : AccountId;
  // The balance of the account.
  balance : nat;
  // The number of decimals used by the asset (e.g. `8` for `BTC`, `18` for `ETH`, etc.).
  decimals : nat32;
  // The time at which the balance was last updated.
  last_update_timestamp : TimestampRFC3339;
};

// Input type for getting a account balance.
type FetchAccountBalancesInput = record {
  // The account ids to retrieve.
  account_ids : vec AccountId;
};

// Result type for getting a account.
type FetchAccountBalancesResult = variant {
  // The result data for a successful execution.
  Ok : record {
    // The account balance that was retrieved.
    balances : vec AccountBalance;
  };
  // The error that occurred (e.g. the user does not have the necessary access rights).
  Err : Error;
};

// A record type that can be used to represent an asset in the wallet.
type WalletAsset = record {
  // The blockchain identifier (e.g., `ethereum`, `bitcoin`, `icp`, etc.)
  blockchain : text;
  // The asset symbol, e.g. "ICP" or "BTC".
  symbol : AssetSymbol;
  // The asset standard that is supported (e.g. `erc20`, etc.), canonically represented as a lowercase string
  // with spaces replaced with underscores.
  //
  // If empty, then only the native blockchain asset is supported.
  standards : vec text;
  // The asset name (e.g. `Internet Computer`, `Bitcoin`, `Ethereum`, etc.)
  name : text;
  // The asset metadata (e.g. `{"logo": "https://example.com/logo.png"}`),
  // also, in the case of non-native assets, it can contain other required
  // information (e.g. `{"address": "0x1234"}`).
  metadata : vec record { text; text };
};

// A record type that can be used to represent the wallet features.
type WalletFeatures = record {
  // The list of supported assets.
  supported_assets : vec WalletAsset;
};

// Result type for getting the wallet feature details.
type GetFeaturesResult = variant {
  // The result data for a successful execution.
  Ok : record {
    // The wallet features.
    features : WalletFeatures;
  };
  // The error that occurred (e.g. the user does not have the necessary access rights).
  Err : Error;
};

// The settings of the wallet.
type WalletSettings = record {
  // The list of admin users associated with the wallet.
  owners : vec User;
  // The time at which the wallet was last upgraded.
  last_upgrade_timestamp : TimestampRFC3339;
};

// Input type for retrieving a user.
type GetUserInput = record {
  // The user id to retrieve, if not set the caller user will be used if available.
  user_id : opt UserId;
};

// Result type for retrieving a user.
type GetUserResult = variant {
  // The result data for a successful execution.
  Ok : record {
    // The user that was retrieved.
    user : User;
  };
  // The error that occurred (e.g. the user does not have the necessary access rights).
  Err : Error;
};

// Input type for confirming an user and its associated identity.
type ConfirmUserIdentityInput = record {
  // The user id to confirm.
  user_id : UserId;
};

// Result type for confirming a user and its associated identity.
type ConfirmUserIdentityResult = variant {
  // The result data for a successful execution.
  Ok : record {
    // The user that was confirmed.
    user : User;
  };
  // The error that occurred (e.g. the user does not have the necessary access rights).
  Err : Error;
};

// Input type for listing users of the wallet.
type ListUsersInput = record {
  // The offset to use for pagination.
  offset : opt nat64;
  // The maximum number of users to retrieve.
  //
  // If not set, the default limit will be used.
  limit : opt nat16;
};

// Result type for listing users of the wallet.
type ListUsersResult = variant {
  // The result data for a successful execution.
  Ok : record {
    // The list of users.
    users : vec User;
    // The offset to use for the next page.
    next_offset : opt nat64;
  };
  // The error that occurred (e.g. the user does not have the necessary access rights).
  Err : Error;
};

<<<<<<< HEAD
// The common specifier, used commonly by resources.
//
// Mostly let specify resources by their id or by their group (if applicable).
type CommonSpecifier = variant {
  Any;
  Group : vec UUID;
  Id : vec UUID;
};

// The access control user specifier, used to specify the user that has access to a resource.
type AccessControlUserSpecifier = CommonSpecifier;

// The common action specifier, used to specify the action that is performed on a resource.
//
// Common actions are actions that are supported by most resources (e.g. list, create, read, update, delete).
type CommonActionSpecifier = variant {
  List;
  Create;
  Read : CommonSpecifier;
  Update : CommonSpecifier;
  Delete : CommonSpecifier;
};

// The access control resource type, used to specify the type of the resource that is being accessed.
type ResourceType = variant {
  Account;
  User;
  UserGroup;
  AddressBook;
  AccessPolicy;
};

// The actions that are available for upgrades.
type UpgradeActionSpecifier = variant {
  Create;
};

// The actions that are available for proposals.
type ProposalActionSpecifier = variant {
  List;
  Read : CommonSpecifier;
};

// The actions that are available for canister settings.
type CanisterSettingsActionSpecifier = variant {
  Read;
  ReadFeatures;
};

// The specifier for transfers, used to specify the transfer in the context of an account.
type TransferSpecifier = record {
  // The account that will be used for the transfer.
  account : CommonSpecifier;
  // The destination address of the transaction (e.g. "1BvBMSEYstWetqTFn5Au4m4GFg7xJaNVN2").
  address : variant {
    Any;
  };
};

// The actions that are available for transfers.
type TransferActionSpecifier = variant {
  Create : TransferSpecifier;
  Read : TransferSpecifier;
  Delete : TransferSpecifier;
};

// The access control resource specifier, used to specify the resource that is being accessed.
type ResourceSpecifier = variant {
  Transfer : TransferActionSpecifier;
  Upgrade : UpgradeActionSpecifier;
  CanisterSettings : CanisterSettingsActionSpecifier;
  Proposal : ProposalActionSpecifier;
  Common : record {
    // The type of the resource.
    resource_type : ResourceType;
    // The action that is performed on the resource.
    action : CommonActionSpecifier;
  };
};

// The access control policy, used to specify the access control rules for
// users when interacting with resources.
type AccessControlPolicy = record {
  id : UUID;
  user : AccessControlUserSpecifier;
  resource : ResourceSpecifier;
};

// Input type for listing access policies with the given pagination parameters.
type ListAccessPoliciesInput = record {
  // The offset to use for pagination.
  offset : opt nat64;
  // The maximum number of access policies to retrieve.
  //
  // If not set, the default limit will be used.
  limit : opt nat16;
};

// Result type for listing access policies.
type ListAccessPoliciesResult = variant {
  // The result data for a successful execution.
  Ok : record {
    // The list of access policies.
    policies : vec AccessControlPolicy;
    // The offset to use for the next page.
    next_offset : opt nat64;
=======
// Input type for getting a user group.
type GetUserGroupInput = record {
  // The group id to retrieve.
  user_group_id : UUID;
};

// Result type for getting a user group.
type GetUserGroupResult = variant {
  // The result data for a successful execution.
  Ok : record {
    // The group that was retrieved.
    user_group : UserGroup;
>>>>>>> 8b59d4d6
  };
  // The error that occurred (e.g. the user does not have the necessary access rights).
  Err : Error;
};

<<<<<<< HEAD
type GetAccessPolicyInput = record {
  // The id of the access policy to retrieve.
  id : UUID;
};

type GetAccessPolicyResult = variant {
  // The result data for a successful execution.
  Ok : record {
    // The access policy that was retrieved.
    policy : AccessControlPolicy;
  };
  // The error that occurred (e.g. the user does not have the necessary access rights).
=======
// Result type for listing all user groups.
type ListUserGroupResult = variant {
  Ok : record {
    // The list of groups.
    user_groups : vec UserGroup;
  };
>>>>>>> 8b59d4d6
  Err : Error;
};

// Result type for getting the wallet settings.
type WalletSettingsResult = variant {
  // The result data for a successful execution.
  Ok : record {
    // The wallet settings.
    settings : WalletSettings;
  };
  // The error that occurred (e.g. the caller is not an admin).
  Err : Error;
};

// The init configuration for the wallet.
type WalletInit = record {
  // The list of admin principals to be associated with the wallet.
  owners : opt vec principal;
};

// The Wallet service definition.
service : (opt WalletInit) -> {
  // Get the wallet features (e.g. supported assets).
  features : () -> (GetFeaturesResult) query;
  // Get the list of notifications associated with the caller.
  list_notifications : (input : ListNotificationsInput) -> (ListNotificationsResult) query;
  // Mark the notifications as read.
  mark_notifications_read : (input : MarkNotificationsReadInput) -> (MarkNotificationReadResult);
  // Get a account by id.
  //
  // If the caller does not have access to the account, an error will be returned.
  get_account : (input : GetAccountInput) -> (GetAccountResult) query;
  // Get the account balance.
  //
  // If the caller does not have access to the account, an error will be returned.
  fetch_account_balances : (input : FetchAccountBalancesInput) -> (FetchAccountBalancesResult);
  // List all accounts that the caller has access to.
  //
  // If the caller is not the owner of any account, an error will be returned.
  list_accounts : () -> (ListAccountResult) query;
  // List all transfers from the requested account.
  list_account_transfers : (input : ListAccountTransfersInput) -> (ListAccountTransfersResult) query;
  // Get a transfer by id.
  //
  // If the caller does not have access to the transfer, an error will be returned.
  get_transfer : (input : GetTransferInput) -> (GetTransferResult) query;
  // Get transfers by their ids.
  get_transfers : (input : GetTransfersInput) -> (GetTransfersResult) query;
  // Create a new proposal.
  //
  // The proposal will be created and the caller will be added as the proposer.
  create_proposal : (input : CreateProposalInput) -> (CreateProposalResult);
  // Get the list of proposals.
  list_proposals : (input : ListProposalsInput) -> (ListProposalsResult) query;
  // Get the list of proposals for a given account.
  list_account_proposals : (input : ListAccountProposalsInput) -> (ListAccountProposalsResult) query;
  // Get the proposal by id.
  get_proposal : (input : GetProposalInput) -> (GetProposalResult) query;
  // Record the vote of the user on the proposal.
  vote_on_proposal : (input : VoteOnProposalInput) -> (VoteOnProposalResult);
  // Confirm that the caller owns the user.
  confirm_user_identity : (input : ConfirmUserIdentityInput) -> (ConfirmUserIdentityResult);
  // Get the user associated with the caller or the user id provided.
  get_user : (input : GetUserInput) -> (GetUserResult) query;
  // List all users of the wallet.
  list_users : (input : ListUsersInput) -> (ListUsersResult) query;
<<<<<<< HEAD
  // List all access policies.
  list_access_policies : (input : ListAccessPoliciesInput) -> (ListAccessPoliciesResult) query;
  // Get access control policy.
  get_access_policy : (input : GetAccessPolicyInput) -> (GetAccessPolicyResult) query;
=======
  // Get a user group by id.
  //
  // If the caller does not have access to the account, an error will be returned.
  //
  // Required permission: "read:user_group"
  get_user_group : (input : GetUserGroupInput) -> (GetUserGroupResult) query;
  // List all user groups that the caller has access to.
  //
  // If the caller is not the owner of any user groups, an error will be returned.
  //
  // Required permission: "read:user_group"
  list_user_groups : () -> (ListUserGroupResult) query;
>>>>>>> 8b59d4d6
  // Get the wallet settings.
  wallet_settings : () -> (WalletSettingsResult) query;
};<|MERGE_RESOLUTION|>--- conflicted
+++ resolved
@@ -970,7 +970,6 @@
   Err : Error;
 };
 
-<<<<<<< HEAD
 // The common specifier, used commonly by resources.
 //
 // Mostly let specify resources by their id or by their group (if applicable).
@@ -1077,7 +1076,35 @@
     policies : vec AccessControlPolicy;
     // The offset to use for the next page.
     next_offset : opt nat64;
-=======
+  };
+  // The error that occurred (e.g. the user does not have the necessary access rights).
+  Err : Error;
+};
+
+type GetAccessPolicyInput = record {
+  // The id of the access policy to retrieve.
+  id : UUID;
+};
+
+type GetAccessPolicyResult = variant {
+  // The result data for a successful execution.
+  Ok : record {
+    // The access policy that was retrieved.
+    policy : AccessControlPolicy;
+  };
+  // The error that occurred (e.g. the user does not have the necessary access rights).
+  Err : Error;
+};
+
+// Result type for listing all user groups.
+type ListUserGroupResult = variant {
+  Ok : record {
+    // The list of groups.
+    user_groups : vec UserGroup;
+  };
+  Err : Error;
+};
+
 // Input type for getting a user group.
 type GetUserGroupInput = record {
   // The group id to retrieve.
@@ -1090,33 +1117,8 @@
   Ok : record {
     // The group that was retrieved.
     user_group : UserGroup;
->>>>>>> 8b59d4d6
-  };
-  // The error that occurred (e.g. the user does not have the necessary access rights).
-  Err : Error;
-};
-
-<<<<<<< HEAD
-type GetAccessPolicyInput = record {
-  // The id of the access policy to retrieve.
-  id : UUID;
-};
-
-type GetAccessPolicyResult = variant {
-  // The result data for a successful execution.
-  Ok : record {
-    // The access policy that was retrieved.
-    policy : AccessControlPolicy;
-  };
-  // The error that occurred (e.g. the user does not have the necessary access rights).
-=======
-// Result type for listing all user groups.
-type ListUserGroupResult = variant {
-  Ok : record {
-    // The list of groups.
-    user_groups : vec UserGroup;
-  };
->>>>>>> 8b59d4d6
+  };
+  // The error that occurred (e.g. the user does not have the necessary access rights).
   Err : Error;
 };
 
@@ -1183,25 +1185,16 @@
   get_user : (input : GetUserInput) -> (GetUserResult) query;
   // List all users of the wallet.
   list_users : (input : ListUsersInput) -> (ListUsersResult) query;
-<<<<<<< HEAD
   // List all access policies.
   list_access_policies : (input : ListAccessPoliciesInput) -> (ListAccessPoliciesResult) query;
   // Get access control policy.
   get_access_policy : (input : GetAccessPolicyInput) -> (GetAccessPolicyResult) query;
-=======
   // Get a user group by id.
   //
-  // If the caller does not have access to the account, an error will be returned.
-  //
-  // Required permission: "read:user_group"
+  // If the caller does not have access to the user group, an error will be returned.
   get_user_group : (input : GetUserGroupInput) -> (GetUserGroupResult) query;
-  // List all user groups that the caller has access to.
-  //
-  // If the caller is not the owner of any user groups, an error will be returned.
-  //
-  // Required permission: "read:user_group"
+  // List all user groups of the wallet.
   list_user_groups : () -> (ListUserGroupResult) query;
->>>>>>> 8b59d4d6
   // Get the wallet settings.
   wallet_settings : () -> (WalletSettingsResult) query;
 };