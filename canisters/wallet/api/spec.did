--- conflicted
+++ resolved
@@ -370,11 +370,8 @@
 type ChangeCanisterTarget = variant {
   UpgradeWallet;
   UpgradeUpgrader;
-<<<<<<< HEAD
   InstallCanister : principal;
   UpgradeCanister : principal;
-=======
->>>>>>> 75fbf14a
 };
 
 type ChangeCanisterOperationInput = record {
