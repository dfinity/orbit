--- conflicted
+++ resolved
@@ -46,11 +46,7 @@
             last_upgrade_timestamp: time(),
             owners: vec![],
             upgrade_proposal: None,
-<<<<<<< HEAD
-            upgrader_canister_id: Principal::anonymous(),
-=======
             upgrader_canister_id: Principal::management_canister(),
->>>>>>> acf84531
         }
     }
 }
