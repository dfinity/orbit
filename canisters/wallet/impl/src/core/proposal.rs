use super::evaluation::Evaluate;
use crate::{
    errors::EvaluateError,
    models::{
        criteria::{Criteria, EvaluateCriteria},
<<<<<<< HEAD
        specifier::{
            Match, ProposalSpecifier, UserInvolvedInCriteriaForProposalResource, UserSpecifier,
        },
        Account, EvaluationStatus, Proposal, ProposalId, ProposalOperation, ProposalStatusCode,
        User, UserId, UserStatus,
    },
    repositories::{
        policy::PROPOSAL_POLICY_REPOSITORY, ACCOUNT_REPOSITORY, PROPOSAL_REPOSITORY,
        USER_REPOSITORY,
    },
=======
        specifier::{Match, ProposalSpecifier, UserSpecifier},
        EvaluationStatus, Proposal, ProposalOperation, ProposalStatus, User, UserId, UserStatus,
    },
    repositories::{policy::PROPOSAL_POLICY_REPOSITORY, USER_REPOSITORY},
>>>>>>> 9173cc95
};
use anyhow::Context;
use ic_canister_core::{repository::Repository, types::UUID};
use std::{collections::HashSet, sync::Arc};

pub struct ProposalEvaluator {
    pub proposal_matcher: Arc<dyn Match<(Proposal, ProposalSpecifier)>>,
    pub criteria_evaluator: Arc<dyn EvaluateCriteria>,
    pub proposal: Proposal,
}

impl ProposalEvaluator {
    pub fn new(
        proposal_matcher: Arc<dyn Match<(Proposal, ProposalSpecifier)>>,
        criteria_evaluator: Arc<dyn EvaluateCriteria>,
        proposal: Proposal,
    ) -> Self {
        Self {
            proposal_matcher,
            criteria_evaluator,
            proposal,
        }
    }
}

impl Evaluate<EvaluationStatus> for ProposalEvaluator {
    fn evaluate(&self) -> Result<EvaluationStatus, EvaluateError> {
        let matching_policies = self
            .proposal
            .operation
            .to_resources()
            .iter()
            .flat_map(|resource| PROPOSAL_POLICY_REPOSITORY.find_by_resource(resource.to_owned()))
            .collect::<Vec<_>>();

        if matching_policies.is_empty() {
            // Since proposals handle security critical operations, we want to reject them by default if
            // they don't match any policy. Users need to explicitly add the necessary policies to evaluate them.
            return Ok(EvaluationStatus::Rejected);
        }

        let proposal = Arc::new(self.proposal.to_owned());
        let mut evaluation_statuses = Vec::new();

        for policy in matching_policies {
            // Evaluate the criteria
            let evaluation_status = self
                .criteria_evaluator
                .evaluate((proposal.to_owned(), Arc::new(policy.criteria)))
                .context("failed to evaluate criteria")?;

            evaluation_statuses.push(evaluation_status.to_owned());

            if let EvaluationStatus::Adopted = evaluation_status {
                return Ok(evaluation_status);
            }
        }

        // Only if all policies are rejected then the proposal is rejected,
        // this applies an implicit `OR` between policies.
        if evaluation_statuses
            .iter()
            .all(|status| *status == EvaluationStatus::Rejected)
        {
            return Ok(EvaluationStatus::Rejected);
        }

        // Since there are matching policies, but none of them adopted or rejected the proposal, we keep it in the
        // pending status until one of the policies evaluates it as adopted or rejected.
        Ok(EvaluationStatus::Pending)
    }
}

#[derive(Debug, Clone, Default)]
pub struct PossibleVoters {
    pub match_all: bool,
    pub users: HashSet<UUID>,
    pub groups: HashSet<UUID>,
}

/// Evaluates all possible voters for the proposal.
///
/// The possible voters are the users that match the proposal's policies.
pub struct ProposalPossibleVotersFinder<'p> {
    pub proposal_matcher: Arc<dyn Match<(Proposal, ProposalSpecifier)>>,
    pub possible_voters_criteria_evaluator:
        Arc<dyn EvaluateCriteria<PossibleVoters, (Arc<Proposal>, Arc<Criteria>), EvaluateError>>,
    pub proposal: &'p Proposal,
}

impl<'p> ProposalPossibleVotersFinder<'p> {
    pub fn new(
        proposal_matcher: Arc<dyn Match<(Proposal, ProposalSpecifier)>>,
        possible_voters_criteria_evaluator: Arc<
            dyn EvaluateCriteria<PossibleVoters, (Arc<Proposal>, Arc<Criteria>), EvaluateError>,
        >,
        proposal: &'p Proposal,
    ) -> Self {
        Self {
            proposal_matcher,
            possible_voters_criteria_evaluator,
            proposal,
        }
    }
}

impl Evaluate<HashSet<UUID>> for ProposalPossibleVotersFinder<'_> {
    fn evaluate(&self) -> Result<HashSet<UUID>, EvaluateError> {
        let mut possible_voters = HashSet::new();
        let mut matching_groups = HashSet::new();
        let mut matching_policies = Vec::new();
        for policy in PROPOSAL_POLICY_REPOSITORY.list() {
            if self
                .proposal_matcher
                .is_match((self.proposal.to_owned(), policy.specifier.to_owned()))
                .context("failed to match proposal")?
            {
                matching_policies.push(policy.to_owned());
            }
        }

        for policy in matching_policies {
            let result = self.possible_voters_criteria_evaluator.evaluate((
                Arc::new(self.proposal.to_owned()),
                Arc::new(policy.criteria.to_owned()),
            ))?;

            if result.match_all {
                return Ok(USER_REPOSITORY
                    .list()
                    .iter()
                    .filter_map(|user| match user.status {
                        UserStatus::Active => Some(user.id),
                        _ => None,
                    })
                    .collect());
            } else {
                possible_voters.extend(
                    result
                        .users
                        .iter()
                        .filter_map(|user_id| {
                            USER_REPOSITORY.get(&User::key(*user_id)).map(|u| {
                                if u.status == UserStatus::Active {
                                    Some(u.id)
                                } else {
                                    None
                                }
                            })
                        })
                        .flatten(),
                );
                matching_groups.extend(result.groups);
            }
        }

        for group_id in matching_groups.iter() {
            let users = USER_REPOSITORY
                .find_by_group_and_status(group_id, &UserStatus::Active)
                .iter()
                .map(|user| user.id)
                .collect::<HashSet<UUID>>();

            possible_voters.extend(users);
        }

        Ok(possible_voters)
    }
}

pub struct ProposalPossibleVotersCriteriaEvaluator;

impl EvaluateCriteria<PossibleVoters, (Arc<Proposal>, Arc<Criteria>), EvaluateError>
    for ProposalPossibleVotersCriteriaEvaluator
{
    fn evaluate(
        &self,
        (proposal, criteria): (Arc<Proposal>, Arc<Criteria>),
    ) -> Result<PossibleVoters, EvaluateError> {
        let mut possible_voters = PossibleVoters::default();
        match criteria.as_ref() {
            Criteria::ApprovalThreshold(voter_specifier, _)
            | Criteria::MinimumVotes(voter_specifier, _) => match voter_specifier {
                UserSpecifier::Any => {
                    possible_voters.match_all = true;

                    Ok(possible_voters)
                }
                UserSpecifier::Id(user_ids) => {
                    possible_voters.users.extend(user_ids.to_owned());

                    Ok(possible_voters)
                }
                UserSpecifier::Group(group_ids) => {
                    possible_voters.groups.extend(group_ids.to_owned());

                    Ok(possible_voters)
                }
                UserSpecifier::Proposer => {
                    possible_voters
                        .users
                        .insert(proposal.proposed_by.to_owned());

                    Ok(possible_voters)
                }
                UserSpecifier::Owner => {
                    match &proposal.operation {
                        ProposalOperation::EditUser(operation) => {
                            possible_voters
                                .users
                                .insert(operation.input.user_id.to_owned());
                        }
                        ProposalOperation::EditAccount(_)
                        | ProposalOperation::Transfer(_)
                        | ProposalOperation::AddAccount(_)
                        | ProposalOperation::AddAddressBookEntry(_)
                        | ProposalOperation::AddProposalPolicy(_)
                        | ProposalOperation::AddUser(_)
                        | ProposalOperation::AddUserGroup(_)
                        | ProposalOperation::EditAddressBookEntry(_)
                        | ProposalOperation::RemoveAddressBookEntry(_)
                        | ProposalOperation::EditAccessPolicy(_)
                        | ProposalOperation::EditProposalPolicy(_)
                        | ProposalOperation::EditUserGroup(_)
                        | ProposalOperation::RemoveProposalPolicy(_)
                        | ProposalOperation::RemoveUserGroup(_)
                        | ProposalOperation::ChangeCanister(_) => {}
                    };

                    Ok(possible_voters)
                }
            },
            Criteria::HasAddressInAddressBook | Criteria::HasAddressBookMetadata(_) => {
                Ok(possible_voters)
            }
            Criteria::And(criterias) | Criteria::Or(criterias) => {
                for criteria in criterias.iter() {
                    let result = self.evaluate((proposal.clone(), Arc::new(criteria.clone())));

                    match result {
                        Ok(evaluated) => {
                            if evaluated.match_all {
                                possible_voters.match_all = true;
                                break;
                            }

                            possible_voters.users.extend(evaluated.users);
                            possible_voters.groups.extend(evaluated.groups);
                        }
                        Err(e) => return Err(e),
                    }
                }

                Ok(possible_voters)
            }
            Criteria::Not(criteria) => {
                let result =
                    self.evaluate((proposal.to_owned(), Arc::new(criteria.as_ref().to_owned())))?;

                if result.match_all {
                    possible_voters.match_all = true;
                }

                possible_voters.users.extend(result.users);
                possible_voters.groups.extend(result.groups);

                Ok(possible_voters)
            }
            Criteria::AutoAdopted => Ok(possible_voters),
        }
    }
}

/// Evaluates if the user has the right to vote on the proposal.
///
/// The user has the right to vote if:
///
/// - The proposal is not adopted or rejected
/// - There are matching policies for the proposal and the user is a part of the group that is allowed to vote
/// - The user has not already voted on the proposal
pub struct ProposalVoteRightsEvaluator {
    pub proposal_matcher: Arc<dyn Match<(Proposal, ProposalSpecifier)>>,
    pub vote_rights_evaluator: Arc<VoteRightsEvaluate>,
    pub voter_id: UserId,
    pub proposal_id: ProposalId,
}

pub type VoteRightsEvaluate =
    dyn EvaluateCriteria<bool, (Arc<ProposalId>, Arc<UserId>, Arc<Criteria>), EvaluateError>;

impl ProposalVoteRightsEvaluator {
    pub fn new(
        proposal_matcher: Arc<dyn Match<(Proposal, ProposalSpecifier)>>,
        vote_rights_evaluator: Arc<VoteRightsEvaluate>,
        voter_id: UserId,
        proposal_id: ProposalId,
    ) -> Self {
        Self {
            proposal_matcher,
            vote_rights_evaluator,
            voter_id,
            proposal_id,
        }
    }
}

impl Evaluate<bool> for ProposalVoteRightsEvaluator {
    fn evaluate(&self) -> Result<bool, EvaluateError> {
        if PROPOSAL_REPOSITORY.exists_voter(&self.proposal_id, &self.voter_id)
            || !PROPOSAL_REPOSITORY.exists_status(&self.proposal_id, ProposalStatusCode::Created)
        {
            return Ok(false);
        }

        let matching_policies = PROPOSAL_REPOSITORY
            .get_resources(&self.proposal_id)
            .iter()
            .flat_map(|resource| PROPOSAL_POLICY_REPOSITORY.find_by_resource(resource.to_owned()))
            .collect::<Vec<_>>();

        for policy in matching_policies {
            if self.vote_rights_evaluator.evaluate((
                Arc::new(self.proposal_id.to_owned()),
                Arc::new(self.voter_id),
                Arc::new(policy.criteria.to_owned()),
            ))? {
                return Ok(true);
            }
        }

        Ok(false)
    }
}

pub struct ProposalVoteRightsCriteriaEvaluator {
    pub voter_matcher: Arc<dyn Match<UserInvolvedInCriteriaForProposalResource>>,
}

impl EvaluateCriteria<bool, (Arc<ProposalId>, Arc<UserId>, Arc<Criteria>), EvaluateError>
    for ProposalVoteRightsCriteriaEvaluator
{
    fn evaluate(
        &self,
        (proposal_id, voter_id, criteria): (Arc<ProposalId>, Arc<UserId>, Arc<Criteria>),
    ) -> Result<bool, EvaluateError> {
        match criteria.as_ref() {
            Criteria::ApprovalThreshold(voter_specifier, _)
            | Criteria::MinimumVotes(voter_specifier, _) => {
                let can_vote = self
                    .voter_matcher
                    .is_match(UserInvolvedInCriteriaForProposalResource {
                        proposal_operation_resources: PROPOSAL_REPOSITORY
                            .get_resources(&proposal_id),
                        policy_criteria_user_specifier: voter_specifier.to_owned(),
                        user_id: voter_id.as_ref().to_owned(),
                        proposal_id: proposal_id.as_ref().to_owned(),
                    })
                    .context("failed to match proposal voters")?;

                Ok(can_vote)
            }
            Criteria::HasAddressInAddressBook | Criteria::HasAddressBookMetadata(_) => Ok(false),
            Criteria::And(criterias) | Criteria::Or(criterias) => {
                let proposal = &proposal_id;
                let voter_id = &voter_id;

                for criteria in criterias.iter() {
                    let can_vote = self.evaluate((
                        proposal.to_owned(),
                        voter_id.to_owned(),
                        Arc::new(criteria.to_owned()),
                    ))?;

                    if can_vote {
                        return Ok(true);
                    }
                }

                Ok(false)
            }
            Criteria::Not(criteria) => {
                let can_vote = self.evaluate((
                    proposal_id.to_owned(),
                    voter_id.to_owned(),
                    Arc::new(criteria.as_ref().to_owned()),
                ))?;

                Ok(can_vote)
            }
            Criteria::AutoAdopted => Ok(false),
        }
    }
}

#[cfg(test)]
mod tests {
    use super::*;
    use crate::{
        core::evaluation::{CRITERIA_EVALUATOR, PROPOSAL_MATCHER},
        models::{
            criteria::Percentage,
            proposal_policy_test_utils::mock_proposal_policy,
            proposal_test_utils::mock_proposal,
            proposal_vote_test_utils::{mock_accepted_with_user, mock_rejected_with_user},
            user_test_utils, AddUserGroupOperation, AddUserGroupOperationInput,
        },
        repositories::{policy::PROPOSAL_POLICY_REPOSITORY, PROPOSAL_REPOSITORY},
    };
    use ic_canister_core::repository::Repository;

    #[tokio::test]
    async fn is_rejected_when_no_policy_is_available() {
        let proposal = mock_proposal();

        PROPOSAL_REPOSITORY.insert(proposal.to_key(), proposal.clone());

        let evaluator = ProposalEvaluator {
            proposal: proposal.to_owned(),
            proposal_matcher: PROPOSAL_MATCHER.to_owned(),
            criteria_evaluator: CRITERIA_EVALUATOR.to_owned(),
        };

        let evaluation_status = evaluator.evaluate().unwrap();

        assert_eq!(evaluation_status, EvaluationStatus::Rejected);
    }

    #[tokio::test]
    async fn succeeds_when_all_criterias_are_adopted() {
        let mut proposal = mock_proposal();
        let mut policy = mock_proposal_policy();
        let user = user_test_utils::add_user(&[1; 16]);

        proposal.operation = ProposalOperation::AddUserGroup(AddUserGroupOperation {
            user_group_id: None,
            input: AddUserGroupOperationInput {
                name: "test".to_string(),
            },
        });
        proposal.proposed_by = user.id;
        proposal.votes = vec![mock_accepted_with_user(user.id)];

        PROPOSAL_REPOSITORY.insert(proposal.to_key(), proposal.clone());

        policy.specifier = ProposalSpecifier::AddUserGroup;
        policy.criteria = Criteria::ApprovalThreshold(UserSpecifier::Proposer, Percentage(100));

        PROPOSAL_POLICY_REPOSITORY.insert(policy.id, policy.clone());

        let evaluator = ProposalEvaluator {
            proposal: proposal.to_owned(),
            proposal_matcher: PROPOSAL_MATCHER.to_owned(),
            criteria_evaluator: CRITERIA_EVALUATOR.to_owned(),
        };

        let evaluation_status = evaluator.evaluate().unwrap();

        assert_eq!(evaluation_status, EvaluationStatus::Adopted);
    }

    #[tokio::test]
    async fn is_pending_when_votes_are_not_reached() {
        let mut proposal = mock_proposal();
        let mut policy = mock_proposal_policy();
        let user = user_test_utils::add_user(&[1; 16]);
        user_test_utils::add_user(&[2; 16]);

        proposal.operation = ProposalOperation::AddUserGroup(AddUserGroupOperation {
            user_group_id: None,
            input: AddUserGroupOperationInput {
                name: "test".to_string(),
            },
        });
        proposal.proposed_by = user.id;
        proposal.votes = vec![mock_accepted_with_user(user.id)];

        PROPOSAL_REPOSITORY.insert(proposal.to_key(), proposal.clone());

        policy.specifier = ProposalSpecifier::AddUserGroup;
        policy.criteria = Criteria::ApprovalThreshold(UserSpecifier::Any, Percentage(100));

        PROPOSAL_POLICY_REPOSITORY.insert(policy.id, policy.clone());

        let evaluator = ProposalEvaluator {
            proposal: proposal.to_owned(),
            proposal_matcher: PROPOSAL_MATCHER.to_owned(),
            criteria_evaluator: CRITERIA_EVALUATOR.to_owned(),
        };

        let evaluation_status = evaluator.evaluate().unwrap();

        assert_eq!(evaluation_status, EvaluationStatus::Pending);
    }

    #[tokio::test]
    async fn is_rejected_when_votes_are_not_reached() {
        let mut proposal = mock_proposal();
        let mut policy = mock_proposal_policy();
        let user = user_test_utils::add_user(&[1; 16]);
        let user1 = user_test_utils::add_user(&[2; 16]);

        proposal.operation = ProposalOperation::AddUserGroup(AddUserGroupOperation {
            user_group_id: None,
            input: AddUserGroupOperationInput {
                name: "test".to_string(),
            },
        });
        proposal.proposed_by = user.id;
        proposal.votes = vec![
            mock_accepted_with_user(user.id),
            mock_rejected_with_user(user1.id),
        ];

        PROPOSAL_REPOSITORY.insert(proposal.to_key(), proposal.clone());

        policy.specifier = ProposalSpecifier::AddUserGroup;
        policy.criteria = Criteria::ApprovalThreshold(UserSpecifier::Any, Percentage(100));

        PROPOSAL_POLICY_REPOSITORY.insert(policy.id, policy.clone());

        let evaluator = ProposalEvaluator {
            proposal: proposal.to_owned(),
            proposal_matcher: PROPOSAL_MATCHER.to_owned(),
            criteria_evaluator: CRITERIA_EVALUATOR.to_owned(),
        };

        let evaluation_status = evaluator.evaluate().unwrap();

        assert_eq!(evaluation_status, EvaluationStatus::Rejected);
    }

    #[tokio::test]
    async fn is_accepted_disregarding_inactive_users() {
        let mut proposal = mock_proposal();
        let mut policy = mock_proposal_policy();
        let user = user_test_utils::add_user(&[1; 16]);
        user_test_utils::add_inactive_user(&[2; 16]);

        proposal.operation = ProposalOperation::AddUserGroup(AddUserGroupOperation {
            user_group_id: None,
            input: AddUserGroupOperationInput {
                name: "test".to_string(),
            },
        });
        proposal.proposed_by = user.id;
        proposal.votes = vec![mock_accepted_with_user(user.id)];

        PROPOSAL_REPOSITORY.insert(proposal.to_key(), proposal.clone());

        policy.specifier = ProposalSpecifier::AddUserGroup;
        policy.criteria = Criteria::ApprovalThreshold(UserSpecifier::Any, Percentage(100));

        PROPOSAL_POLICY_REPOSITORY.insert(policy.id, policy.clone());

        let evaluator = ProposalEvaluator {
            proposal: proposal.to_owned(),
            proposal_matcher: PROPOSAL_MATCHER.to_owned(),
            criteria_evaluator: CRITERIA_EVALUATOR.to_owned(),
        };

        let evaluation_status = evaluator.evaluate().unwrap();

        assert_eq!(evaluation_status, EvaluationStatus::Adopted);
    }

    #[tokio::test]
    async fn misconfigured_min_votes_when_not_enough_voters_should_still_adopt() {
        let mut proposal = mock_proposal();
        let mut policy = mock_proposal_policy();
        let user = user_test_utils::add_user(&[1; 16]);

        proposal.operation = ProposalOperation::AddUserGroup(AddUserGroupOperation {
            user_group_id: None,
            input: AddUserGroupOperationInput {
                name: "test".to_string(),
            },
        });
        proposal.proposed_by = user.id;
        proposal.votes = vec![mock_accepted_with_user(user.id)];

        PROPOSAL_REPOSITORY.insert(proposal.to_key(), proposal.clone());

        policy.specifier = ProposalSpecifier::AddUserGroup;
        policy.criteria = Criteria::MinimumVotes(UserSpecifier::Any, 2);

        PROPOSAL_POLICY_REPOSITORY.insert(policy.id, policy.clone());

        let evaluator = ProposalEvaluator {
            proposal: proposal.to_owned(),
            proposal_matcher: PROPOSAL_MATCHER.to_owned(),
            criteria_evaluator: CRITERIA_EVALUATOR.to_owned(),
        };

        let evaluation_status = evaluator.evaluate().unwrap();

        assert_eq!(evaluation_status, EvaluationStatus::Adopted);
    }
}<|MERGE_RESOLUTION|>--- conflicted
+++ resolved
@@ -3,23 +3,13 @@
     errors::EvaluateError,
     models::{
         criteria::{Criteria, EvaluateCriteria},
-<<<<<<< HEAD
         specifier::{
             Match, ProposalSpecifier, UserInvolvedInCriteriaForProposalResource, UserSpecifier,
         },
-        Account, EvaluationStatus, Proposal, ProposalId, ProposalOperation, ProposalStatusCode,
-        User, UserId, UserStatus,
+        EvaluationStatus, Proposal, ProposalId, ProposalOperation, ProposalStatusCode, User,
+        UserId, UserStatus,
     },
-    repositories::{
-        policy::PROPOSAL_POLICY_REPOSITORY, ACCOUNT_REPOSITORY, PROPOSAL_REPOSITORY,
-        USER_REPOSITORY,
-    },
-=======
-        specifier::{Match, ProposalSpecifier, UserSpecifier},
-        EvaluationStatus, Proposal, ProposalOperation, ProposalStatus, User, UserId, UserStatus,
-    },
-    repositories::{policy::PROPOSAL_POLICY_REPOSITORY, USER_REPOSITORY},
->>>>>>> 9173cc95
+    repositories::{policy::PROPOSAL_POLICY_REPOSITORY, PROPOSAL_REPOSITORY, USER_REPOSITORY},
 };
 use anyhow::Context;
 use ic_canister_core::{repository::Repository, types::UUID};
