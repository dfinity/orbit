--- conflicted
+++ resolved
@@ -26,68 +26,23 @@
 mod transfer;
 
 use self::{
-<<<<<<< HEAD
     add_access_policy::{AddAccessPolicyProposalCreate, AddAccessPolicyProposalExecute},
     add_account::{AddAccountProposalCreate, AddAccountProposalExecute},
     add_proposal_policy::{AddProposalPolicyProposalCreate, AddProposalPolicyProposalExecute},
     add_user::{AddUserProposalCreate, AddUserProposalExecute},
     add_user_group::{AddUserGroupProposalCreate, AddUserGroupProposalExecute},
+    change_canister::{ChangeCanisterProposalCreate, ChangeCanisterProposalExecute},
     edit_access_policy::{EditAccessPolicyProposalCreate, EditAccessPolicyProposalExecute},
     edit_account::{EditAccountProposalCreate, EditAccountProposalExecute},
     edit_proposal_policy::{EditProposalPolicyProposalCreate, EditProposalPolicyProposalExecute},
     edit_user::{EditUserProposalCreate, EditUserProposalExecute},
     edit_user_group::{EditUserGroupProposalCreate, EditUserGroupProposalExecute},
     remove_access_policy::{RemoveAccessPolicyProposalCreate, RemoveAccessPolicyProposalExecute},
-=======
-    add_access_policy::{
-        AddAccessPolicyProposalCreate, AddAccessPolicyProposalCreateHook,
-        AddAccessPolicyProposalExecute,
-    },
-    add_account::{
-        AddAccountProposalCreate, AddAccountProposalCreateHook, AddAccountProposalExecute,
-    },
-    add_proposal_policy::{
-        AddProposalPolicyProposalCreate, AddProposalPolicyProposalCreateHook,
-        AddProposalPolicyProposalExecute,
-    },
-    add_user::{AddUserProposalCreate, AddUserProposalCreateHook, AddUserProposalExecute},
-    add_user_group::{
-        AddUserGroupProposalCreate, AddUserGroupProposalCreateHook, AddUserGroupProposalExecute,
-    },
-    change_canister::{
-        ChangeCanisterProposalCreate, ChangeCanisterProposalCreateHook,
-        ChangeCanisterProposalExecute,
-    },
-    edit_access_policy::{
-        EditAccessPolicyProposalCreate, EditAccessPolicyProposalCreateHook,
-        EditAccessPolicyProposalExecute,
-    },
-    edit_account::{
-        EditAccountProposalCreate, EditAccountProposalCreateHook, EditAccountProposalExecute,
-    },
-    edit_proposal_policy::{
-        EditProposalPolicyProposalCreate, EditProposalPolicyProposalCreateHook,
-        EditProposalPolicyProposalExecute,
-    },
-    edit_user::{EditUserProposalCreate, EditUserProposalCreateHook, EditUserProposalExecute},
-    edit_user_group::{
-        EditUserGroupProposalCreate, EditUserGroupProposalCreateHook, EditUserGroupProposalExecute,
-    },
-    remove_access_policy::{
-        RemoveAccessPolicyProposalCreate, RemoveAccessPolicyProposalCreateHook,
-        RemoveAccessPolicyProposalExecute,
-    },
->>>>>>> 75fbf14a
     remove_proposal_policy::{
         RemoveProposalPolicyProposalCreate, RemoveProposalPolicyProposalExecute,
     },
-<<<<<<< HEAD
     remove_user_group::{RemoveUserGroupProposalCreate, RemoveUserGroupProposalExecute},
     transfer::{TransferProposalCreate, TransferProposalExecute},
-    upgrade::{UpgradeProposalCreate, UpgradeProposalExecute},
-=======
-    transfer::{TransferProposalCreate, TransferProposalCreateHook, TransferProposalExecute},
->>>>>>> 75fbf14a
 };
 
 #[derive(Debug)]
@@ -240,59 +195,6 @@
         }
     }
 
-<<<<<<< HEAD
-=======
-    pub fn create_hook<'p>(proposal: &'p Proposal) -> Box<dyn CreateHook + 'p> {
-        match &proposal.operation {
-            ProposalOperation::Transfer(operation) => {
-                Box::new(TransferProposalCreateHook::new(proposal, operation))
-            }
-            ProposalOperation::AddAccount(operation) => {
-                Box::new(AddAccountProposalCreateHook::new(proposal, operation))
-            }
-            ProposalOperation::EditAccount(operation) => {
-                Box::new(EditAccountProposalCreateHook::new(proposal, operation))
-            }
-            ProposalOperation::AddUserGroup(operation) => {
-                Box::new(AddUserGroupProposalCreateHook::new(proposal, operation))
-            }
-            ProposalOperation::EditUserGroup(operation) => {
-                Box::new(EditUserGroupProposalCreateHook::new(proposal, operation))
-            }
-            ProposalOperation::RemoveUserGroup(operation) => {
-                Box::new(RemoveUserGroupProposalCreateHook::new(proposal, operation))
-            }
-            ProposalOperation::AddUser(operation) => {
-                Box::new(AddUserProposalCreateHook::new(proposal, operation))
-            }
-            ProposalOperation::EditUser(operation) => {
-                Box::new(EditUserProposalCreateHook::new(proposal, operation))
-            }
-            ProposalOperation::ChangeCanister(operation) => {
-                Box::new(ChangeCanisterProposalCreateHook::new(proposal, operation))
-            }
-            ProposalOperation::AddAccessPolicy(operation) => {
-                Box::new(AddAccessPolicyProposalCreateHook::new(proposal, operation))
-            }
-            ProposalOperation::EditAccessPolicy(operation) => {
-                Box::new(EditAccessPolicyProposalCreateHook::new(proposal, operation))
-            }
-            ProposalOperation::RemoveAccessPolicy(operation) => Box::new(
-                RemoveAccessPolicyProposalCreateHook::new(proposal, operation),
-            ),
-            ProposalOperation::AddProposalPolicy(operation) => Box::new(
-                AddProposalPolicyProposalCreateHook::new(proposal, operation),
-            ),
-            ProposalOperation::EditProposalPolicy(operation) => Box::new(
-                EditProposalPolicyProposalCreateHook::new(proposal, operation),
-            ),
-            ProposalOperation::RemoveProposalPolicy(operation) => Box::new(
-                RemoveProposalPolicyProposalCreateHook::new(proposal, operation),
-            ),
-        }
-    }
-
->>>>>>> 75fbf14a
     pub fn executor<'p>(proposal: &'p Proposal) -> Box<dyn Execute + 'p> {
         match &proposal.operation {
             ProposalOperation::Transfer(operation) => {
