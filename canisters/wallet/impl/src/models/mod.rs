--- conflicted
+++ resolved
@@ -66,14 +66,9 @@
 pub use wallet_features::*;
 
 pub mod criteria;
-pub mod indexes;
-<<<<<<< HEAD
-
-pub mod specifier;
-
-pub mod criteria;
 
 pub mod access_control;
-=======
-pub mod specifier;
->>>>>>> 5739087d
+
+pub mod indexes;
+
+pub mod specifier;