<<<<<<< HEAD
use super::access_policy::{
    AccountResourceAction, Resource, ResourceId, ResourceIds, UserResourceAction,
};
use super::{
    Account, MetadataItem, Proposal, ProposalId, ProposalKey, ProposalOperation,
    ProposalOperationType,
};
use crate::models::user::User;
use crate::repositories::{ACCOUNT_REPOSITORY, ADDRESS_BOOK_REPOSITORY, PROPOSAL_REPOSITORY};
=======
use super::resource::Resource;
use super::{MetadataItem, Proposal, ProposalOperation, ProposalOperationType};
use crate::models::user::User;
use crate::repositories::ADDRESS_BOOK_REPOSITORY;
>>>>>>> 9173cc95
use crate::services::ACCOUNT_SERVICE;
use crate::{errors::MatchError, repositories::USER_REPOSITORY};
use anyhow::anyhow;
use ic_canister_core::{repository::Repository, types::UUID};
use ic_canister_macros::storable;
use std::sync::Arc;

#[storable]
#[derive(Clone, Debug, PartialEq, Eq, Hash, PartialOrd, Ord)]
pub enum CommonSpecifier {
    Any,
    Group(Vec<UUID>),
    Id(Vec<UUID>),
}

pub type AccountSpecifier = CommonSpecifier;

#[storable]
#[derive(Clone, Debug, PartialEq, Eq, Hash, PartialOrd, Ord)]
pub enum UserSpecifier {
    Any,
    Group(Vec<UUID>),
    Id(Vec<UUID>),
    Owner,
    Proposer,
}

#[storable]
#[derive(Clone, Debug, PartialEq, Eq, Hash, PartialOrd, Ord)]
pub enum ResourceSpecifier {
    Any,
    Resource(Resource),
}

#[storable]
#[derive(Clone, Debug, PartialEq, Eq, Hash, PartialOrd, Ord)]
pub enum ProposalSpecifier {
    AddAccount,
    AddUser,
    EditAccount(ResourceIds),
    EditUser(ResourceIds),
    AddAddressBookEntry,
    EditAddressBookEntry(ResourceIds),
    RemoveAddressBookEntry(ResourceIds),
    Transfer(ResourceIds),
    ChangeCanister,
    EditAccessPolicy(ResourceSpecifier),
    AddProposalPolicy,
    EditProposalPolicy(ResourceIds),
    RemoveProposalPolicy(ResourceIds),
    AddUserGroup,
    EditUserGroup(ResourceIds),
    RemoveUserGroup(ResourceIds),
}

impl From<&ProposalSpecifier> for ProposalOperationType {
    fn from(value: &ProposalSpecifier) -> Self {
        match value {
            ProposalSpecifier::AddAccount => ProposalOperationType::AddAccount,
            ProposalSpecifier::AddUser => ProposalOperationType::AddUser,
            ProposalSpecifier::EditAccount(_) => ProposalOperationType::EditAccount,
            ProposalSpecifier::EditUser(_) => ProposalOperationType::EditUser,
            ProposalSpecifier::AddAddressBookEntry => ProposalOperationType::AddAddressBookEntry,
            ProposalSpecifier::EditAddressBookEntry(_) => {
                ProposalOperationType::EditAddressBookEntry
            }
            ProposalSpecifier::RemoveAddressBookEntry(_) => {
                ProposalOperationType::RemoveAddressBookEntry
            }
            ProposalSpecifier::Transfer(_) => ProposalOperationType::Transfer,
            ProposalSpecifier::EditAccessPolicy(_) => ProposalOperationType::EditAccessPolicy,
            ProposalSpecifier::ChangeCanister => ProposalOperationType::ChangeCanister,
            ProposalSpecifier::AddProposalPolicy => ProposalOperationType::AddProposalPolicy,
            ProposalSpecifier::EditProposalPolicy(_) => ProposalOperationType::EditProposalPolicy,
            ProposalSpecifier::RemoveProposalPolicy(_) => {
                ProposalOperationType::RemoveProposalPolicy
            }
            ProposalSpecifier::AddUserGroup => ProposalOperationType::AddUserGroup,
            ProposalSpecifier::EditUserGroup(_) => ProposalOperationType::EditUserGroup,
            ProposalSpecifier::RemoveUserGroup(_) => ProposalOperationType::RemoveUserGroup,
        }
    }
}

pub trait Match<T>: Sync + Send {
    fn is_match(&self, v: T) -> Result<bool, MatchError>;
}

#[derive(Clone)]
pub struct AccountMatcher;

impl Match<(Proposal, UUID, ResourceIds)> for AccountMatcher {
    fn is_match(&self, v: (Proposal, UUID, ResourceIds)) -> Result<bool, MatchError> {
        let (_, account_id, specifier) = v;

        match specifier {
            ResourceIds::Any => Ok(true),
            ResourceIds::Ids(ids) => Ok(ids.contains(&account_id)),
        }
    }
}

#[derive(Clone)]
pub struct CommonIdMatcher;

impl Match<(Proposal, UUID, ResourceIds)> for CommonIdMatcher {
    fn is_match(&self, v: (Proposal, UUID, ResourceIds)) -> Result<bool, MatchError> {
        let (_, entity_id, specifier) = v;

        match specifier {
            ResourceIds::Any => Ok(true),
            ResourceIds::Ids(ids) => Ok(ids.contains(&entity_id)),
        }
    }
}

#[derive(Clone)]
pub struct UserMatcher;

pub struct UserInvolvedInCriteriaForProposalResource {
    pub proposal_operation_resources: Vec<Resource>,
    pub policy_criteria_user_specifier: UserSpecifier,
    pub user_id: UUID,
    pub proposal_id: ProposalId,
}

impl Match<UserInvolvedInCriteriaForProposalResource> for UserMatcher {
    fn is_match(
        &self,
        input: UserInvolvedInCriteriaForProposalResource,
    ) -> Result<bool, MatchError> {
        match input.policy_criteria_user_specifier {
            UserSpecifier::Any => Ok(true),
            UserSpecifier::Group(ids) => {
                if let Some(user) = USER_REPOSITORY.get(&User::key(input.user_id)) {
                    return Ok(user.groups.iter().any(|g| ids.contains(g)));
                }

                Ok(false)
            }
            UserSpecifier::Id(ids) => Ok(ids.contains(&input.user_id)),
            UserSpecifier::Owner => {
<<<<<<< HEAD
                for resource in input.proposal_operation_resources {
                    let is_match = match resource {
                        Resource::Account(action) => match action {
                            AccountResourceAction::Transfer(account_resource)
                            | AccountResourceAction::Update(account_resource) => {
                                match account_resource {
                                    ResourceId::Any => false, // not a real match
                                    ResourceId::Id(from_account_id) => {
                                        match ACCOUNT_REPOSITORY.get(&Account::key(from_account_id))
                                        {
                                            Some(account) => {
                                                account.owners.contains(&input.user_id)
                                            }
                                            None => false,
                                        }
                                    }
                                }
                            }

                            _ => false,
                        },
                        Resource::User(UserResourceAction::Update(user_resource)) => {
                            match user_resource {
                                ResourceId::Any => false, // not a real match
                                ResourceId::Id(edit_user_id) => edit_user_id == input.user_id,
                            }
                        }
                        _ => false,
                    };

                    if is_match {
                        return Ok(true);
                    }
=======
                if let ProposalOperation::EditUser(operation) = proposal.operation {
                    return Ok(operation.input.user_id == voter_id);
>>>>>>> 9173cc95
                }

                Ok(false)
            }
            UserSpecifier::Proposer => {
                if let Some(proposal) = PROPOSAL_REPOSITORY.get(&ProposalKey {
                    id: input.proposal_id,
                }) {
                    Ok(proposal.proposed_by == input.user_id)
                } else {
                    Err(MatchError::UnexpectedError(anyhow!("Proposal not found")))
                }
            }
        }
    }
}

#[derive(Clone)]
pub struct ProposalMatcher {
    pub account_matcher: Arc<dyn Match<(Proposal, UUID, ResourceIds)>>,
    pub user_matcher: Arc<dyn Match<UserInvolvedInCriteriaForProposalResource>>,
    pub common_id_matcher: Arc<dyn Match<(Proposal, UUID, ResourceIds)>>,
}

impl Match<(Proposal, ProposalSpecifier)> for ProposalMatcher {
    fn is_match(&self, v: (Proposal, ProposalSpecifier)) -> Result<bool, MatchError> {
        let (p, s) = v;

        Ok(match (p.operation.to_owned(), s.to_owned()) {
            (ProposalOperation::AddAccount(_), ProposalSpecifier::AddAccount) => true,
            (ProposalOperation::AddUser(_), ProposalSpecifier::AddUser) => true,
            (ProposalOperation::EditAccount(params), ProposalSpecifier::EditAccount(account)) => {
                self.account_matcher
                    .is_match((p, params.input.account_id, account))?
            }
            (ProposalOperation::EditUser(params), ProposalSpecifier::EditUser(user)) => self
                .user_matcher
                .is_match(UserInvolvedInCriteriaForProposalResource {
                    proposal_operation_resources: p.operation.to_resources(),
                    policy_criteria_user_specifier: match user {
                        ResourceIds::Any => UserSpecifier::Any,
                        ResourceIds::Ids(ids) => UserSpecifier::Id(ids),
                    },
                    user_id: params.input.user_id,
                    proposal_id: p.id,
                })?,
            (ProposalOperation::AddAddressBookEntry(_), ProposalSpecifier::AddAddressBookEntry) => {
                true
            }
            (
                ProposalOperation::EditAddressBookEntry(params),
                ProposalSpecifier::EditAddressBookEntry(address_book_entry),
            ) => self.common_id_matcher.is_match((
                p,
                params.input.address_book_entry_id,
                address_book_entry,
            ))?,
            (
                ProposalOperation::RemoveAddressBookEntry(params),
                ProposalSpecifier::RemoveAddressBookEntry(address_book_entry),
            ) => self.common_id_matcher.is_match((
                p,
                params.input.address_book_entry_id,
                address_book_entry,
            ))?,
            (ProposalOperation::Transfer(params), ProposalSpecifier::Transfer(account)) => self
                .account_matcher
                .is_match((p.clone(), params.input.from_account_id, account))?,
            (ProposalOperation::ChangeCanister(_), ProposalSpecifier::ChangeCanister) => true,
            (ProposalOperation::AddUserGroup(_), ProposalSpecifier::AddUserGroup) => true,
            (
                ProposalOperation::EditAccessPolicy(operation),
                ProposalSpecifier::EditAccessPolicy(specifier),
            ) => match specifier {
                ResourceSpecifier::Any => true,
                ResourceSpecifier::Resource(resource) => resource == operation.input.resource,
            },
            (ProposalOperation::AddProposalPolicy(_), ProposalSpecifier::AddProposalPolicy) => true,
            (
                ProposalOperation::EditProposalPolicy(operation),
                ProposalSpecifier::EditProposalPolicy(specifier),
            ) => self
                .common_id_matcher
                .is_match((p, operation.input.policy_id, specifier))?,
            (
                ProposalOperation::RemoveProposalPolicy(operation),
                ProposalSpecifier::RemoveProposalPolicy(specifier),
            ) => self
                .common_id_matcher
                .is_match((p, operation.input.policy_id, specifier))?,
            (
                ProposalOperation::EditUserGroup(operation),
                ProposalSpecifier::EditUserGroup(specifier),
            ) => self
                .common_id_matcher
                .is_match((p, operation.input.user_group_id, specifier))?,
            (
                ProposalOperation::RemoveUserGroup(operation),
                ProposalSpecifier::RemoveUserGroup(specifier),
            ) => self
                .common_id_matcher
                .is_match((p, operation.input.user_group_id, specifier))?,
            // this is here to make sure that new operations are not added without updating this
            (ProposalOperation::AddAccount(_), _)
            | (ProposalOperation::AddUser(_), _)
            | (ProposalOperation::EditAccount(_), _)
            | (ProposalOperation::EditUser(_), _)
            | (ProposalOperation::AddAddressBookEntry(_), _)
            | (ProposalOperation::EditAddressBookEntry(_), _)
            | (ProposalOperation::RemoveAddressBookEntry(_), _)
            | (ProposalOperation::ChangeCanister(_), _)
            | (ProposalOperation::AddProposalPolicy(_), _)
            | (ProposalOperation::EditProposalPolicy(_), _)
            | (ProposalOperation::EditAccessPolicy(_), _)
            | (ProposalOperation::EditUserGroup(_), _)
            | (ProposalOperation::RemoveUserGroup(_), _)
            | (ProposalOperation::RemoveProposalPolicy(_), _)
            | (ProposalOperation::AddUserGroup(_), _)
            | (ProposalOperation::Transfer(_), _) => false,
        })
    }
}

#[derive(Clone)]
pub struct AddressBookMetadataMatcher;

pub type ProposalHasMetadata = (Proposal, MetadataItem);

impl Match<ProposalHasMetadata> for AddressBookMetadataMatcher {
    fn is_match(&self, v: ProposalHasMetadata) -> Result<bool, MatchError> {
        let (proposal, metadata) = v;

        Ok(match proposal.operation.to_owned() {
            ProposalOperation::Transfer(transfer) => {
                if let Ok(account) = ACCOUNT_SERVICE.get_account(&transfer.input.from_account_id) {
                    if let Some(address_book_entry) = ADDRESS_BOOK_REPOSITORY.find_by_address(
                        account.blockchain,
                        account.standard,
                        transfer.input.to,
                    ) {
                        address_book_entry.metadata.contains(&metadata)
                    } else {
                        false
                    }
                } else {
                    false
                }
            }
            _ => false,
        })
    }
}

#[cfg(test)]
mod tests {
<<<<<<< HEAD
    use crate::{
        models::{
            access_policy::ResourceIds,
            criteria::Criteria,
            proposal_test_utils::mock_proposal,
            specifier::{
                AccountMatcher, Match, ProposalMatcher, ProposalSpecifier,
                UserInvolvedInCriteriaForProposalResource, UserMatcher, UserSpecifier,
            },
            AccountPoliciesInput, AddAccountOperation, AddAccountOperationInput, AddUserOperation,
            AddUserOperationInput, Blockchain, EditAccountOperation, EditAccountOperationInput,
            EditUserOperation, EditUserOperationInput, Metadata, ProposalKey, ProposalOperation,
            TransferOperation, TransferOperationInput, UserStatus,
        },
        repositories::PROPOSAL_REPOSITORY,
=======
    use crate::models::{
        access_policy::Allow,
        criteria::Criteria,
        proposal_test_utils::mock_proposal,
        specifier::{
            AccountMatcher, AccountSpecifier, Match, ProposalMatcher, ProposalSpecifier,
            UserMatcher, UserSpecifier,
        },
        AddAccountOperation, AddAccountOperationInput, AddUserOperation, AddUserOperationInput,
        Blockchain, EditAccountOperation, EditAccountOperationInput, EditUserOperation,
        EditUserOperationInput, Metadata, ProposalOperation, TransferOperation,
        TransferOperationInput, UserStatus,
>>>>>>> 9173cc95
    };
    use anyhow::{anyhow, Error};
    use candid::Nat;
    use ic_canister_core::repository::Repository;
    use std::sync::Arc;

    #[tokio::test]
    async fn test_proposal_matcher_empty_proposal() -> Result<(), Error> {
        let m = ProposalMatcher {
            account_matcher: Arc::new(AccountMatcher),
            user_matcher: Arc::new(UserMatcher),
            common_id_matcher: Arc::new(AccountMatcher),
        };

        let tcs = vec![
            (
                ProposalOperation::AddAccount(AddAccountOperation {
                    account_id: None,
                    input: AddAccountOperationInput {
                        name: "account-1".into(),
                        blockchain: Blockchain::InternetComputer,
                        standard: crate::models::BlockchainStandard::Native,
                        metadata: Metadata::default(),
                        transfer_approval_policy: Some(Criteria::AutoAdopted),
                        update_approval_policy: Some(Criteria::AutoAdopted),
                        read_access_policy: Allow::authenticated(),
                        update_access_policy: Allow::authenticated(),
                        transfer_access_policy: Allow::authenticated(),
                    },
                }),
                ProposalSpecifier::AddAccount,
            ),
            (
                ProposalOperation::AddUser(AddUserOperation {
                    user_id: None,
                    input: AddUserOperationInput {
                        name: None,
                        identities: vec![],
                        groups: vec![],
                        status: UserStatus::Active,
                    },
                }),
                ProposalSpecifier::AddUser,
            ),
            (
                ProposalOperation::EditAccount(EditAccountOperation {
                    input: EditAccountOperationInput {
                        account_id: [0; 16],
                        name: None,
                        read_access_policy: None,
                        update_access_policy: None,
                        transfer_access_policy: None,
                        transfer_approval_policy: None,
                        update_approval_policy: None,
                    },
                }),
                ProposalSpecifier::EditAccount(ResourceIds::Any),
            ),
            (
                ProposalOperation::EditUser(EditUserOperation {
                    input: EditUserOperationInput {
                        user_id: [0; 16],
                        name: None,
                        identities: None,
                        groups: None,
                        status: None,
                    },
                }),
                ProposalSpecifier::EditUser(ResourceIds::Any),
            ),
            (
                ProposalOperation::Transfer(TransferOperation {
                    transfer_id: None,
                    input: TransferOperationInput {
                        from_account_id: [0; 16],
                        to: "address-1".into(),
                        amount: Nat::from(1_u64),
                        metadata: Metadata::default(),
                        network: "network-1".into(),
                        fee: None,
                    },
                }),
                ProposalSpecifier::Transfer(ResourceIds::Any),
            ),
        ];

        for tc in tcs {
            let mut proposal = mock_proposal();
            proposal.operation = tc.0;

            let specifier = tc.1;

            if !m.is_match((proposal, specifier))? {
                return Err(anyhow!("expected true but got false"));
            }
        }

        Ok(())
    }

    #[tokio::test]
    async fn test_user_matcher() {
        let m = UserMatcher;

        let tcs = vec![
            (
                [0; 16],            // proposer
                [1; 16],            // voter
                UserSpecifier::Any, // specifier
            ),
            (
                [0; 16],                          // proposer
                [1; 16],                          // voter
                UserSpecifier::Id(vec![[1; 16]]), // specifier
            ),
            (
                [0; 16],                 // proposer
                [0; 16],                 // voter
                UserSpecifier::Proposer, // specifier
            ),
        ];

        for tc in tcs {
            let mut proposal = mock_proposal();
            proposal.proposed_by = tc.0;
            PROPOSAL_REPOSITORY.insert(ProposalKey { id: proposal.id }, proposal.clone());

            let voter = tc.1;
            let specifier = tc.2;

            assert!(m
                .is_match(UserInvolvedInCriteriaForProposalResource {
                    proposal_operation_resources: proposal.operation.to_resources(),
                    policy_criteria_user_specifier: specifier,
                    user_id: voter,
                    proposal_id: proposal.id,
                })
                .expect("Could not test user matcher"));
        }
    }
}<|MERGE_RESOLUTION|>--- conflicted
+++ resolved
@@ -1,19 +1,10 @@
-<<<<<<< HEAD
-use super::access_policy::{
-    AccountResourceAction, Resource, ResourceId, ResourceIds, UserResourceAction,
-};
+use super::resource::{Resource, ResourceId, ResourceIds, UserResourceAction};
 use super::{
-    Account, MetadataItem, Proposal, ProposalId, ProposalKey, ProposalOperation,
-    ProposalOperationType,
+    MetadataItem, Proposal, ProposalId, ProposalKey, ProposalOperation, ProposalOperationType,
 };
 use crate::models::user::User;
-use crate::repositories::{ACCOUNT_REPOSITORY, ADDRESS_BOOK_REPOSITORY, PROPOSAL_REPOSITORY};
-=======
-use super::resource::Resource;
-use super::{MetadataItem, Proposal, ProposalOperation, ProposalOperationType};
-use crate::models::user::User;
-use crate::repositories::ADDRESS_BOOK_REPOSITORY;
->>>>>>> 9173cc95
+use crate::repositories::{ADDRESS_BOOK_REPOSITORY, PROPOSAL_REPOSITORY};
+
 use crate::services::ACCOUNT_SERVICE;
 use crate::{errors::MatchError, repositories::USER_REPOSITORY};
 use anyhow::anyhow;
@@ -156,28 +147,8 @@
             }
             UserSpecifier::Id(ids) => Ok(ids.contains(&input.user_id)),
             UserSpecifier::Owner => {
-<<<<<<< HEAD
                 for resource in input.proposal_operation_resources {
                     let is_match = match resource {
-                        Resource::Account(action) => match action {
-                            AccountResourceAction::Transfer(account_resource)
-                            | AccountResourceAction::Update(account_resource) => {
-                                match account_resource {
-                                    ResourceId::Any => false, // not a real match
-                                    ResourceId::Id(from_account_id) => {
-                                        match ACCOUNT_REPOSITORY.get(&Account::key(from_account_id))
-                                        {
-                                            Some(account) => {
-                                                account.owners.contains(&input.user_id)
-                                            }
-                                            None => false,
-                                        }
-                                    }
-                                }
-                            }
-
-                            _ => false,
-                        },
                         Resource::User(UserResourceAction::Update(user_resource)) => {
                             match user_resource {
                                 ResourceId::Any => false, // not a real match
@@ -190,10 +161,6 @@
                     if is_match {
                         return Ok(true);
                     }
-=======
-                if let ProposalOperation::EditUser(operation) = proposal.operation {
-                    return Ok(operation.input.user_id == voter_id);
->>>>>>> 9173cc95
                 }
 
                 Ok(false)
@@ -349,36 +316,23 @@
 
 #[cfg(test)]
 mod tests {
-<<<<<<< HEAD
+
     use crate::{
         models::{
-            access_policy::ResourceIds,
+            access_policy::Allow,
             criteria::Criteria,
             proposal_test_utils::mock_proposal,
+            resource::ResourceIds,
             specifier::{
                 AccountMatcher, Match, ProposalMatcher, ProposalSpecifier,
                 UserInvolvedInCriteriaForProposalResource, UserMatcher, UserSpecifier,
             },
-            AccountPoliciesInput, AddAccountOperation, AddAccountOperationInput, AddUserOperation,
-            AddUserOperationInput, Blockchain, EditAccountOperation, EditAccountOperationInput,
-            EditUserOperation, EditUserOperationInput, Metadata, ProposalKey, ProposalOperation,
-            TransferOperation, TransferOperationInput, UserStatus,
+            AddAccountOperation, AddAccountOperationInput, AddUserOperation, AddUserOperationInput,
+            Blockchain, EditAccountOperation, EditAccountOperationInput, EditUserOperation,
+            EditUserOperationInput, Metadata, ProposalKey, ProposalOperation, TransferOperation,
+            TransferOperationInput, UserStatus,
         },
         repositories::PROPOSAL_REPOSITORY,
-=======
-    use crate::models::{
-        access_policy::Allow,
-        criteria::Criteria,
-        proposal_test_utils::mock_proposal,
-        specifier::{
-            AccountMatcher, AccountSpecifier, Match, ProposalMatcher, ProposalSpecifier,
-            UserMatcher, UserSpecifier,
-        },
-        AddAccountOperation, AddAccountOperationInput, AddUserOperation, AddUserOperationInput,
-        Blockchain, EditAccountOperation, EditAccountOperationInput, EditUserOperation,
-        EditUserOperationInput, Metadata, ProposalOperation, TransferOperation,
-        TransferOperationInput, UserStatus,
->>>>>>> 9173cc95
     };
     use anyhow::{anyhow, Error};
     use candid::Nat;
