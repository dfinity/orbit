--- conflicted
+++ resolved
@@ -95,11 +95,7 @@
         for entry in &result.items {
             let privilege = self
                 .address_book_service
-<<<<<<< HEAD
-                .get_caller_privileges_for_entry(&entry.id, &call_context())
-=======
                 .get_caller_privileges_for_entry(&entry.id, &ctx)
->>>>>>> f406e3c1
                 .await?;
 
             privileges.push(AddressBookEntryCallerPrivilegesDTO::from(privilege));
@@ -113,11 +109,7 @@
                 .collect(),
             next_offset: result.next_offset,
             total: result.total,
-<<<<<<< HEAD
-            privileges: privileges.into_iter().map(Into::into).collect(),
-=======
             privileges,
->>>>>>> f406e3c1
         })
     }
 }