use crate::{
    core::middlewares::{authorize, call_context},
    mappers::HelperMapper,
    models::access_control::{ProposalActionSpecifier, ResourceSpecifier},
    services::{ProposalService, PROPOSAL_SERVICE},
};
use ic_canister_core::api::ApiResult;
use ic_canister_macros::with_middleware;
use ic_cdk_macros::{query, update};
use lazy_static::lazy_static;
use std::sync::Arc;
use wallet_api::{
    CreateProposalInput, CreateProposalResponse, GetProposalInput, GetProposalResponse,
    ListProposalsInput, ListProposalsResponse, ProposalAdditionalInfoDTO,
    ProposalCallerPrivilegesDTO, VoteOnProposalInput, VoteOnProposalResponse,
};

// Canister entrypoints for the controller.
#[query(name = "list_proposals")]
async fn list_proposals(input: ListProposalsInput) -> ApiResult<ListProposalsResponse> {
    CONTROLLER.list_proposals(input).await
}

#[query(name = "get_proposal")]
async fn get_proposal(input: GetProposalInput) -> ApiResult<GetProposalResponse> {
    CONTROLLER.get_proposal(input).await
}

#[update(name = "vote_on_proposal")]
async fn vote_on_proposal(input: VoteOnProposalInput) -> ApiResult<VoteOnProposalResponse> {
    CONTROLLER.vote_on_proposal(input).await
}

#[update(name = "create_proposal")]
async fn create_proposal(input: CreateProposalInput) -> ApiResult<CreateProposalResponse> {
    CONTROLLER.create_proposal(input).await
}

// Controller initialization and implementation.
lazy_static! {
    static ref CONTROLLER: ProposalController =
        ProposalController::new(Arc::clone(&PROPOSAL_SERVICE));
}

#[derive(Debug)]
pub struct ProposalController {
    proposal_service: Arc<ProposalService>,
}

impl ProposalController {
    fn new(proposal_service: Arc<ProposalService>) -> Self {
        Self { proposal_service }
    }

    #[with_middleware(
        guard = "authorize",
        context = "call_context",
        args = [ResourceSpecifier::from(&input)],
        is_async = true
    )]
    async fn create_proposal(
        &self,
        input: CreateProposalInput,
    ) -> ApiResult<CreateProposalResponse> {
        let ctx = &call_context();
        let proposal = self.proposal_service.create_proposal(input, ctx).await?;
        let privileges = self
            .proposal_service
            .get_caller_privileges_for_proposal(&proposal.id, ctx)
            .await?;
        let additional_info = self
            .proposal_service
            .get_proposal_additional_info(&proposal)?;

        Ok(CreateProposalResponse {
            proposal: proposal.to_dto(),
            privileges: privileges.into(),
            additional_info: additional_info.into(),
        })
    }

    #[with_middleware(
        guard = "authorize",
        context = "call_context",
        args = [ResourceSpecifier::from(&input)],
        is_async = true
    )]
    async fn get_proposal(&self, input: GetProposalInput) -> ApiResult<GetProposalResponse> {
        let ctx = &call_context();
        let proposal = self
            .proposal_service
            .get_proposal(HelperMapper::to_uuid(input.proposal_id)?.as_bytes())?;
        let privileges = self
            .proposal_service
            .get_caller_privileges_for_proposal(&proposal.id, ctx)
            .await?;
        let additional_info = self
            .proposal_service
            .get_proposal_additional_info(&proposal)?;

        Ok(GetProposalResponse {
            proposal: proposal.to_dto(),
            privileges: privileges.into(),
            additional_info: additional_info.into(),
        })
    }

    #[with_middleware(
        guard = "authorize",
        context = "call_context",
        args = [ResourceSpecifier::Proposal(ProposalActionSpecifier::List)],
        is_async = true
    )]
    async fn list_proposals(&self, input: ListProposalsInput) -> ApiResult<ListProposalsResponse> {
        let ctx = call_context();
        let result = self
            .proposal_service
            .list_proposals(input, Some(&ctx))
            .await?;

        let mut privileges = Vec::new();
        let mut additionals = Vec::new();

        for proposal in &result.items {
            let privilege = self
                .proposal_service
                .get_caller_privileges_for_proposal(&proposal.id, &ctx)
                .await?;

            let additional_info = self
                .proposal_service
                .get_proposal_additional_info(proposal)?;

<<<<<<< HEAD
            privileges.push(privilege);
            additionals.push(additional_info);
=======
            privileges.push(ProposalCallerPrivilegesDTO::from(privilege));
            additionals.push(ProposalAdditionalInfoDTO::from(additional_info));
>>>>>>> f406e3c1
        }

        Ok(ListProposalsResponse {
            proposals: result.items.into_iter().map(|p| p.to_dto()).collect(),
            next_offset: result.next_offset,
            total: result.total,
<<<<<<< HEAD
            privileges: privileges.into_iter().map(Into::into).collect(),
            additional_info: additionals.into_iter().map(Into::into).collect(),
=======
            privileges,
            additional_info: additionals,
>>>>>>> f406e3c1
        })
    }

    #[with_middleware(
        guard = "authorize",
        context = "call_context",
        args = [ResourceSpecifier::from(&input)],
        is_async = true
    )]
    async fn vote_on_proposal(
        &self,
        input: VoteOnProposalInput,
    ) -> ApiResult<VoteOnProposalResponse> {
        let ctx = &call_context();
        let proposal = self.proposal_service.vote_on_proposal(input, ctx).await?;
        let privileges = self
            .proposal_service
            .get_caller_privileges_for_proposal(&proposal.id, ctx)
            .await?;
        let additional_info = self
            .proposal_service
            .get_proposal_additional_info(&proposal)?;

        Ok(VoteOnProposalResponse {
            proposal: proposal.to_dto(),
            privileges: privileges.into(),
            additional_info: additional_info.into(),
        })
    }
}<|MERGE_RESOLUTION|>--- conflicted
+++ resolved
@@ -131,26 +131,16 @@
                 .proposal_service
                 .get_proposal_additional_info(proposal)?;
 
-<<<<<<< HEAD
-            privileges.push(privilege);
-            additionals.push(additional_info);
-=======
             privileges.push(ProposalCallerPrivilegesDTO::from(privilege));
             additionals.push(ProposalAdditionalInfoDTO::from(additional_info));
->>>>>>> f406e3c1
         }
 
         Ok(ListProposalsResponse {
             proposals: result.items.into_iter().map(|p| p.to_dto()).collect(),
             next_offset: result.next_offset,
             total: result.total,
-<<<<<<< HEAD
-            privileges: privileges.into_iter().map(Into::into).collect(),
-            additional_info: additionals.into_iter().map(Into::into).collect(),
-=======
             privileges,
             additional_info: additionals,
->>>>>>> f406e3c1
         })
     }
 
