--- conflicted
+++ resolved
@@ -10,10 +10,7 @@
 use lazy_static::lazy_static;
 use wallet_api::{
     GetUserGroupInput, GetUserGroupResponse, ListUserGroupsInput, ListUserGroupsResponse,
-<<<<<<< HEAD
-=======
     UserGroupCallerPrivilegesDTO,
->>>>>>> f406e3c1
 };
 
 #[query(name = "get_user_group")]
@@ -83,22 +80,14 @@
                 .get_caller_privileges_for_user_group(&user_group.id, &ctx)
                 .await?;
 
-<<<<<<< HEAD
-            privileges.push(user_group_privileges);
-=======
             privileges.push(UserGroupCallerPrivilegesDTO::from(user_group_privileges));
->>>>>>> f406e3c1
         }
 
         Ok(ListUserGroupsResponse {
             user_groups: result.items.into_iter().map(Into::into).collect(),
             next_offset: result.next_offset,
             total: result.total,
-<<<<<<< HEAD
-            privileges: privileges.into_iter().map(Into::into).collect(),
-=======
             privileges,
->>>>>>> f406e3c1
         })
     }
 }