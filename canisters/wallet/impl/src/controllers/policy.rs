use crate::{
    core::middlewares::{authorize, call_context},
    mappers::HelperMapper,
    models::access_control::{
        AccessPolicyActionSpecifier, ProposalPolicyActionSpecifier, ResourceSpecifier, ResourceType,
    },
    services::{PolicyService, POLICY_SERVICE},
};
use ic_canister_core::api::ApiResult;
use ic_canister_macros::with_middleware;
use ic_cdk_macros::query;
use lazy_static::lazy_static;
use std::sync::Arc;
use wallet_api::{
    AccessPolicyCallerPrivilegesDTO, GetAccessPolicyInput, GetAccessPolicyResponse,
    GetProposalPolicyInput, GetProposalPolicyResponse, ListAccessPoliciesInput,
    ListAccessPoliciesResponse, ListProposalPoliciesInput, ListProposalPoliciesResponse,
    ProposalPolicyCallerPrivilegesDTO,
};

// Canister entrypoints for the controller.
#[query(name = "get_access_policy")]
async fn get_access_policy(input: GetAccessPolicyInput) -> ApiResult<GetAccessPolicyResponse> {
    CONTROLLER.get_access_policy(input).await
}

#[query(name = "list_access_policies")]
async fn list_access_policies(
    input: ListAccessPoliciesInput,
) -> ApiResult<ListAccessPoliciesResponse> {
    CONTROLLER.list_access_policies(input).await
}

#[query(name = "get_proposal_policy")]
async fn get_proposal_policy(
    input: GetProposalPolicyInput,
) -> ApiResult<GetProposalPolicyResponse> {
    CONTROLLER.get_proposal_policy(input).await
}

#[query(name = "list_proposal_policies")]
async fn list_proposal_policies(
    input: ListProposalPoliciesInput,
) -> ApiResult<ListProposalPoliciesResponse> {
    CONTROLLER.list_proposal_policies(input).await
}

// Controller initialization and implementation.
lazy_static! {
    static ref CONTROLLER: PolicyController = PolicyController::new(Arc::clone(&POLICY_SERVICE));
}

#[derive(Debug)]
pub struct PolicyController {
    policy_service: Arc<PolicyService>,
}

impl PolicyController {
    fn new(policy_service: Arc<PolicyService>) -> Self {
        Self { policy_service }
    }

    #[with_middleware(
        guard = "authorize",
        context = "call_context",
        args = [ResourceSpecifier::from(&input)],
        is_async = true
    )]
    async fn get_access_policy(
        &self,
        input: GetAccessPolicyInput,
    ) -> ApiResult<GetAccessPolicyResponse> {
        let access_policy = self
            .policy_service
            .get_access_policy(HelperMapper::to_uuid(input.id)?.as_bytes())?;
        let privileges = self
            .policy_service
            .get_caller_privileges_for_access_policy(&access_policy.id, &call_context())
            .await?;

        Ok(GetAccessPolicyResponse {
            policy: access_policy.to_dto(),
            privileges: privileges.into(),
        })
    }

    #[with_middleware(
        guard = "authorize",
        context = "call_context",
        args = [ResourceSpecifier::Common(ResourceType::AccessPolicy, AccessPolicyActionSpecifier::List)],
        is_async = true
    )]
    async fn list_access_policies(
        &self,
        input: ListAccessPoliciesInput,
    ) -> ApiResult<ListAccessPoliciesResponse> {
<<<<<<< HEAD
        let ctx = &call_context();
        let result = self.policy_service.list_access_policies(input, ctx).await?;
=======
        let ctx = call_context();
        let result = self
            .policy_service
            .list_access_policies(input, &ctx)
            .await?;
>>>>>>> f406e3c1
        let deps = self
            .policy_service
            .get_access_policies_dependencies(&result.items)?;

        let mut privileges = Vec::new();
        for policy in &result.items {
            let privilege = self
                .policy_service
<<<<<<< HEAD
                .get_caller_privileges_for_access_policy(&policy.id, &call_context())
                .await?;

            privileges.push(privilege);
=======
                .get_caller_privileges_for_access_policy(&policy.id, &ctx)
                .await?;

            privileges.push(AccessPolicyCallerPrivilegesDTO::from(privilege));
>>>>>>> f406e3c1
        }

        Ok(ListAccessPoliciesResponse {
            policies: result.items.into_iter().map(|p| p.to_dto()).collect(),
            user_groups: deps.groups.into_iter().map(Into::into).collect(),
            users: deps.users.into_iter().map(Into::into).collect(),
            next_offset: result.next_offset,
            total: result.total,
<<<<<<< HEAD
            privileges: privileges.into_iter().map(Into::into).collect(),
=======
            privileges,
>>>>>>> f406e3c1
        })
    }

    #[with_middleware(
        guard = "authorize",
        context = "call_context",
        args = [ResourceSpecifier::from(&input)],
        is_async = true
    )]
    async fn get_proposal_policy(
        &self,
        input: GetProposalPolicyInput,
    ) -> ApiResult<GetProposalPolicyResponse> {
        let ctx = call_context();
        let proposal_policy = self
            .policy_service
            .get_proposal_policy(HelperMapper::to_uuid(input.id)?.as_bytes())?;
        let privileges = self
            .policy_service
            .get_caller_privileges_for_proposal_policy(&proposal_policy.id, &ctx)
            .await?;

        Ok(GetProposalPolicyResponse {
            policy: proposal_policy.to_dto(),
            privileges: privileges.into(),
        })
    }

    #[with_middleware(
        guard = "authorize",
        context = "call_context",
        args = [ResourceSpecifier::Common(ResourceType::ProposalPolicy, ProposalPolicyActionSpecifier::List)],
        is_async = true
    )]
    async fn list_proposal_policies(
        &self,
        input: ListProposalPoliciesInput,
    ) -> ApiResult<ListProposalPoliciesResponse> {
        let ctx = call_context();
        let result = self
            .policy_service
            .list_proposal_policies(input, &ctx)
            .await?;

        let mut privileges = Vec::new();
        for policy in &result.items {
            let privilege = self
                .policy_service
                .get_caller_privileges_for_proposal_policy(&policy.id, &ctx)
                .await?;

<<<<<<< HEAD
            privileges.push(privilege);
=======
            privileges.push(ProposalPolicyCallerPrivilegesDTO::from(privilege));
>>>>>>> f406e3c1
        }

        Ok(ListProposalPoliciesResponse {
            policies: result.items.into_iter().map(|p| p.to_dto()).collect(),
            next_offset: result.next_offset,
            total: result.total,
<<<<<<< HEAD
            privileges: privileges.into_iter().map(Into::into).collect(),
=======
            privileges,
>>>>>>> f406e3c1
        })
    }
}<|MERGE_RESOLUTION|>--- conflicted
+++ resolved
@@ -94,16 +94,11 @@
         &self,
         input: ListAccessPoliciesInput,
     ) -> ApiResult<ListAccessPoliciesResponse> {
-<<<<<<< HEAD
-        let ctx = &call_context();
-        let result = self.policy_service.list_access_policies(input, ctx).await?;
-=======
         let ctx = call_context();
         let result = self
             .policy_service
             .list_access_policies(input, &ctx)
             .await?;
->>>>>>> f406e3c1
         let deps = self
             .policy_service
             .get_access_policies_dependencies(&result.items)?;
@@ -112,17 +107,10 @@
         for policy in &result.items {
             let privilege = self
                 .policy_service
-<<<<<<< HEAD
-                .get_caller_privileges_for_access_policy(&policy.id, &call_context())
-                .await?;
-
-            privileges.push(privilege);
-=======
                 .get_caller_privileges_for_access_policy(&policy.id, &ctx)
                 .await?;
 
             privileges.push(AccessPolicyCallerPrivilegesDTO::from(privilege));
->>>>>>> f406e3c1
         }
 
         Ok(ListAccessPoliciesResponse {
@@ -131,11 +119,7 @@
             users: deps.users.into_iter().map(Into::into).collect(),
             next_offset: result.next_offset,
             total: result.total,
-<<<<<<< HEAD
-            privileges: privileges.into_iter().map(Into::into).collect(),
-=======
             privileges,
->>>>>>> f406e3c1
         })
     }
 
@@ -187,22 +171,14 @@
                 .get_caller_privileges_for_proposal_policy(&policy.id, &ctx)
                 .await?;
 
-<<<<<<< HEAD
-            privileges.push(privilege);
-=======
             privileges.push(ProposalPolicyCallerPrivilegesDTO::from(privilege));
->>>>>>> f406e3c1
         }
 
         Ok(ListProposalPoliciesResponse {
             policies: result.items.into_iter().map(|p| p.to_dto()).collect(),
             next_offset: result.next_offset,
             total: result.total,
-<<<<<<< HEAD
-            privileges: privileges.into_iter().map(Into::into).collect(),
-=======
             privileges,
->>>>>>> f406e3c1
         })
     }
 }