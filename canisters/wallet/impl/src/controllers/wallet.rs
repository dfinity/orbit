--- conflicted
+++ resolved
@@ -22,11 +22,7 @@
 async fn initialize(input: Option<WalletInstall>) {
     match input {
         Some(WalletInstall::Init(input)) => CONTROLLER.initialize(input).await,
-<<<<<<< HEAD
-        _ => trap("Missing init args to install canister"),
-=======
         _ => trap("Invalid init args to install canister"),
->>>>>>> acf84531
     }
 }
 
