use crate::mappers::HelperMapper;
use crate::models::access_control::{AccountActionSpecifier, ResourceSpecifier, ResourceType};
use crate::{
    core::middlewares::{authorize, call_context},
    services::AccountService,
};
use ic_canister_core::api::ApiResult;
use ic_canister_macros::with_middleware;
use ic_cdk_macros::{query, update};
use lazy_static::lazy_static;
use wallet_api::{
    AccountCallerPrivilegesDTO, FetchAccountBalancesInput, FetchAccountBalancesResponse,
    GetAccountInput, GetAccountResponse, ListAccountsInput, ListAccountsResponse,
};

// Canister entrypoints for the controller.
#[query(name = "get_account")]
async fn get_account(input: GetAccountInput) -> ApiResult<GetAccountResponse> {
    CONTROLLER.get_account(input).await
}

#[query(name = "list_accounts")]
async fn list_accounts(input: ListAccountsInput) -> ApiResult<ListAccountsResponse> {
    CONTROLLER.list_accounts(input).await
}

#[update(name = "fetch_account_balances")]
async fn fetch_account_balances(
    input: FetchAccountBalancesInput,
) -> ApiResult<FetchAccountBalancesResponse> {
    CONTROLLER.fetch_account_balances(input).await
}

// Controller initialization and implementation.
lazy_static! {
    static ref CONTROLLER: AccountController = AccountController::new(AccountService::default());
}

#[derive(Debug)]
pub struct AccountController {
    account_service: AccountService,
}

impl AccountController {
    pub fn new(account_service: AccountService) -> Self {
        Self { account_service }
    }

    #[with_middleware(
        guard = "authorize",
        context = "call_context",
        args = [ResourceSpecifier::from(&input)],
        is_async = true
    )]
    async fn get_account(&self, input: GetAccountInput) -> ApiResult<GetAccountResponse> {
        let ctx = call_context();
        let account = self
            .account_service
            .get_account(HelperMapper::to_uuid(input.account_id)?.as_bytes())?;

        let privileges = self
            .account_service
            .get_caller_privileges_for_account(&account.id, &ctx)
            .await?;

        Ok(GetAccountResponse {
            account: account.to_dto(),
            privileges: privileges.into(),
        })
    }

    #[with_middleware(
        guard = "authorize",
        context = "call_context",
        args = [ResourceSpecifier::Common(ResourceType::Account, AccountActionSpecifier::List)],
        is_async = true
    )]
    async fn list_accounts(&self, input: ListAccountsInput) -> ApiResult<ListAccountsResponse> {
        let ctx = call_context();
        let result = self
            .account_service
            .list_accounts(input, Some(&ctx))
            .await?;

        let mut privileges = Vec::new();
        for account in &result.items {
            let account_privileges = self
                .account_service
                .get_caller_privileges_for_account(&account.id, &ctx)
                .await?;

<<<<<<< HEAD
            privileges.push(account_privileges);
=======
            privileges.push(AccountCallerPrivilegesDTO::from(account_privileges));
>>>>>>> f6662ce0
        }

        Ok(ListAccountsResponse {
            accounts: result
                .items
                .into_iter()
                .map(|account| account.to_dto())
                .collect(),
            next_offset: result.next_offset,
            total: result.total,
<<<<<<< HEAD
            privileges: privileges.into_iter().map(Into::into).collect(),
=======
            privileges,
>>>>>>> f6662ce0
        })
    }

    #[with_middleware(
        guard = "authorize",
        context = "call_context",
        args = [ResourceSpecifier::from(&input)],
        is_async = true
    )]
    async fn fetch_account_balances(
        &self,
        input: FetchAccountBalancesInput,
    ) -> ApiResult<FetchAccountBalancesResponse> {
        let balances = self.account_service.fetch_account_balances(input).await?;

        Ok(FetchAccountBalancesResponse { balances })
    }
}<|MERGE_RESOLUTION|>--- conflicted
+++ resolved
@@ -89,11 +89,7 @@
                 .get_caller_privileges_for_account(&account.id, &ctx)
                 .await?;
 
-<<<<<<< HEAD
-            privileges.push(account_privileges);
-=======
             privileges.push(AccountCallerPrivilegesDTO::from(account_privileges));
->>>>>>> f6662ce0
         }
 
         Ok(ListAccountsResponse {
@@ -104,11 +100,7 @@
                 .collect(),
             next_offset: result.next_offset,
             total: result.total,
-<<<<<<< HEAD
-            privileges: privileges.into_iter().map(Into::into).collect(),
-=======
             privileges,
->>>>>>> f6662ce0
         })
     }
 
