--- conflicted
+++ resolved
@@ -168,14 +168,7 @@
         let mut privileges = Vec::new();
 
         for privilege in USER_PRIVILEGES.into_iter() {
-<<<<<<< HEAD
-            let is_allowed = Authorization::is_allowed(
-                &CallContext::new(user_identity.to_owned()),
-                &privilege.to_owned().into(),
-            );
-=======
-            let evaluated_access = evaluate_caller_access(ctx, &privilege.to_owned().into()).await;
->>>>>>> 023782c0
+            let is_allowed: bool = Authorization::is_allowed(ctx, &privilege.to_owned().into());
 
             if is_allowed {
                 privileges.push(privilege.to_owned());
@@ -208,6 +201,7 @@
             access_policy::Allow, user_test_utils, EditAccessPolicyOperationInput, ResourceAccess,
             UserStatus,
         },
+        repositories::USER_REPOSITORY,
         services::access_policy::ACCESS_POLICY_SERVICE,
     };
     use wallet_api::PaginationInput;
@@ -360,10 +354,10 @@
 
     #[tokio::test]
     async fn get_user_privileges_by_identity() {
-        let ctx: TestContext = setup();
-        let mut user = user_test_utils::mock_user();
-        user.identities = vec![ctx.call_context.caller()];
-        ctx.repository.insert(user.to_key(), user.clone());
+        let user = user_test_utils::mock_user();
+        USER_REPOSITORY.insert(user.to_key(), user.clone());
+
+        let ctx = CallContext::new(user.identities[0]);
 
         ACCESS_POLICY_SERVICE
             .edit_access_policy(EditAccessPolicyOperationInput {
@@ -380,11 +374,7 @@
             .await
             .unwrap();
 
-        let privileges = ctx
-            .service
-            .get_caller_privileges(&ctx.call_context)
-            .await
-            .unwrap();
+        let privileges = USER_SERVICE.get_caller_privileges(&ctx).await.unwrap();
 
         assert_eq!(privileges.len(), 2);
         assert!(privileges.contains(&UserPrivilege::ListUsers));
