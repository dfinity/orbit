--- conflicted
+++ resolved
@@ -1,9 +1,4 @@
 use crate::{
-<<<<<<< HEAD
-    core::{canister_config, ic_cdk::api::print, CallContext, CanisterConfig, WALLET_ASSETS},
-    errors::InstallError,
-    models::{User, WalletFeatures, WalletSettings},
-=======
     core::{
         canister_config,
         ic_cdk::api::{print, time},
@@ -11,7 +6,6 @@
     },
     errors::InstallError,
     models::{ProposalStatus, User, WalletFeatures, WalletSettings},
->>>>>>> acf84531
     repositories::{UserRepository, USER_REPOSITORY},
     services::{UpgradeService, UserService, UPGRADE_SERVICE, USER_SERVICE},
 };
@@ -135,12 +129,8 @@
 
     /// Retains the new owners and removes the unassigned ones.
     ///
-<<<<<<< HEAD
-    /// The config is updated with the new owners but is not persisted.
-=======
     /// The config is updated with the new owners but is not added to stable memory yet, this is done
     /// at a later stage in the post install process.
->>>>>>> acf84531
     async fn retain_new_owners(
         &self,
         config: &mut CanisterConfig,
@@ -191,11 +181,7 @@
             .await?;
 
         // Handles the post init process in a one-off timer to allow for inter canister calls,
-<<<<<<< HEAD
-        // this adds the default canisgter configurations, deploys the wallet upgrader and makes sure
-=======
         // this adds the default canister configurations, deploys the wallet upgrader and makes sure
->>>>>>> acf84531
         // there are no unintended controllers of the canister.
         self.install_canister_post_process(config, wallet_owners, WalletInstall::Init(input));
 
@@ -210,17 +196,6 @@
         input: Option<WalletUpgrade>,
         ctx: &CallContext,
     ) -> ServiceResult<()> {
-<<<<<<< HEAD
-        // verifies that the upgrade proposal exists and marks it as completed
-        if let Err(err) = self.upgrade_service.verify_upgrade().await {
-            // Do not fail the upgrade if the proposal is not found, even though this should never happen
-            // it's not a critical error and failling the upgrade would leave the canister without being able to
-            // be upgraded again.
-            print(format!("Error: verifying upgrade failed {err}"));
-        }
-
-=======
->>>>>>> acf84531
         let mut config = canister_config();
         let input = match input {
             Some(input) => input,
@@ -232,8 +207,6 @@
             .retain_new_owners(&mut config, &new_owners, ctx)
             .await?;
 
-<<<<<<< HEAD
-=======
         // verifies that the upgrade proposal exists and marks it as completed
         if let Err(err) = self
             .upgrade_service
@@ -248,7 +221,6 @@
             print(format!("Error: verifying upgrade failed {err}"));
         }
 
->>>>>>> acf84531
         // Handles the post upgrade process in a one-off timer to allow for inter canister calls,
         // this updates the list of admins of the canister.
         self.install_canister_post_process(
