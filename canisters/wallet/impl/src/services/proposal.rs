--- conflicted
+++ resolved
@@ -10,13 +10,8 @@
     models::{
         access_control::{ProposalActionSpecifier, ResourceSpecifier},
         specifier::CommonSpecifier,
-<<<<<<< HEAD
-        NotificationType, Proposal, ProposalAdditionalInfo, ProposalCallerPrivileges,
+        DisplayUser, NotificationType, Proposal, ProposalAdditionalInfo, ProposalCallerPrivileges,
         ProposalCreatedNotification, ProposalStatus, ProposalStatusCode, ProposalVoteStatus,
-=======
-        DisplayUser, NotificationType, Proposal, ProposalAdditionalInfo, ProposalCallerPrivileges,
-        ProposalCreatedNotification, ProposalStatus, ProposalVoteStatus,
->>>>>>> 023782c0
     },
     repositories::{ProposalRepository, ProposalWhereClause, PROPOSAL_REPOSITORY},
     services::{NotificationService, UserService, NOTIFICATION_SERVICE, USER_SERVICE},
