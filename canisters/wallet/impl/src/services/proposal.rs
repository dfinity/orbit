use crate::{
    core::{
        utils::{paginated_items, retain_accessible_resources, PaginatedData, PaginatedItemsArgs},
        CallContext,
    },
    errors::ProposalError,
    factories::proposals::ProposalFactory,
    mappers::HelperMapper,
    models::{
<<<<<<< HEAD
        access_policy::{ProposalResourceAction, Resource, ResourceId},
        NotificationType, Proposal, ProposalAdditionalInfo, ProposalCallerPrivileges,
=======
        access_control::{ProposalActionSpecifier, ResourceSpecifier},
        specifier::CommonSpecifier,
        DisplayUser, NotificationType, Proposal, ProposalAdditionalInfo, ProposalCallerPrivileges,
>>>>>>> 023782c0
        ProposalCreatedNotification, ProposalStatus, ProposalVoteStatus,
    },
    repositories::{ProposalRepository, ProposalWhereClause, PROPOSAL_REPOSITORY},
    services::{NotificationService, UserService, NOTIFICATION_SERVICE, USER_SERVICE},
};
use ic_canister_core::utils::rfc3339_to_timestamp;
use ic_canister_core::{api::ServiceResult, model::ModelValidator};
use ic_canister_core::{repository::Repository, types::UUID};
use lazy_static::lazy_static;
use std::sync::Arc;
use uuid::Uuid;
use wallet_api::{CreateProposalInput, ListProposalsInput, VoteOnProposalInput};

lazy_static! {
    pub static ref PROPOSAL_SERVICE: Arc<ProposalService> = Arc::new(ProposalService::new(
        Arc::clone(&USER_SERVICE),
        Arc::clone(&PROPOSAL_REPOSITORY),
        Arc::clone(&NOTIFICATION_SERVICE),
    ));
}

#[derive(Default, Debug)]
pub struct ProposalService {
    user_service: Arc<UserService>,
    proposal_repository: Arc<ProposalRepository>,
    notification_service: Arc<NotificationService>,
}

#[derive(Debug)]
pub struct ProposalEditInput {
    pub proposal_id: UUID,
    pub status: Option<ProposalStatus>,
}

impl ProposalService {
    const DEFAULT_PROPOSAL_LIST_LIMIT: u16 = 100;
    const MAX_PROPOSAL_LIST_LIMIT: u16 = 250;

    pub fn new(
        user_service: Arc<UserService>,
        proposal_repository: Arc<ProposalRepository>,
        notification_service: Arc<NotificationService>,
    ) -> Self {
        Self {
            user_service,
            proposal_repository,
            notification_service,
        }
    }

    pub fn get_proposal(&self, id: &UUID) -> ServiceResult<Proposal> {
        let proposal =
            self.proposal_repository
                .get(&Proposal::key(*id))
                .ok_or(ProposalError::NotFound {
                    proposal_id: Uuid::from_bytes(id.to_owned()).hyphenated().to_string(),
                })?;

        Ok(proposal)
    }

    pub async fn get_caller_privileges_for_proposal(
        &self,
        proposal_id: &UUID,
        ctx: &CallContext,
    ) -> ServiceResult<ProposalCallerPrivileges> {
        let voter = self.user_service.get_user_by_identity(&ctx.caller())?;
        let proposal = self.get_proposal(proposal_id)?;
        let can_vote = proposal.can_vote(&voter.id).await;

        Ok(ProposalCallerPrivileges {
            id: *proposal_id,
            can_vote,
        })
    }

    pub fn get_proposal_additional_info(
        &self,
        proposal: &Proposal,
    ) -> ServiceResult<ProposalAdditionalInfo> {
        let proposer = self
            .user_service
            .get_user(&proposal.proposed_by)
            .map(|user| user.name)
            .unwrap_or(None);
        let voters = proposal
            .votes
            .iter()
            .map(|vote| {
                self.user_service
                    .get_user(&vote.user_id)
                    .map(|user| DisplayUser {
                        name: user.name,
                        id: user.id,
                    })
                    .unwrap_or(DisplayUser {
                        id: vote.user_id,
                        name: None,
                    })
            })
            .collect();

        Ok(ProposalAdditionalInfo {
            id: proposal.id,
            proposer_name: proposer,
            voters,
        })
    }

    pub async fn list_proposals(
        &self,
        input: ListProposalsInput,
        ctx: Option<&CallContext>,
    ) -> ServiceResult<PaginatedData<Proposal>> {
        let filter_by_proposers = input
            .proposer_ids
            .map(|ids| {
                ids.into_iter()
                    .map(HelperMapper::to_uuid)
                    .map(|res| res.map(|uuid| *uuid.as_bytes()))
                    .collect::<Result<Vec<UUID>, _>>() // Convert to Result<Vec<UUID>, Error>
            })
            .transpose()?;

        let filter_by_voters = input
            .voter_ids
            .map(|ids| {
                ids.into_iter()
                    .map(HelperMapper::to_uuid)
                    .map(|res| res.map(|uuid| *uuid.as_bytes()))
                    .collect::<Result<Vec<UUID>, _>>() // Convert to Result<Vec<UUID>, Error>
            })
            .transpose()?;

        let mut proposal_ids = self.proposal_repository.find_ids_where(
            ProposalWhereClause {
                created_dt_from: input
                    .created_from_dt
                    .map(|dt| rfc3339_to_timestamp(dt.as_str())),
                created_dt_to: input
                    .created_to_dt
                    .map(|dt| rfc3339_to_timestamp(dt.as_str())),
                expiration_dt_from: input
                    .expiration_from_dt
                    .map(|dt| rfc3339_to_timestamp(dt.as_str())),
                expiration_dt_to: input
                    .expiration_to_dt
                    .map(|dt| rfc3339_to_timestamp(dt.as_str())),
                operation_types: input.operation_types.unwrap_or_default(),
                statuses: input
                    .statuses
                    .map(|statuses| statuses.into_iter().map(Into::into).collect::<_>())
                    .unwrap_or_default(),
                proposers: filter_by_proposers.unwrap_or_default(),
                voters: filter_by_voters.unwrap_or_default(),
            },
            input.sort_by,
        )?;

        // filter out proposals that the caller does not have access to read
        if let Some(ctx) = ctx {
            retain_accessible_resources(ctx, &mut proposal_ids, |id| {
                Resource::Proposal(ProposalResourceAction::Read(ResourceId::Id(*id)))
            });
        }

        let paginated_ids = paginated_items(PaginatedItemsArgs {
            offset: input.paginate.to_owned().and_then(|p| p.offset),
            limit: input.paginate.and_then(|p| p.limit),
            default_limit: Some(Self::DEFAULT_PROPOSAL_LIST_LIMIT),
            max_limit: Some(Self::MAX_PROPOSAL_LIST_LIMIT),
            items: &proposal_ids,
        })?;

        Ok(PaginatedData {
            total: paginated_ids.total,
            next_offset: paginated_ids.next_offset,
            items: paginated_ids
                .items
                .into_iter()
                .map(|id| self.get_proposal(&id).expect("Failed to get proposal"))
                .collect::<Vec<Proposal>>(),
        })
    }

    pub async fn edit_proposal(&self, input: ProposalEditInput) -> ServiceResult<Proposal> {
        let mut proposal = self.get_proposal(&input.proposal_id)?;

        if let Some(status) = input.status {
            proposal.status = status;
        }

        // Different proposal types may have different validation rules.
        proposal.validate()?;

        // When a proposal is edited, it is immediately evaluated to determine its status.
        // This is done because the proposal may be immediately rejected or adopted based on the policies.
        proposal.reevaluate().await?;

        self.proposal_repository
            .insert(proposal.to_key(), proposal.to_owned());

        Ok(proposal)
    }

    /// Creates a new proposal adding the caller user as the proposer.
    ///
    /// By default the proposal has an expiration date of 7 days from the creation date.
    pub async fn create_proposal(
        &self,
        input: CreateProposalInput,
        ctx: &CallContext,
    ) -> ServiceResult<Proposal> {
        let proposer = self.user_service.get_user_by_identity(&ctx.caller())?;
        let mut proposal = ProposalFactory::create_proposal(proposer.id, input).await?;

        // Different proposal types may have different validation rules.
        proposal.validate()?;

        if proposal.can_vote(&proposer.id).await {
            proposal.add_vote(proposer.id, ProposalVoteStatus::Accepted, None);
        }

        // When a proposal is created, it is immediately evaluated to determine its status.
        // This is done because the proposal may be immediately rejected or adopted based on the policies.
        proposal.reevaluate().await?;

        self.proposal_repository
            .insert(proposal.to_key(), proposal.to_owned());

        self.created_proposal_hook(&proposal).await;

        Ok(proposal)
    }

    /// Handles post processing logic like sending notifications.
    async fn created_proposal_hook(&self, proposal: &Proposal) {
        let mut possible_voters = proposal
            .find_all_possible_voters()
            .await
            .expect("Failed to find all possible voters");

        possible_voters.remove(&proposal.proposed_by);

        for voter in possible_voters {
            self.notification_service
                .send_notification(
                    voter,
                    NotificationType::ProposalCreated(ProposalCreatedNotification {
                        proposal_id: proposal.id,
                    }),
                    proposal.title.to_owned(),
                    proposal.summary.to_owned(),
                )
                .await
                .expect("Failed to send notification");
        }
    }

    pub async fn vote_on_proposal(
        &self,
        input: VoteOnProposalInput,
        ctx: &CallContext,
    ) -> ServiceResult<Proposal> {
        let voter = self.user_service.get_user_by_identity(&ctx.caller())?;
        let proposal_id = HelperMapper::to_uuid(input.proposal_id)?;
        let mut proposal = self.get_proposal(proposal_id.as_bytes())?;

        if !proposal.can_vote(&voter.id).await {
            Err(ProposalError::VoteNotAllowed)?
        }

        let vote_decision = match input.approve {
            true => ProposalVoteStatus::Accepted,
            false => ProposalVoteStatus::Rejected,
        };

        proposal.add_vote(voter.id, vote_decision, input.reason);

        // Must happen after the vote is added to the proposal to ensure the vote is counted.
        proposal.reevaluate().await?;

        self.proposal_repository
            .insert(proposal.to_key(), proposal.to_owned());

        Ok(proposal)
    }
}

#[cfg(test)]
mod tests {
    use super::*;
    use crate::{
        core::test_utils,
        models::{
            account_test_utils::mock_account,
            criteria::{Criteria, Percentage},
            proposal_policy_test_utils::mock_proposal_policy,
            proposal_test_utils::mock_proposal,
            specifier::{AccountSpecifier, ProposalSpecifier, UserSpecifier},
            user_test_utils::mock_user,
            Metadata, ProposalOperation, ProposalStatus, TransferOperation, TransferOperationInput,
            User, UserStatus,
        },
        repositories::{
            policy::PROPOSAL_POLICY_REPOSITORY, AccountRepository, NOTIFICATION_REPOSITORY,
            USER_REPOSITORY,
        },
    };
    use candid::Principal;

    struct TestContext {
        repository: ProposalRepository,
        account_repository: AccountRepository,
        service: ProposalService,
        caller_user: User,
        call_context: CallContext,
    }

    fn setup() -> TestContext {
        test_utils::init_canister_config();

        let caller_principal = Principal::from_slice(&[9; 29]);
        let mut user = mock_user();
        user.identities = vec![caller_principal];

        USER_REPOSITORY.insert(user.to_key(), user.clone());

        let call_context = CallContext::new(caller_principal);

        TestContext {
            repository: ProposalRepository::default(),
            account_repository: AccountRepository::default(),
            service: ProposalService::default(),
            caller_user: user,
            call_context,
        }
    }

    #[test]
    fn get_proposal() {
        let ctx = setup();
        let account_id = Uuid::new_v4();
        let mut account = mock_account();
        account.id = *account_id.as_bytes();
        account.owners = vec![[2; 16]];
        let mut proposal = mock_proposal();
        proposal.proposed_by = ctx.caller_user.id;
        proposal.operation = ProposalOperation::Transfer(TransferOperation {
            transfer_id: None,
            input: TransferOperationInput {
                from_account_id: *account_id.as_bytes(),
                amount: candid::Nat(100u32.into()),
                fee: None,
                metadata: Metadata::default(),
                network: "mainnet".to_string(),
                to: "0x1234".to_string(),
            },
        });

        ctx.account_repository
            .insert(account.to_key(), account.clone());
        ctx.repository
            .insert(proposal.to_key(), proposal.to_owned());

        let result = ctx.service.get_proposal(&proposal.id);

        assert_eq!(proposal, result.unwrap());
    }

    #[tokio::test]
    async fn reject_proposal_happy_path() {
        let ctx = setup();
        let account_id = Uuid::new_v4();
        let mut account = mock_account();
        account.id = *account_id.as_bytes();
        account.owners = vec![ctx.caller_user.id];
        let mut proposal = mock_proposal();
        proposal.proposed_by = [8; 16];
        proposal.status = ProposalStatus::Created;
        proposal.operation = ProposalOperation::Transfer(TransferOperation {
            transfer_id: None,
            input: TransferOperationInput {
                from_account_id: *account_id.as_bytes(),
                amount: candid::Nat(100u32.into()),
                fee: None,
                metadata: Metadata::default(),
                network: "mainnet".to_string(),
                to: "0x1234".to_string(),
            },
        });
        proposal.votes = vec![];
        let mut proposal_policy = mock_proposal_policy();
        proposal_policy.specifier = ProposalSpecifier::Transfer(AccountSpecifier::Any);
        proposal_policy.criteria = Criteria::ApprovalThreshold(
            UserSpecifier::Id(vec![ctx.caller_user.id]),
            Percentage(100),
        );

        ctx.account_repository
            .insert(account.to_key(), account.clone());
        ctx.repository
            .insert(proposal.to_key(), proposal.to_owned());
        PROPOSAL_POLICY_REPOSITORY.insert(proposal_policy.id, proposal_policy.to_owned());

        let result = ctx
            .service
            .vote_on_proposal(
                VoteOnProposalInput {
                    proposal_id: Uuid::from_bytes(proposal.id.to_owned())
                        .hyphenated()
                        .to_string(),
                    approve: false,
                    reason: None,
                },
                &ctx.call_context,
            )
            .await;

        assert!(result.is_ok());
        assert_eq!(
            result.unwrap().votes[0].status,
            ProposalVoteStatus::Rejected
        );
    }

    #[tokio::test]
    async fn proposal_creation_triggers_notifications() {
        let ctx = setup();
        // creates other users
        let mut related_user = mock_user();
        related_user.identities = vec![Principal::from_slice(&[25; 29])];
        related_user.id = [25; 16];
        related_user.status = UserStatus::Active;

        let mut unrelated_user = mock_user();
        unrelated_user.identities = vec![Principal::from_slice(&[26; 29])];
        unrelated_user.id = [26; 16];
        unrelated_user.status = UserStatus::Active;

        USER_REPOSITORY.insert(related_user.to_key(), related_user.clone());
        USER_REPOSITORY.insert(unrelated_user.to_key(), unrelated_user.clone());

        // creates the account for the transfer
        let account_id = Uuid::new_v4();
        let mut account = mock_account();
        account.id = *account_id.as_bytes();
        account.owners = vec![ctx.caller_user.id];

        ctx.account_repository
            .insert(account.to_key(), account.clone());

        // creates a proposal policy that will match the new proposal
        let mut proposal_policy = mock_proposal_policy();
        proposal_policy.specifier = ProposalSpecifier::Transfer(AccountSpecifier::Any);
        proposal_policy.criteria = Criteria::ApprovalThreshold(
            UserSpecifier::Id(vec![ctx.caller_user.id, related_user.id]),
            Percentage(100),
        );
        PROPOSAL_POLICY_REPOSITORY.insert(proposal_policy.id, proposal_policy.to_owned());

        // creates the proposal
        ctx.service
            .create_proposal(
                wallet_api::CreateProposalInput {
                    operation: wallet_api::ProposalOperationInput::Transfer(
                        wallet_api::TransferOperationInput {
                            from_account_id: Uuid::from_bytes(account.id.to_owned())
                                .hyphenated()
                                .to_string(),
                            amount: candid::Nat(100u32.into()),
                            fee: None,
                            metadata: vec![],
                            network: None,
                            to: "0x1234".to_string(),
                        },
                    ),
                    title: None,
                    summary: None,
                    execution_plan: None,
                },
                &ctx.call_context,
            )
            .await
            .unwrap();

        let notifications = NOTIFICATION_REPOSITORY.list();
        assert_eq!(notifications.len(), 1);
        assert_eq!(notifications[0].target_user_id, related_user.id);
    }

    #[tokio::test]
    async fn only_list_proposals_user_has_access() {
        let ctx = setup();
        let mut proposal = mock_proposal();
        proposal.id = [1; 16];
        proposal.proposed_by = ctx.caller_user.id;
        proposal.status = ProposalStatus::Created;
        proposal.operation = ProposalOperation::Transfer(TransferOperation {
            transfer_id: None,
            input: TransferOperationInput {
                from_account_id: [9; 16],
                amount: candid::Nat(100u32.into()),
                fee: None,
                metadata: Metadata::default(),
                network: "mainnet".to_string(),
                to: "0x1234".to_string(),
            },
        });
        proposal.created_timestamp = 10;
        proposal.votes = vec![];

        ctx.repository
            .insert(proposal.to_key(), proposal.to_owned());

        let mut proposal_without_access = proposal;
        proposal_without_access.id = [2; 16];
        proposal_without_access.proposed_by = [8; 16];

        ctx.repository.insert(
            proposal_without_access.to_key(),
            proposal_without_access.to_owned(),
        );

        let result = ctx
            .service
            .list_proposals(
                ListProposalsInput {
                    proposer_ids: None,
                    voter_ids: None,
                    created_from_dt: None,
                    created_to_dt: None,
                    expiration_from_dt: None,
                    expiration_to_dt: None,
                    operation_types: None,
                    statuses: None,
                    paginate: None,
                    sort_by: None,
                },
                Some(&ctx.call_context),
            )
            .await;

        assert!(result.is_ok());
        assert_eq!(result.unwrap().items.len(), 1);
    }
}

#[cfg(feature = "canbench")]
mod benchs {
    use super::*;
    use crate::{
        core::ic_cdk::spawn,
        models::{
            access_policy::{AccessPolicy, Allow},
            proposal_test_utils::mock_proposal,
            user_test_utils::mock_user,
            UserStatus,
        },
        repositories::{access_policy::ACCESS_POLICY_REPOSITORY, USER_REPOSITORY},
    };
    use canbench_rs::{bench, BenchResult};
    use candid::Principal;
    use ic_canister_core::{model::ModelKey, utils::timestamp_to_rfc3339};
    use wallet_api::ProposalStatusCodeDTO;

    #[bench(raw)]
    fn service_filter_all_proposals_with_default_filters() -> BenchResult {
        let proposals_to_insert = 2000u64;
        let start_creation_time = 0;
        let end_creation_time = proposals_to_insert * 1_000_000_000;

        for i in 0..proposals_to_insert {
            let mut proposal = mock_proposal();
            proposal.created_timestamp = i * 1_000_000_000;
            proposal.status = match i % 2 {
                0 => ProposalStatus::Created,
                1 => ProposalStatus::Adopted,
                _ => ProposalStatus::Rejected,
            };

            PROPOSAL_REPOSITORY.insert(proposal.to_key(), proposal.to_owned());
        }

        let mut users = Vec::new();
        // adding some users that will be added to the access control repository later
        for i in 0..10 {
            let mut user = mock_user();
            user.identities = vec![Principal::from_slice(&[i; 29])];
            user.status = UserStatus::Active;

            USER_REPOSITORY.insert(user.to_key(), user.to_owned());

            users.push(user);
        }

        // adding some access policies since the filter will check for access
        let access_policy = AccessPolicy::new(
            Allow::Users(users.iter().map(|u| u.id).collect()),
            Resource::Proposal(ProposalResourceAction::Read(ResourceId::Any)),
        );

        ACCESS_POLICY_REPOSITORY.insert(access_policy.key(), access_policy.to_owned());

        canbench_rs::bench_fn(|| {
            spawn(async move {
                let result = PROPOSAL_SERVICE
                    .list_proposals(
                        wallet_api::ListProposalsInput {
                            created_from_dt: Some(timestamp_to_rfc3339(&start_creation_time)),
                            created_to_dt: Some(timestamp_to_rfc3339(&end_creation_time)),
                            statuses: Some(vec![
                                ProposalStatusCodeDTO::Created,
                                ProposalStatusCodeDTO::Adopted,
                            ]),
                            voter_ids: None,
                            proposer_ids: None,
                            operation_types: None,
                            expiration_from_dt: None,
                            expiration_to_dt: None,
                            paginate: Some(wallet_api::PaginationInput {
                                limit: Some(25),
                                offset: None,
                            }),
                            sort_by: Some(wallet_api::ListProposalsSortBy::CreatedAt(
                                wallet_api::SortDirection::Asc,
                            )),
                        },
                        Some(&CallContext::new(Principal::from_slice(&[5; 29]))),
                    )
                    .await;

                let paginated_data = result.unwrap();

                if paginated_data.total == 0 {
                    panic!("No proposals were found with the given filters");
                }
            });
        })
    }
}<|MERGE_RESOLUTION|>--- conflicted
+++ resolved
@@ -7,14 +7,8 @@
     factories::proposals::ProposalFactory,
     mappers::HelperMapper,
     models::{
-<<<<<<< HEAD
         access_policy::{ProposalResourceAction, Resource, ResourceId},
-        NotificationType, Proposal, ProposalAdditionalInfo, ProposalCallerPrivileges,
-=======
-        access_control::{ProposalActionSpecifier, ResourceSpecifier},
-        specifier::CommonSpecifier,
         DisplayUser, NotificationType, Proposal, ProposalAdditionalInfo, ProposalCallerPrivileges,
->>>>>>> 023782c0
         ProposalCreatedNotification, ProposalStatus, ProposalVoteStatus,
     },
     repositories::{ProposalRepository, ProposalWhereClause, PROPOSAL_REPOSITORY},
