--- conflicted
+++ resolved
@@ -1,31 +1,20 @@
 use super::{blockchain::BlockchainMapper, HelperMapper};
 use crate::{
     models::{
-<<<<<<< HEAD
-        access_policy::{
+        resource::{
             AccessPolicyResourceAction, AccountResourceAction, ChangeCanisterResourceAction,
             Resource, ResourceAction, ResourceId, UserResourceAction,
         },
-        Account, AccountPoliciesInput, AddAccountOperation, AddAddressBookEntryOperation,
-        AddAddressBookEntryOperationInput, AddProposalPolicyOperation,
-        AddProposalPolicyOperationInput, AddUserOperation, AddressBookEntry,
-        ChangeCanisterOperation, ChangeCanisterTarget, EditAccessPolicyOperation,
-        EditAccessPolicyOperationInput, EditAccountOperation, EditAddressBookEntryOperation,
-        EditProposalPolicyOperation, EditProposalPolicyOperationInput, EditUserGroupOperation,
-        EditUserOperation, ProposalOperation, RemoveAddressBookEntryOperation,
-        RemoveProposalPolicyOperation, RemoveProposalPolicyOperationInput,
-        RemoveUserGroupOperation, TransferOperation, User,
-=======
         Account, AddAccountOperation, AddAccountOperationInput, AddAddressBookEntryOperation,
         AddAddressBookEntryOperationInput, AddProposalPolicyOperation,
         AddProposalPolicyOperationInput, AddUserOperation, AddUserOperationInput, AddressBookEntry,
         ChangeCanisterOperation, ChangeCanisterOperationInput, ChangeCanisterTarget,
         EditAccessPolicyOperation, EditAccessPolicyOperationInput, EditAccountOperation,
         EditAccountOperationInput, EditAddressBookEntryOperation, EditProposalPolicyOperation,
-        EditProposalPolicyOperationInput, EditUserOperation, EditUserOperationInput,
-        ProposalOperation, RemoveAddressBookEntryOperation, RemoveProposalPolicyOperation,
-        RemoveProposalPolicyOperationInput, TransferOperation, User,
->>>>>>> 9173cc95
+        EditProposalPolicyOperationInput, EditUserGroupOperation, EditUserOperation,
+        EditUserOperationInput, ProposalOperation, RemoveAddressBookEntryOperation,
+        RemoveProposalPolicyOperation, RemoveProposalPolicyOperationInput,
+        RemoveUserGroupOperation, TransferOperation, User,
     },
     repositories::{
         AccountRepository, AddressBookRepository, UserRepository, USER_GROUP_REPOSITORY,
