--- conflicted
+++ resolved
@@ -1,22 +1,9 @@
 use super::HelperMapper;
-<<<<<<< HEAD
-use crate::{
-    core::ic_cdk::api::trap,
-    models::{
-        access_policy::{
-            AccessPolicy, AccessPolicyResourceAction, AccountResourceAction, Allow, AuthScope,
-            ChangeCanisterResourceAction, ProposalResourceAction, Resource, ResourceAction,
-            ResourceId, ResourceIds, SettingsResourceAction, UserResourceAction,
-        },
-        Transfer,
-    },
-    repositories::TRANSFER_REPOSITORY,
+use crate::models::{
+    access_policy::{AccessPolicy, Allow, AuthScope},
+    resource::ResourceIds,
 };
-use ic_canister_core::repository::Repository;
 use ic_canister_core::types::UUID;
-=======
-use crate::models::access_policy::{AccessPolicy, Allow, AuthScope};
->>>>>>> 9173cc95
 use uuid::Uuid;
 
 impl From<wallet_api::AuthScopeDTO> for AuthScope {
@@ -83,55 +70,6 @@
     }
 }
 
-<<<<<<< HEAD
-impl From<wallet_api::ResourceActionDTO> for ResourceAction {
-    fn from(dto: wallet_api::ResourceActionDTO) -> Self {
-        match dto {
-            wallet_api::ResourceActionDTO::List => ResourceAction::List,
-            wallet_api::ResourceActionDTO::Create => ResourceAction::Create,
-            wallet_api::ResourceActionDTO::Read(id) => ResourceAction::Read(id.into()),
-            wallet_api::ResourceActionDTO::Update(id) => ResourceAction::Update(id.into()),
-            wallet_api::ResourceActionDTO::Delete(id) => ResourceAction::Delete(id.into()),
-        }
-    }
-}
-
-impl From<ResourceAction> for wallet_api::ResourceActionDTO {
-    fn from(action: ResourceAction) -> Self {
-        match action {
-            ResourceAction::List => wallet_api::ResourceActionDTO::List,
-            ResourceAction::Create => wallet_api::ResourceActionDTO::Create,
-            ResourceAction::Read(id) => wallet_api::ResourceActionDTO::Read(id.into()),
-            ResourceAction::Update(id) => wallet_api::ResourceActionDTO::Update(id.into()),
-            ResourceAction::Delete(id) => wallet_api::ResourceActionDTO::Delete(id.into()),
-        }
-    }
-}
-
-impl From<wallet_api::ResourceIdDTO> for ResourceId {
-    fn from(dto: wallet_api::ResourceIdDTO) -> Self {
-        match dto {
-            wallet_api::ResourceIdDTO::Any => ResourceId::Any,
-            wallet_api::ResourceIdDTO::Id(id) => ResourceId::Id(
-                *HelperMapper::to_uuid(id)
-                    .expect("Invalid resource id")
-                    .as_bytes(),
-            ),
-        }
-    }
-}
-
-impl From<ResourceId> for wallet_api::ResourceIdDTO {
-    fn from(id: ResourceId) -> Self {
-        match id {
-            ResourceId::Any => wallet_api::ResourceIdDTO::Any,
-            ResourceId::Id(id) => {
-                wallet_api::ResourceIdDTO::Id(Uuid::from_bytes(id).hyphenated().to_string())
-            }
-        }
-    }
-}
-
 impl From<wallet_api::ResourceIdsDTO> for ResourceIds {
     fn from(dto: wallet_api::ResourceIdsDTO) -> Self {
         match dto {
@@ -162,176 +100,6 @@
     }
 }
 
-impl From<wallet_api::AccessPolicyResourceActionDTO> for AccessPolicyResourceAction {
-    fn from(dto: wallet_api::AccessPolicyResourceActionDTO) -> Self {
-        match dto {
-            wallet_api::AccessPolicyResourceActionDTO::Read => AccessPolicyResourceAction::Read,
-            wallet_api::AccessPolicyResourceActionDTO::Update => AccessPolicyResourceAction::Update,
-        }
-    }
-}
-
-impl From<AccessPolicyResourceAction> for wallet_api::AccessPolicyResourceActionDTO {
-    fn from(action: AccessPolicyResourceAction) -> Self {
-        match action {
-            AccessPolicyResourceAction::Read => wallet_api::AccessPolicyResourceActionDTO::Read,
-            AccessPolicyResourceAction::Update => wallet_api::AccessPolicyResourceActionDTO::Update,
-        }
-    }
-}
-
-impl From<wallet_api::UserResourceActionDTO> for UserResourceAction {
-    fn from(dto: wallet_api::UserResourceActionDTO) -> Self {
-        match dto {
-            wallet_api::UserResourceActionDTO::List => UserResourceAction::List,
-            wallet_api::UserResourceActionDTO::Create => UserResourceAction::Create,
-            wallet_api::UserResourceActionDTO::Read(id) => UserResourceAction::Read(id.into()),
-            wallet_api::UserResourceActionDTO::Update(id) => UserResourceAction::Update(id.into()),
-        }
-    }
-}
-
-impl From<UserResourceAction> for wallet_api::UserResourceActionDTO {
-    fn from(action: UserResourceAction) -> Self {
-        match action {
-            UserResourceAction::List => wallet_api::UserResourceActionDTO::List,
-            UserResourceAction::Create => wallet_api::UserResourceActionDTO::Create,
-            UserResourceAction::Read(id) => wallet_api::UserResourceActionDTO::Read(id.into()),
-            UserResourceAction::Update(id) => wallet_api::UserResourceActionDTO::Update(id.into()),
-        }
-    }
-}
-
-impl From<wallet_api::AccountResourceActionDTO> for AccountResourceAction {
-    fn from(dto: wallet_api::AccountResourceActionDTO) -> Self {
-        match dto {
-            wallet_api::AccountResourceActionDTO::List => AccountResourceAction::List,
-            wallet_api::AccountResourceActionDTO::Create => AccountResourceAction::Create,
-            wallet_api::AccountResourceActionDTO::Transfer(id) => {
-                AccountResourceAction::Transfer(id.into())
-            }
-            wallet_api::AccountResourceActionDTO::Read(id) => {
-                AccountResourceAction::Read(id.into())
-            }
-            wallet_api::AccountResourceActionDTO::Update(id) => {
-                AccountResourceAction::Update(id.into())
-            }
-        }
-    }
-}
-
-impl From<AccountResourceAction> for wallet_api::AccountResourceActionDTO {
-    fn from(action: AccountResourceAction) -> Self {
-        match action {
-            AccountResourceAction::List => wallet_api::AccountResourceActionDTO::List,
-            AccountResourceAction::Create => wallet_api::AccountResourceActionDTO::Create,
-            AccountResourceAction::Transfer(id) => {
-                wallet_api::AccountResourceActionDTO::Transfer(id.into())
-            }
-            AccountResourceAction::Read(id) => {
-                wallet_api::AccountResourceActionDTO::Read(id.into())
-            }
-            AccountResourceAction::Update(id) => {
-                wallet_api::AccountResourceActionDTO::Update(id.into())
-            }
-        }
-    }
-}
-
-impl From<wallet_api::SettingsResourceActionDTO> for SettingsResourceAction {
-    fn from(dto: wallet_api::SettingsResourceActionDTO) -> Self {
-        match dto {
-            wallet_api::SettingsResourceActionDTO::Read => SettingsResourceAction::Read,
-            wallet_api::SettingsResourceActionDTO::ReadConfig => SettingsResourceAction::ReadConfig,
-        }
-    }
-}
-
-impl From<SettingsResourceAction> for wallet_api::SettingsResourceActionDTO {
-    fn from(action: SettingsResourceAction) -> Self {
-        match action {
-            SettingsResourceAction::Read => wallet_api::SettingsResourceActionDTO::Read,
-            SettingsResourceAction::ReadConfig => wallet_api::SettingsResourceActionDTO::ReadConfig,
-        }
-    }
-}
-
-impl From<wallet_api::ChangeCanisterResourceActionDTO> for ChangeCanisterResourceAction {
-    fn from(_: wallet_api::ChangeCanisterResourceActionDTO) -> Self {
-        ChangeCanisterResourceAction::Create
-    }
-}
-
-impl From<ChangeCanisterResourceAction> for wallet_api::ChangeCanisterResourceActionDTO {
-    fn from(_: ChangeCanisterResourceAction) -> Self {
-        wallet_api::ChangeCanisterResourceActionDTO::Create
-    }
-}
-
-impl From<wallet_api::ProposalResourceActionDTO> for ProposalResourceAction {
-    fn from(dto: wallet_api::ProposalResourceActionDTO) -> Self {
-        match dto {
-            wallet_api::ProposalResourceActionDTO::List => ProposalResourceAction::List,
-            wallet_api::ProposalResourceActionDTO::Read(id) => {
-                ProposalResourceAction::Read(id.into())
-            }
-        }
-    }
-}
-
-impl From<ProposalResourceAction> for wallet_api::ProposalResourceActionDTO {
-    fn from(action: ProposalResourceAction) -> Self {
-        match action {
-            ProposalResourceAction::List => wallet_api::ProposalResourceActionDTO::List,
-            ProposalResourceAction::Read(id) => {
-                wallet_api::ProposalResourceActionDTO::Read(id.into())
-            }
-        }
-    }
-}
-
-impl From<wallet_api::ResourceDTO> for Resource {
-    fn from(dto: wallet_api::ResourceDTO) -> Self {
-        match dto {
-            wallet_api::ResourceDTO::User(action) => Resource::User(action.into()),
-            wallet_api::ResourceDTO::Account(action) => Resource::Account(action.into()),
-            wallet_api::ResourceDTO::AccessPolicy(action) => Resource::AccessPolicy(action.into()),
-            wallet_api::ResourceDTO::ProposalPolicy(action) => {
-                Resource::ProposalPolicy(action.into())
-            }
-            wallet_api::ResourceDTO::UserGroup(action) => Resource::UserGroup(action.into()),
-            wallet_api::ResourceDTO::AddressBook(action) => Resource::AddressBook(action.into()),
-            wallet_api::ResourceDTO::ChangeCanister(action) => {
-                Resource::ChangeCanister(action.into())
-            }
-            wallet_api::ResourceDTO::Proposal(action) => Resource::Proposal(action.into()),
-            wallet_api::ResourceDTO::Settings(action) => Resource::Settings(action.into()),
-        }
-    }
-}
-
-impl From<Resource> for wallet_api::ResourceDTO {
-    fn from(resource: Resource) -> Self {
-        match resource {
-            Resource::User(action) => wallet_api::ResourceDTO::User(action.into()),
-            Resource::Account(action) => wallet_api::ResourceDTO::Account(action.into()),
-            Resource::AccessPolicy(action) => wallet_api::ResourceDTO::AccessPolicy(action.into()),
-            Resource::ProposalPolicy(action) => {
-                wallet_api::ResourceDTO::ProposalPolicy(action.into())
-            }
-            Resource::UserGroup(action) => wallet_api::ResourceDTO::UserGroup(action.into()),
-            Resource::AddressBook(action) => wallet_api::ResourceDTO::AddressBook(action.into()),
-            Resource::ChangeCanister(action) => {
-                wallet_api::ResourceDTO::ChangeCanister(action.into())
-            }
-            Resource::Proposal(action) => wallet_api::ResourceDTO::Proposal(action.into()),
-            Resource::Settings(action) => wallet_api::ResourceDTO::Settings(action.into()),
-        }
-    }
-}
-
-=======
->>>>>>> 9173cc95
 impl From<AccessPolicy> for wallet_api::AccessPolicyDTO {
     fn from(policy: AccessPolicy) -> Self {
         wallet_api::AccessPolicyDTO {
