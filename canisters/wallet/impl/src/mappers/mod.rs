--- conflicted
+++ resolved
@@ -1,10 +1,6 @@
 //! Mappers are used to facilitate the conversion between api types and internal types.
 
-<<<<<<< HEAD
-mod wallet;
-=======
 pub mod wallet;
->>>>>>> f16a68ba
 
 pub mod account;
 
@@ -12,19 +8,6 @@
 
 pub mod blockchain;
 
-<<<<<<< HEAD
-mod policy;
-
-mod notification;
-
-mod notification_status;
-
-mod notification_type;
-
-mod proposal_operation_type;
-
-mod proposal_operation;
-=======
 pub mod policy;
 
 pub mod notification;
@@ -36,7 +19,6 @@
 pub mod proposal_operation_type;
 
 pub mod proposal_operation;
->>>>>>> f16a68ba
 
 mod helper;
 pub use helper::*;
