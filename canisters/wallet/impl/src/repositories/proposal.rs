--- conflicted
+++ resolved
@@ -16,7 +16,6 @@
     core::{with_memory_manager, Memory, PROPOSAL_MEMORY_ID},
     errors::RepositoryError,
     models::{
-        access_policy::Resource,
         indexes::{
             operation_type_to_proposal_id_index::{
                 OperationTypeToProposalIdIndex, OperationTypeToProposalIdIndexCriteria,
@@ -34,6 +33,7 @@
             proposal_voter_index::{ProposalVoterIndex, ProposalVoterIndexCriteria},
         },
         proposal_operation_filter_type::ProposalOperationFilterType,
+        resource::Resource,
         Proposal, ProposalId, ProposalKey, ProposalStatusCode, UserId,
     },
 };
@@ -75,11 +75,8 @@
     prefixed_creation_time_index: ProposalKeyCreationTimeIndexRepository,
     prefixed_expiration_time_index: ProposalKeyExpirationTimeIndexRepository,
     sort_index: ProposalSortIndexRepository,
-<<<<<<< HEAD
     resource_index: ProposalResourceIndexRepository,
-=======
     operation_type_index: OperationTypeToProposalIdIndexRepository,
->>>>>>> 9173cc95
 }
 
 impl Repository<ProposalKey, Proposal> for ProposalRepository {
@@ -809,15 +806,12 @@
 mod tests {
     use super::*;
     use crate::models::{
-        access_policy::{AccountResourceAction, Resource, ResourceId},
         indexes::proposal_resource_index::ProposalResourceIndex,
         proposal_test_utils::{self, mock_proposal},
-<<<<<<< HEAD
-        ProposalOperation, ProposalStatus, TransferOperation, TransferOperationInput,
-=======
+        resource::{AccountResourceAction, ResourceId},
         AddUserGroupOperation, AddUserGroupOperationInput, EditUserGroupOperation,
-        EditUserGroupOperationInput, ProposalOperation, ProposalStatus,
->>>>>>> 9173cc95
+        EditUserGroupOperationInput, ProposalOperation, ProposalStatus, TransferOperation,
+        TransferOperationInput,
     };
     use uuid::Uuid;
 
@@ -1110,7 +1104,6 @@
     }
 
     #[test]
-<<<<<<< HEAD
     fn update_resource_index_on_proposal_creation() {
         let proposal = mock_proposal();
 
@@ -1143,7 +1136,9 @@
                     from_account_id,
                 ))),
             }));
-=======
+    }
+
+    #[test]
     fn find_only_specified_types() {
         let mut add_group_proposal = mock_proposal();
         add_group_proposal.last_modification_timestamp = 1;
@@ -1187,7 +1182,6 @@
 
         assert_eq!(proposals.len(), 1);
         assert_eq!(proposals[0], add_group_proposal.id);
->>>>>>> 9173cc95
     }
 }
 
