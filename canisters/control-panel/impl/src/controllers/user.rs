--- conflicted
+++ resolved
@@ -171,9 +171,11 @@
         })
     }
 
-<<<<<<< HEAD
-    #[with_middleware(guard = "log_call", when = "before", context = "call_context")]
-    #[with_middleware(guard = "log_call_result", when = "after", context = "call_context")]
+    #[with_middleware(
+        guard = logger::<()>(__target_fn, context, None),
+        tail = logger(__target_fn, context, Some(&result)),
+        context = &call_context()
+    )]
     async fn request_user_authorization(&self) -> ApiResult<()> {
         let ctx: CallContext = CallContext::get();
         self.user_service.request_user_authorization(&ctx).await?;
@@ -181,15 +183,11 @@
         Ok(())
     }
 
-    #[with_middleware(guard = "log_call", when = "before", context = "call_context")]
-    #[with_middleware(guard = "log_call_result", when = "after", context = "call_context")]
-=======
-    #[with_middleware(
-        guard = logger::<()>(__target_fn, context, None),
-        tail = logger(__target_fn, context, Some(&result)),
-        context = &call_context()
-    )]
->>>>>>> aebf3686
+    #[with_middleware(
+        guard = logger::<()>(__target_fn, context, None),
+        tail = logger(__target_fn, context, Some(&result)),
+        context = &call_context()
+    )]
     async fn delete_user(&self) -> ApiResult<DeleteUserResponse> {
         let ctx: CallContext = CallContext::get();
         let user = self.user_service.get_user(&ctx.caller(), &ctx)?;
