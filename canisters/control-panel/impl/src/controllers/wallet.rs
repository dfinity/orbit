--- conflicted
+++ resolved
@@ -1,13 +1,6 @@
 //! Wallet services.
-<<<<<<< HEAD
-use std::sync::Arc;
-
 use crate::core::metrics::{COUNTER_CAN_DEPLOY_WALLET_TOTAL, COUNTER_DEPLOY_WALLET_TOTAL};
-use crate::core::middlewares::{call_context, log_call, log_call_result};
-=======
-use crate::core::metrics::COUNTER_DEPLOY_WALLET_TOTAL;
 use crate::core::middlewares::{call_context, logger};
->>>>>>> aebf3686
 use crate::services::{DeployService, DEPLOY_SERVICE, USER_SERVICE};
 use crate::{core::CallContext, services::UserService};
 use control_panel_api::{
@@ -135,8 +128,11 @@
     }
 
     /// Checks if the user can deploy a new wallet.
-    #[with_middleware(guard = "log_call", when = "before", context = "call_context")]
-    #[with_middleware(guard = "log_call_result", when = "after", context = "call_context")]
+    #[with_middleware(
+        guard = logger::<()>(__target_fn, context, None),
+        tail = logger(__target_fn, context, Some(&result)),
+        context = &call_context()
+    )]
     async fn can_deploy_wallet(&self) -> ApiResult<CanDeployWalletResponse> {
         let ctx = CallContext::get();
         self.user_service.can_deploy_wallet(&ctx).await
