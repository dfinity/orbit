--- conflicted
+++ resolved
@@ -1,11 +1,6 @@
 //! Wallet services.
-<<<<<<< HEAD
-use crate::core::metrics::{COUNTER_CAN_DEPLOY_WALLET_TOTAL, COUNTER_DEPLOY_WALLET_TOTAL};
-use crate::core::middlewares::{call_context, logger};
-=======
 use crate::core::middlewares::{call_context, logger, use_status_metric};
 use crate::errors::UserError;
->>>>>>> 9173cc95
 use crate::services::{DeployService, DEPLOY_SERVICE, USER_SERVICE};
 use crate::{core::CallContext, services::UserService};
 use candid::Principal;
@@ -44,20 +39,7 @@
 
 #[query(name = "can_deploy_wallet")]
 async fn can_deploy_wallet() -> ApiResult<CanDeployWalletResponse> {
-    let out = CONTROLLER.can_deploy_wallet().await;
-
-    COUNTER_CAN_DEPLOY_WALLET_TOTAL.with(|c| {
-        c.borrow()
-            .with(&labels! {
-                "status" => match &out {
-                    Ok(_) => "ok",
-                    Err(_) => "fail",
-                }
-            })
-            .inc()
-    });
-
-    out
+    CONTROLLER.can_deploy_wallet().await
 }
 
 // Controller initialization and implementation.
@@ -137,6 +119,7 @@
         tail = logger(__target_fn, context, Some(&result)),
         context = &call_context()
     )]
+    #[with_middleware(tail = use_status_metric("can_deploy_wallet", &result))]
     async fn can_deploy_wallet(&self) -> ApiResult<CanDeployWalletResponse> {
         let ctx = CallContext::get();
         self.user_service.can_deploy_wallet(&ctx).await
