use crate::core::ic_cdk::api::time;
use crate::{
    errors::UserError,
    models::{CanDeployWallet, User, UserSubscriptionStatus, UserWallet},
};
use candid::Principal;
use control_panel_api::{
<<<<<<< HEAD
    ManageUserInput, RegisterUserInput, SubscribedUserDTO, UserDTO, UserSubscriptionStatusDTO,
    UserWalletDTO,
=======
    CanDeployWalletResponse, ManageUserInput, RegisterUserInput, UserDTO,
    UserSubscriptionStatusDTO, UserWalletDTO,
>>>>>>> b4cf0a69
};
use ic_canister_core::api::ApiError;

pub type SubscribedUser = SubscribedUserDTO;

#[derive(Default)]
pub struct UserMapper {}

impl UserMapper {
    /// Maps the registration input to an user entity.
    pub fn from_register_input(input: RegisterUserInput, user_id: Principal) -> User {
        let wallets = match input.wallet_id {
            Some(wallet_id) => vec![wallet_id],
            None => vec![],
        };
        // The order of the wallets is important, the first wallet is the main wallet for the user at this stage
        // so that it can be used to the `main_wallet` field of the user entity.
        let main_wallet = match wallets.is_empty() {
            true => None,
            false => Some(wallets[0]),
        };

        User {
            id: user_id,
            subscription_status: UserSubscriptionStatus::Unsubscribed,
            wallets: wallets
                .into_iter()
                .map(|canister_id| UserWallet {
                    canister_id,
                    name: None,
                })
                .collect(),
            deployed_wallets: vec![],
            main_wallet,
            last_update_timestamp: time(),
        }
    }
}

impl From<User> for UserDTO {
    fn from(user: User) -> Self {
        UserDTO {
            id: user.id,
            main_wallet: user.main_wallet,
            wallets: user.wallets.into_iter().map(UserWalletDTO::from).collect(),
        }
    }
}

impl User {
    pub fn update_with(&mut self, input: ManageUserInput) -> Result<(), UserError> {
        if let Some(wallet) = input.main_wallet {
            self.main_wallet = Some(wallet);
        }

        if let Some(wallets) = input.wallets {
            self.wallets = wallets
                .iter()
                .map(|b| UserWallet::from(b.clone()))
                .collect();
        }

        Ok(())
    }
}

impl From<UserSubscriptionStatus> for UserSubscriptionStatusDTO {
    fn from(authorization_status: UserSubscriptionStatus) -> Self {
        match authorization_status {
            UserSubscriptionStatus::Unsubscribed => UserSubscriptionStatusDTO::Unsubscribed,
            UserSubscriptionStatus::Pending(_) => UserSubscriptionStatusDTO::Pending,
            UserSubscriptionStatus::Approved => UserSubscriptionStatusDTO::Approved,
            UserSubscriptionStatus::Denylisted => UserSubscriptionStatusDTO::Denylisted,
        }
    }
}

impl TryFrom<UserSubscriptionStatusDTO> for UserSubscriptionStatus {
    type Error = ApiError;

    fn try_from(authorization_status: UserSubscriptionStatusDTO) -> Result<Self, Self::Error> {
        match authorization_status {
            UserSubscriptionStatusDTO::Unsubscribed => Ok(UserSubscriptionStatus::Unsubscribed),
            UserSubscriptionStatusDTO::Pending => Err(UserError::ValidationError {
                info: "Invalid user subscription status: Pending.".to_string(),
            }
            .into()),
            UserSubscriptionStatusDTO::Approved => Ok(UserSubscriptionStatus::Approved),
            UserSubscriptionStatusDTO::Denylisted => Ok(UserSubscriptionStatus::Denylisted),
        }
    }
}

impl From<CanDeployWallet> for CanDeployWalletResponse {
    fn from(can_deploy_wallet: CanDeployWallet) -> Self {
        match can_deploy_wallet {
            CanDeployWallet::NotAllowed(user_subscription_status) => {
                CanDeployWalletResponse::NotAllowed(user_subscription_status.into())
            }
            CanDeployWallet::Allowed(remaining_wallets) => {
                CanDeployWalletResponse::Allowed(remaining_wallets)
            }
            CanDeployWallet::QuotaExceeded => CanDeployWalletResponse::QuotaExceeded,
        }
    }
}

#[cfg(test)]
mod tests {
    use super::*;

    #[test]
    fn mapped_user_registration_with_no_wallet() {
        let user_id = Principal::from_slice(&[u8::MAX; 29]);
        let input = RegisterUserInput { wallet_id: None };

        let user = UserMapper::from_register_input(input, user_id);

        assert_eq!(user.id, user_id);
        assert_eq!(user.main_wallet, None);
        assert!(user.wallets.is_empty());
    }

    #[test]
    fn mapped_user_registration_with_wallet() {
        let user_id = Principal::from_slice(&[u8::MAX; 29]);
        let main_wallet = Principal::from_slice(&[2; 29]);
        let input = RegisterUserInput {
            wallet_id: Some(main_wallet),
        };

        let user = UserMapper::from_register_input(input, user_id);

        assert_eq!(user.id, user_id);
        assert_eq!(user.main_wallet, Some(main_wallet));
        assert_eq!(user.wallets.len(), 1);
        assert_eq!(user.wallets[0].canister_id, main_wallet);
        assert_eq!(user.wallets[0].name, None);
    }
}<|MERGE_RESOLUTION|>--- conflicted
+++ resolved
@@ -5,13 +5,8 @@
 };
 use candid::Principal;
 use control_panel_api::{
-<<<<<<< HEAD
-    ManageUserInput, RegisterUserInput, SubscribedUserDTO, UserDTO, UserSubscriptionStatusDTO,
+    CanDeployWalletResponse, ManageUserInput, RegisterUserInput, SubscribedUserDTO, UserDTO, UserSubscriptionStatusDTO,
     UserWalletDTO,
-=======
-    CanDeployWalletResponse, ManageUserInput, RegisterUserInput, UserDTO,
-    UserSubscriptionStatusDTO, UserWalletDTO,
->>>>>>> b4cf0a69
 };
 use ic_canister_core::api::ApiError;
 
