use std::sync::Arc;

use crate::{
    core::CallContext,
    errors::UserError,
    mappers::UserMapper,
    models::{User, UserKey, UserWallet},
    repositories::{UserRepository, USER_REPOSITORY},
};
use candid::Principal;
use control_panel_api::{ManageUserInput, RegisterUserInput};
use ic_canister_core::repository::Repository;
use ic_canister_core::{
    api::{ApiError, ServiceResult},
    model::ModelValidator,
};
use lazy_static::lazy_static;

lazy_static! {
    pub static ref USER_SERVICE: Arc<UserService> =
        Arc::new(UserService::new(Arc::clone(&USER_REPOSITORY)));
}

#[derive(Default, Debug)]
pub struct UserService {
    user_repository: Arc<UserRepository>,
}

impl UserService {
    pub fn new(user_repository: Arc<UserRepository>) -> Self {
        Self { user_repository }
    }

    /// Returns the user associated with the given user id.
    pub fn get_user(&self, user_id: &Principal, ctx: &CallContext) -> ServiceResult<User> {
        let user = self
            .user_repository
            .get(&UserKey(*user_id))
            .ok_or(UserError::NotFound {
                user: user_id.to_text(),
            })?;

        self.assert_user_access(&user, ctx)?;

        Ok(user)
    }

    pub fn get_main_wallet(&self, ctx: &CallContext) -> ServiceResult<Option<UserWallet>> {
        let user = self.get_user(&ctx.caller(), ctx)?;

        match user.main_wallet {
            Some(main_wallet) => {
                let main_wallet = user
                    .wallets
                    .into_iter()
                    .find(|wallet| wallet.canister_id == main_wallet)
                    .ok_or(UserError::MainWalletNotFound)?;

                Ok(Some(main_wallet))
            }
            None => Ok(None),
        }
    }

    /// Registers a new user for the caller identity.
    pub async fn register_user(
        &self,
        input: RegisterUserInput,
        ctx: &CallContext,
    ) -> ServiceResult<User, ApiError> {
        self.assert_identity_is_unregistered(&ctx.caller())?;

        let user_id = ctx.caller();
        let user = UserMapper::from_register_input(input.clone(), user_id);

        user.validate()?;
        self.user_repository.insert(UserKey(user.id), user.clone());

        Ok(user)
    }

    pub async fn remove_user(&self, user_id: &Principal, ctx: &CallContext) -> ServiceResult<User> {
        let user = self.get_user(user_id, ctx)?;

        self.assert_user_access(&user, ctx)?;

        self.user_repository.remove(&user.to_key());

        Ok(user)
    }

    pub async fn manage_user(
        &self,
        input: ManageUserInput,
        ctx: &CallContext,
    ) -> ServiceResult<User> {
        let mut user = self.get_user(&ctx.caller(), ctx)?;

        user.update_with(input)?;
        user.validate()?;

        self.user_repository.insert(user.to_key(), user.clone());

        Ok(user)
    }

<<<<<<< HEAD
    pub async fn request_user_authorization(&self, ctx: &CallContext) -> ServiceResult<User> {
        let mut user = self.get_user(&ctx.caller(), ctx)?;

        if user.email.is_none() {
            return Err(UserError::MissingEmailAddress {
                user: user.id.to_text(),
            }
            .into());
        }

        match user.authorization_status {
            UserAuthorizationStatus::Pending | UserAuthorizationStatus::Authorized => {
                return Err(UserError::BadUserAuthorizationStatus {
                    authorization_status: user.authorization_status,
                }
                .into());
            }
            UserAuthorizationStatus::Unauthorized | UserAuthorizationStatus::Blacklisted => {
                user.authorization_status = UserAuthorizationStatus::Pending;
            }
        };
=======
    pub async fn add_deployed_wallet(
        &self,
        wallet_canister_id: Principal,
        ctx: &CallContext,
    ) -> ServiceResult<User> {
        let mut user = self.get_user(&ctx.caller(), ctx)?;

        user.deployed_wallets.push(wallet_canister_id);
>>>>>>> 6a6751d4

        user.validate()?;

        self.user_repository.insert(user.to_key(), user.clone());

        Ok(user)
    }

    /// Checks if the caller has access to the given user.
    ///
    /// Admins have access to all users.
    fn assert_user_access(&self, user: &User, ctx: &CallContext) -> ServiceResult<()> {
        let is_user_owner = user.id == ctx.caller();
        if !is_user_owner && !ctx.is_admin() {
            Err(UserError::Forbidden {
                user: user.id.to_text(),
            })?
        }

        Ok(())
    }

    /// Validates that the given identity has no associated user.
    ///
    /// If the identity has an associated user, an error is returned.
    pub fn assert_identity_is_unregistered(&self, identity: &Principal) -> ServiceResult<()> {
        let maybe_user = self.user_repository.get(&UserKey(*identity));

        if let Some(user) = maybe_user {
            Err(UserError::IdentityAlreadyHasUser {
                user: user.id.to_text(),
            })?
        }

        Ok(())
    }
}

#[cfg(test)]
mod tests {
    use super::*;
    use crate::models::UserAuthorizationStatus;

    #[test]
    fn get_user_returns_not_found_err() {
        let ctx = CallContext::default();
        let service = UserService::default();
        let user_id = Principal::from_slice(&[u8::MAX; 29]);

        let result = service.get_user(&user_id, &ctx);

        assert!(result.is_err());
        assert_eq!(
            result.unwrap_err(),
            ApiError::from(UserError::NotFound {
                user: user_id.to_text()
            })
        );
    }

    #[test]
    fn success_fetch_existing_user() {
        let user_id = Principal::from_slice(&[u8::MAX; 29]);
        let ctx = CallContext::new(user_id);
        let service = UserService::default();
        let user = User {
            id: user_id,
            email: Some("john@example.com".to_string()),
            authorization_status: UserAuthorizationStatus::Unauthorized,
            wallets: vec![],
            deployed_wallets: vec![],
            main_wallet: None,
            last_update_timestamp: 0,
        };

        service.user_repository.insert(user.to_key(), user.clone());

        let result = service.get_user(&user_id, &ctx);

        assert!(result.is_ok());
        assert_eq!(result.unwrap(), user);
    }

    #[test]
    fn success_fetch_existing_user_with_identity() {
        let user_id = Principal::from_slice(&[u8::MAX; 29]);
        let ctx = CallContext::new(user_id);
        let service = UserService::default();
        let user = User {
            id: user_id,
            email: Some("john@example.com".to_string()),
            authorization_status: UserAuthorizationStatus::Unauthorized,
            wallets: vec![],
            deployed_wallets: vec![],
            main_wallet: None,
            last_update_timestamp: 0,
        };

        service.user_repository.insert(user.to_key(), user.clone());

        let result = service.get_user(&user_id, &ctx);

        assert!(result.is_ok());
        assert_eq!(result.unwrap(), user);
    }

    #[tokio::test]
    async fn success_register_new_user() {
        crate::core::test_utils::init_canister_config();

        let ctx = CallContext::default();
        let service = UserService::default();
        let input = RegisterUserInput {
            wallet_id: Some(Principal::from_slice(&[2; 29])),
            email: Some("john@example.com".to_string()),
        };

        let result = service.register_user(input.clone(), &ctx).await;

        assert!(result.is_ok());
    }

    #[tokio::test]
    async fn failed_registering_new_user_with_same_identity() {
        crate::core::test_utils::init_canister_config();

        let ctx = CallContext::default();
        let service = UserService::default();
        let input = RegisterUserInput {
            wallet_id: None,
            email: Some("john@example.com".to_string()),
        };
        let duplicated_user_input = RegisterUserInput {
            wallet_id: None,
            email: Some("john@example.com".to_string()),
        };

        let result = service.register_user(input.clone(), &ctx).await;
        let duplicated_user_result = service
            .register_user(duplicated_user_input.clone(), &ctx)
            .await;

        assert!(result.is_ok());
        assert!(duplicated_user_result.is_err());
    }

    #[tokio::test]
    async fn can_remove_user() {
        crate::core::test_utils::init_canister_config();
        let user_id = Principal::from_slice(&[u8::MAX; 29]);
        let ctx = CallContext::new(user_id);
        let service = UserService::default();

        let user_id = Principal::from_slice(&[u8::MAX; 29]);
        let user = User {
            id: user_id,
            email: Some("john@example.com".to_string()),
            authorization_status: UserAuthorizationStatus::Unauthorized,
            wallets: vec![],
            deployed_wallets: vec![],
            main_wallet: None,
            last_update_timestamp: 0,
        };

        service.user_repository.insert(user.to_key(), user.clone());

        let result = service.remove_user(&user_id, &ctx).await;

        assert!(result.is_ok());
        assert!(service.user_repository.get(&UserKey(user_id)).is_none());
    }
}<|MERGE_RESOLUTION|>--- conflicted
+++ resolved
@@ -4,7 +4,7 @@
     core::CallContext,
     errors::UserError,
     mappers::UserMapper,
-    models::{User, UserKey, UserWallet},
+    models::{User, UserAuthorizationStatus, UserKey, UserWallet},
     repositories::{UserRepository, USER_REPOSITORY},
 };
 use candid::Principal;
@@ -104,7 +104,6 @@
         Ok(user)
     }
 
-<<<<<<< HEAD
     pub async fn request_user_authorization(&self, ctx: &CallContext) -> ServiceResult<User> {
         let mut user = self.get_user(&ctx.caller(), ctx)?;
 
@@ -126,7 +125,14 @@
                 user.authorization_status = UserAuthorizationStatus::Pending;
             }
         };
-=======
+
+        user.validate()?;
+
+        self.user_repository.insert(user.to_key(), user.clone());
+
+        Ok(user)
+    }
+
     pub async fn add_deployed_wallet(
         &self,
         wallet_canister_id: Principal,
@@ -135,7 +141,6 @@
         let mut user = self.get_user(&ctx.caller(), ctx)?;
 
         user.deployed_wallets.push(wallet_canister_id);
->>>>>>> 6a6751d4
 
         user.validate()?;
 
