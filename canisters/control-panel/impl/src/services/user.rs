use crate::{
    core::{generate_uuid_v4, CallContext},
    errors::UserError,
    mappers::{SubscribedUser, UserMapper},
    models::{CanDeployWallet, User, UserId, UserKey, UserSubscriptionStatus, UserWallet},
    repositories::{UserRepository, USER_REPOSITORY},
    services::canister::FUND_MANAGER,
};
use candid::Principal;
use control_panel_api::{ManageUserInput, RegisterUserInput, UpdateWaitingListInput};
use ic_canister_core::repository::Repository;
use ic_canister_core::{
    api::{ApiError, ServiceResult},
    model::ModelValidator,
};
use lazy_static::lazy_static;
use std::sync::Arc;
use uuid::Uuid;

lazy_static! {
    pub static ref USER_SERVICE: Arc<UserService> =
        Arc::new(UserService::new(Arc::clone(&USER_REPOSITORY)));
}

#[derive(Default, Debug)]
pub struct UserService {
    user_repository: Arc<UserRepository>,
}

impl UserService {
    pub fn new(user_repository: Arc<UserRepository>) -> Self {
        Self { user_repository }
    }

    /// Returns the user associated with the given user id.
    pub fn get_user(&self, user_id: &UserId, ctx: &CallContext) -> ServiceResult<User> {
        let user = self
            .user_repository
            .get(&UserKey(*user_id))
            .ok_or(UserError::NotFound {
                user: Uuid::from_bytes(*user_id).hyphenated().to_string(),
            })?;

        self.assert_user_access(&user, ctx)?;

        Ok(user)
    }

    /// Returns the user associated with the given user identity.
    pub fn get_user_by_identity(
        &self,
        user_identity: &Principal,
        ctx: &CallContext,
    ) -> ServiceResult<User> {
        let user =
            self.user_repository
                .find_by_identity(user_identity)
                .ok_or(UserError::NotFound {
                    user: user_identity.to_text(),
                })?;

        self.assert_user_access(&user, ctx)?;

        Ok(user)
    }

    pub fn get_main_wallet(&self, ctx: &CallContext) -> ServiceResult<Option<UserWallet>> {
        let user = self.get_user_by_identity(&ctx.caller(), ctx)?;

        match user.main_wallet {
            Some(main_wallet) => {
                let main_wallet = user
                    .wallets
                    .into_iter()
                    .find(|wallet| wallet.canister_id == main_wallet)
                    .ok_or(UserError::MainWalletNotFound)?;

                Ok(Some(main_wallet))
            }
            None => Ok(None),
        }
    }

    /// Registers a new user for the caller identity.
    pub async fn register_user(
        &self,
        input: RegisterUserInput,
        ctx: &CallContext,
    ) -> ServiceResult<User, ApiError> {
        self.assert_identity_is_unregistered(&ctx.caller())?;

        if ctx.caller() == Principal::anonymous() {
            Err(UserError::ValidationError {
                info: "The caller identity cannot be anonymous.".to_string(),
            })?
        }

        let user_id = generate_uuid_v4().await;
        let user_identity = ctx.caller();
        let user =
            UserMapper::from_register_input(*user_id.as_bytes(), input.clone(), user_identity);

        user.validate()?;
        self.user_repository.insert(UserKey(user.id), user.clone());

        Ok(user)
    }

    pub async fn remove_user(
        &self,
        user_identity: &Principal,
        ctx: &CallContext,
    ) -> ServiceResult<User> {
        let user = self.get_user_by_identity(user_identity, ctx)?;

        self.assert_user_access(&user, ctx)?;

        self.user_repository.remove(&user.to_key());

        Ok(user)
    }

    pub async fn manage_user(
        &self,
        input: ManageUserInput,
        ctx: &CallContext,
    ) -> ServiceResult<User> {
        let mut user = self.get_user_by_identity(&ctx.caller(), ctx)?;

        user.update_with(input)?;
        user.validate()?;

        self.user_repository.insert(user.to_key(), user.clone());

        Ok(user)
    }

    pub async fn subscribe_to_waiting_list(
        &self,
        email: String,
        ctx: &CallContext,
    ) -> ServiceResult<User> {
        let mut user = self.get_user_by_identity(&ctx.caller(), ctx)?;

        match user.subscription_status {
            UserSubscriptionStatus::Pending(_)
            | UserSubscriptionStatus::Approved
            | UserSubscriptionStatus::Denylisted => {
                return Err(UserError::BadUserSubscriptionStatus {
                    subscription_status: user.subscription_status.into(),
                }
                .into());
            }
            UserSubscriptionStatus::Unsubscribed => {
                user.subscription_status = UserSubscriptionStatus::Pending(email);
            }
        };

        user.validate()?;

        self.user_repository.insert(user.to_key(), user.clone());

        Ok(user)
    }

    pub fn get_waiting_list(&self, ctx: &CallContext) -> ServiceResult<Vec<SubscribedUser>> {
        self.assert_controller(ctx)?;

        Ok(self.user_repository.get_subscribed_users())
    }

    pub fn update_waiting_list(
        &self,
        input: UpdateWaitingListInput,
        ctx: &CallContext,
    ) -> ServiceResult<()> {
        self.assert_controller(ctx)?;

        for user_principal in input.users {
            let mut user = self.get_user_by_identity(&user_principal, ctx)?;

            user.subscription_status = input.new_status.clone().try_into()?;

            user.validate()?;

            self.user_repository.insert(user.to_key(), user.clone());
        }

        Ok(())
    }

    pub async fn add_deployed_wallet(
        &self,
        wallet_canister_id: Principal,
        ctx: &CallContext,
    ) -> ServiceResult<User> {
        let mut user = self.get_user_by_identity(&ctx.caller(), ctx)?;

        user.wallets.push(UserWallet {
            canister_id: wallet_canister_id,
            name: None,
        });
        user.deployed_wallets.push(wallet_canister_id);

        user.validate()?;

        self.user_repository.insert(user.to_key(), user.clone());

        FUND_MANAGER.with(|fund_manager| {
            fund_manager.borrow_mut().register(wallet_canister_id);
        });

        Ok(user)
    }

    /// Checks if a user can deploy a wallet.
    pub async fn can_deploy_wallet(&self, ctx: &CallContext) -> ServiceResult<CanDeployWallet> {
        let user = self.get_user_by_identity(&ctx.caller(), ctx)?;

        Ok(user.can_deploy_wallet())
    }

    pub async fn set_main_wallet(
        &self,
        wallet_canister_id: Principal,
        ctx: &CallContext,
    ) -> ServiceResult<User> {
        let mut user = self.get_user_by_identity(&ctx.caller(), ctx)?;

        user.main_wallet = Some(wallet_canister_id);

        user.validate()?;

        self.user_repository.insert(user.to_key(), user.clone());

        Ok(user)
    }

    /// Checks if the caller is a controller.
    fn assert_controller(&self, ctx: &CallContext) -> ServiceResult<()> {
        if !ctx.is_controller() {
            Err(UserError::Forbidden {
                user: ctx.caller().to_text(),
            })?
        }

        Ok(())
    }

    /// Checks if the caller has access to the given user.
    ///
    /// Admins and controllers have access to all users.
    fn assert_user_access(&self, user: &User, ctx: &CallContext) -> ServiceResult<()> {
        let is_user_owner = user.identity == ctx.caller();
        if !is_user_owner && !ctx.is_admin() && !ctx.is_controller() {
            Err(UserError::Forbidden {
                user: user.identity.to_text(),
            })?
        }

        Ok(())
    }

    /// Validates that the given identity has no associated user.
    ///
    /// If the identity has an associated user, an error is returned.
    pub fn assert_identity_is_unregistered(&self, identity: &Principal) -> ServiceResult<()> {
        let maybe_user = self.user_repository.find_by_identity(identity);

        if let Some(user) = maybe_user {
            Err(UserError::IdentityAlreadyHasUser {
                user: user.identity.to_text(),
            })?
        }

        Ok(())
    }
}

#[cfg(test)]
mod tests {
    use super::*;
    use crate::models::UserSubscriptionStatus;
    use control_panel_api::UserSubscriptionStatusDTO;
    use ic_canister_core::cdk::mocks::TEST_CONTROLLER_ID;

    #[test]
    fn get_user_returns_not_found_err() {
        let ctx = CallContext::default();
        let service = UserService::default();
        let user_identity = Principal::from_slice(&[u8::MAX; 29]);

<<<<<<< HEAD
        let result = service.get_user_by_identity(&user_identity, &ctx);
=======
        let result = service.get_user(&user_identity, &ctx);
>>>>>>> ce6ab73e

        assert!(result.is_err());
        assert_eq!(
            result.unwrap_err(),
            ApiError::from(UserError::NotFound {
                user: user_identity.to_text()
            })
        );
    }

    #[test]
    fn success_fetch_existing_user() {
<<<<<<< HEAD
        let user_id = [u8::MAX; 16];
=======
>>>>>>> ce6ab73e
        let user_identity = Principal::from_slice(&[u8::MAX; 29]);
        let ctx = CallContext::new(user_identity);
        let service = UserService::default();
        let user = User {
<<<<<<< HEAD
            id: user_id,
=======
>>>>>>> ce6ab73e
            identity: user_identity,
            subscription_status: UserSubscriptionStatus::Unsubscribed,
            wallets: vec![],
            deployed_wallets: vec![],
            main_wallet: None,
            last_update_timestamp: 0,
        };

        service.user_repository.insert(user.to_key(), user.clone());

        let result = service.get_user(&user_identity, &ctx);

        assert!(result.is_ok());
        assert_eq!(result.unwrap(), user);
    }

    #[test]
    fn success_fetch_existing_user_with_identity() {
<<<<<<< HEAD
        let user_id = [u8::MAX; 16];
=======
>>>>>>> ce6ab73e
        let user_identity = Principal::from_slice(&[u8::MAX; 29]);
        let ctx = CallContext::new(user_identity);
        let service = UserService::default();
        let user = User {
<<<<<<< HEAD
            id: user_id,
=======
>>>>>>> ce6ab73e
            identity: user_identity,
            subscription_status: UserSubscriptionStatus::Unsubscribed,
            wallets: vec![],
            deployed_wallets: vec![],
            main_wallet: None,
            last_update_timestamp: 0,
        };

        service.user_repository.insert(user.to_key(), user.clone());

        let result = service.get_user(&user_identity, &ctx);

        assert!(result.is_ok());
        assert_eq!(result.unwrap(), user);
    }

    #[tokio::test]
    async fn success_register_new_user() {
        crate::core::test_utils::init_canister_config();

        let ctx = CallContext::new(Principal::from_slice(&[1; 29]));
        let service = UserService::default();
        let input = RegisterUserInput {
            wallet_id: Some(Principal::from_slice(&[2; 29])),
        };

        let result = service.register_user(input.clone(), &ctx).await;

        assert!(result.is_ok());
    }

    #[tokio::test]
    async fn fail_registering_new_user_with_anonymous_identity() {
        crate::core::test_utils::init_canister_config();

        let ctx = CallContext::new(Principal::anonymous());
        let service = UserService::default();
        let input = RegisterUserInput {
            wallet_id: Some(Principal::from_slice(&[2; 29])),
        };

        let result = service.register_user(input.clone(), &ctx).await;

        assert!(result.is_err());

        let error = result.unwrap_err();
        assert_eq!(
            error,
            ApiError::from(UserError::ValidationError {
                info: "The caller identity cannot be anonymous.".to_string()
            })
        );
    }

    #[tokio::test]
    async fn failed_registering_new_user_with_same_identity() {
        crate::core::test_utils::init_canister_config();

        let ctx = CallContext::new(Principal::from_slice(&[1; 29]));
        let service = UserService::default();
        let input = RegisterUserInput { wallet_id: None };
        let duplicated_user_input = RegisterUserInput { wallet_id: None };

        let result = service.register_user(input.clone(), &ctx).await;
        let duplicated_user_result = service
            .register_user(duplicated_user_input.clone(), &ctx)
            .await;

        assert!(result.is_ok());
        assert!(duplicated_user_result.is_err());
    }

    #[test]
    fn update_waiting_list() {
<<<<<<< HEAD
        let user_id = [u8::MAX; 16];
=======
>>>>>>> ce6ab73e
        let user_identity = Principal::from_slice(&[u8::MAX; 29]);
        let ctx = CallContext::new(user_identity);
        let service = UserService::default();
        let user = User {
<<<<<<< HEAD
            id: user_id,
=======
>>>>>>> ce6ab73e
            identity: user_identity,
            subscription_status: UserSubscriptionStatus::Unsubscribed,
            wallets: vec![],
            deployed_wallets: vec![],
            main_wallet: None,
            last_update_timestamp: 0,
        };

        service.user_repository.insert(user.to_key(), user.clone());

        let input = UpdateWaitingListInput {
            users: vec![user_identity],
            new_status: UserSubscriptionStatusDTO::Approved,
        };

        // only controllers can update waiting list
        service
            .update_waiting_list(input.clone(), &ctx)
            .unwrap_err();

        let ctrl_ctx = CallContext::new(TEST_CONTROLLER_ID);

        service
            .update_waiting_list(input.clone(), &ctrl_ctx)
            .unwrap();

        let result = service.get_user(&user_identity, &ctx);
        assert!(matches!(
            result.unwrap().subscription_status,
            UserSubscriptionStatus::Approved
        ));

        let mut bad_input = input;
        bad_input.new_status = UserSubscriptionStatusDTO::Pending;

        // status cannot be set to Pending
        service
            .update_waiting_list(bad_input, &ctrl_ctx)
            .unwrap_err();
    }

    #[tokio::test]
    async fn can_remove_user() {
        crate::core::test_utils::init_canister_config();
<<<<<<< HEAD
        let user_id = [u8::MAX; 16];
=======
>>>>>>> ce6ab73e
        let user_identity = Principal::from_slice(&[u8::MAX; 29]);
        let ctx = CallContext::new(user_identity);
        let service = UserService::default();

<<<<<<< HEAD
        let user = User {
            id: user_id,
=======
        let user_identity = Principal::from_slice(&[u8::MAX; 29]);
        let user = User {
>>>>>>> ce6ab73e
            identity: user_identity,
            subscription_status: UserSubscriptionStatus::Unsubscribed,
            wallets: vec![],
            deployed_wallets: vec![],
            main_wallet: None,
            last_update_timestamp: 0,
        };

        service.user_repository.insert(user.to_key(), user.clone());

        let result = service.remove_user(&user_identity, &ctx).await;

        assert!(result.is_ok());
<<<<<<< HEAD
        assert!(service.user_repository.get(&UserKey(user.id)).is_none());
=======
        assert!(service
            .user_repository
            .get(&UserKey(user_identity))
            .is_none());
>>>>>>> ce6ab73e
    }
}<|MERGE_RESOLUTION|>--- conflicted
+++ resolved
@@ -290,11 +290,7 @@
         let service = UserService::default();
         let user_identity = Principal::from_slice(&[u8::MAX; 29]);
 
-<<<<<<< HEAD
         let result = service.get_user_by_identity(&user_identity, &ctx);
-=======
-        let result = service.get_user(&user_identity, &ctx);
->>>>>>> ce6ab73e
 
         assert!(result.is_err());
         assert_eq!(
@@ -307,18 +303,12 @@
 
     #[test]
     fn success_fetch_existing_user() {
-<<<<<<< HEAD
         let user_id = [u8::MAX; 16];
-=======
->>>>>>> ce6ab73e
         let user_identity = Principal::from_slice(&[u8::MAX; 29]);
         let ctx = CallContext::new(user_identity);
         let service = UserService::default();
         let user = User {
-<<<<<<< HEAD
             id: user_id,
-=======
->>>>>>> ce6ab73e
             identity: user_identity,
             subscription_status: UserSubscriptionStatus::Unsubscribed,
             wallets: vec![],
@@ -329,7 +319,7 @@
 
         service.user_repository.insert(user.to_key(), user.clone());
 
-        let result = service.get_user(&user_identity, &ctx);
+        let result = service.get_user_by_identity(&user_identity, &ctx);
 
         assert!(result.is_ok());
         assert_eq!(result.unwrap(), user);
@@ -337,18 +327,12 @@
 
     #[test]
     fn success_fetch_existing_user_with_identity() {
-<<<<<<< HEAD
         let user_id = [u8::MAX; 16];
-=======
->>>>>>> ce6ab73e
         let user_identity = Principal::from_slice(&[u8::MAX; 29]);
         let ctx = CallContext::new(user_identity);
         let service = UserService::default();
         let user = User {
-<<<<<<< HEAD
             id: user_id,
-=======
->>>>>>> ce6ab73e
             identity: user_identity,
             subscription_status: UserSubscriptionStatus::Unsubscribed,
             wallets: vec![],
@@ -359,7 +343,7 @@
 
         service.user_repository.insert(user.to_key(), user.clone());
 
-        let result = service.get_user(&user_identity, &ctx);
+        let result = service.get_user_by_identity(&user_identity, &ctx);
 
         assert!(result.is_ok());
         assert_eq!(result.unwrap(), user);
@@ -423,18 +407,12 @@
 
     #[test]
     fn update_waiting_list() {
-<<<<<<< HEAD
         let user_id = [u8::MAX; 16];
-=======
->>>>>>> ce6ab73e
         let user_identity = Principal::from_slice(&[u8::MAX; 29]);
         let ctx = CallContext::new(user_identity);
         let service = UserService::default();
         let user = User {
-<<<<<<< HEAD
             id: user_id,
-=======
->>>>>>> ce6ab73e
             identity: user_identity,
             subscription_status: UserSubscriptionStatus::Unsubscribed,
             wallets: vec![],
@@ -461,7 +439,7 @@
             .update_waiting_list(input.clone(), &ctrl_ctx)
             .unwrap();
 
-        let result = service.get_user(&user_identity, &ctx);
+        let result = service.get_user_by_identity(&user_identity, &ctx);
         assert!(matches!(
             result.unwrap().subscription_status,
             UserSubscriptionStatus::Approved
@@ -479,21 +457,13 @@
     #[tokio::test]
     async fn can_remove_user() {
         crate::core::test_utils::init_canister_config();
-<<<<<<< HEAD
         let user_id = [u8::MAX; 16];
-=======
->>>>>>> ce6ab73e
         let user_identity = Principal::from_slice(&[u8::MAX; 29]);
         let ctx = CallContext::new(user_identity);
         let service = UserService::default();
 
-<<<<<<< HEAD
         let user = User {
             id: user_id,
-=======
-        let user_identity = Principal::from_slice(&[u8::MAX; 29]);
-        let user = User {
->>>>>>> ce6ab73e
             identity: user_identity,
             subscription_status: UserSubscriptionStatus::Unsubscribed,
             wallets: vec![],
@@ -507,13 +477,6 @@
         let result = service.remove_user(&user_identity, &ctx).await;
 
         assert!(result.is_ok());
-<<<<<<< HEAD
-        assert!(service.user_repository.get(&UserKey(user.id)).is_none());
-=======
-        assert!(service
-            .user_repository
-            .get(&UserKey(user_identity))
-            .is_none());
->>>>>>> ce6ab73e
+        assert!(service.user_repository.get(&UserKey(user_id)).is_none());
     }
 }