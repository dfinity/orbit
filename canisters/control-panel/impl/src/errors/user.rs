--- conflicted
+++ resolved
@@ -1,8 +1,4 @@
-<<<<<<< HEAD
-use control_panel_api::UserAuthorizationStatusDTO;
-=======
-use crate::models::UserSubscriptionStatus;
->>>>>>> 848c7367
+use control_panel_api::UserSubscriptionStatusDTO;
 use ic_canister_core::api::DetailableError;
 use thiserror::Error;
 
@@ -45,17 +41,10 @@
     /// The deploy wallet quota was exceeded.
     #[error(r#"Deploy wallet quota exceeded."#)]
     DeployWalletQuotaExceeded,
-<<<<<<< HEAD
-    /// The user has an inappropriate authorization status for the operation.
-    #[error(r#"The user has an inappropriate authorization status for the operation."#)]
-    BadUserAuthorizationStatus {
-        authorization_status: UserAuthorizationStatusDTO,
-=======
     /// The user has an inappropriate subscription status for the operation.
     #[error(r#"The user has an inappropriate subscription status for the operation."#)]
     BadUserSubscriptionStatus {
-        subscription_status: UserSubscriptionStatus,
->>>>>>> 848c7367
+        subscription_status: UserSubscriptionStatusDTO,
     },
 }
 
@@ -83,21 +72,12 @@
                 details.insert("identity".to_string(), identity.to_string());
                 Some(details)
             }
-<<<<<<< HEAD
-            UserError::BadUserAuthorizationStatus {
-                authorization_status,
-            } => {
-                details.insert(
-                    "authorization_status".to_string(),
-                    authorization_status.to_string(),
-=======
             UserError::BadUserSubscriptionStatus {
                 subscription_status,
             } => {
                 details.insert(
                     "subscription_status".to_string(),
                     subscription_status.to_string(),
->>>>>>> 848c7367
                 );
                 Some(details)
             }
