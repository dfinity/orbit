--- conflicted
+++ resolved
@@ -466,15 +466,46 @@
     }),
     'Err' : Error,
   });
-  const ProposalStatusCode = IDL.Variant({
+  const TransferStatusType = IDL.Variant({
     'Failed' : IDL.Null,
-    'Rejected' : IDL.Null,
-    'Scheduled' : IDL.Null,
-    'Adopted' : IDL.Null,
-    'Cancelled' : IDL.Null,
     'Processing' : IDL.Null,
     'Created' : IDL.Null,
     'Completed' : IDL.Null,
+  });
+  const ListAccountTransfersInput = IDL.Record({
+    'account_id' : UUID,
+    'status' : IDL.Opt(TransferStatusType),
+    'to_dt' : IDL.Opt(TimestampRFC3339),
+    'from_dt' : IDL.Opt(TimestampRFC3339),
+  });
+  const TransferListItem = IDL.Record({
+    'to' : IDL.Text,
+    'status' : TransferStatus,
+    'created_at' : TimestampRFC3339,
+    'transfer_id' : UUID,
+    'amount' : IDL.Nat,
+  });
+  const ListAccountTransfersResult = IDL.Variant({
+    'Ok' : IDL.Record({ 'transfers' : IDL.Vec(TransferListItem) }),
+    'Err' : Error,
+  });
+  const ListAccountResult = IDL.Variant({
+    'Ok' : IDL.Record({ 'accounts' : IDL.Vec(Account) }),
+    'Err' : Error,
+  });
+  const NotificationStatus = IDL.Variant({
+    'Read' : IDL.Null,
+    'Sent' : IDL.Null,
+  });
+  const NotificationTypeInput = IDL.Variant({
+    'ProposalCreated' : IDL.Null,
+    'SystemMessage' : IDL.Null,
+  });
+  const ListNotificationsInput = IDL.Record({
+    'status' : IDL.Opt(NotificationStatus),
+    'to_dt' : IDL.Opt(TimestampRFC3339),
+    'from_dt' : IDL.Opt(TimestampRFC3339),
+    'notification_type' : IDL.Opt(NotificationTypeInput),
   });
   const ProposalOperationType = IDL.Variant({
     'EditAccessPolicy' : IDL.Null,
@@ -493,61 +524,6 @@
     'RemoveUserGroup' : IDL.Null,
     'AddAccount' : IDL.Null,
   });
-<<<<<<< HEAD
-  const ListAccountProposalsInput = IDL.Record({
-    'account_id' : UUID,
-    'status' : IDL.Opt(IDL.Vec(ProposalStatusCode)),
-    'to_dt' : IDL.Opt(TimestampRFC3339),
-    'operation_type' : IDL.Opt(ProposalOperationType),
-    'from_dt' : IDL.Opt(TimestampRFC3339),
-  });
-  const ListAccountProposalsResult = IDL.Variant({
-    'Ok' : IDL.Record({ 'proposals' : IDL.Vec(Proposal) }),
-    'Err' : Error,
-  });
-  const TransferStatusType = IDL.Variant({
-    'Failed' : IDL.Null,
-    'Processing' : IDL.Null,
-    'Created' : IDL.Null,
-    'Completed' : IDL.Null,
-  });
-=======
->>>>>>> 96498076
-  const ListAccountTransfersInput = IDL.Record({
-    'account_id' : UUID,
-    'status' : IDL.Opt(TransferStatusType),
-    'to_dt' : IDL.Opt(TimestampRFC3339),
-    'from_dt' : IDL.Opt(TimestampRFC3339),
-  });
-  const TransferListItem = IDL.Record({
-    'to' : IDL.Text,
-    'status' : TransferStatus,
-    'created_at' : TimestampRFC3339,
-    'transfer_id' : UUID,
-    'amount' : IDL.Nat,
-  });
-  const ListAccountTransfersResult = IDL.Variant({
-    'Ok' : IDL.Record({ 'transfers' : IDL.Vec(TransferListItem) }),
-    'Err' : Error,
-  });
-  const ListAccountResult = IDL.Variant({
-    'Ok' : IDL.Record({ 'accounts' : IDL.Vec(Account) }),
-    'Err' : Error,
-  });
-  const NotificationStatus = IDL.Variant({
-    'Read' : IDL.Null,
-    'Sent' : IDL.Null,
-  });
-  const NotificationTypeInput = IDL.Variant({
-    'ProposalCreated' : IDL.Null,
-    'SystemMessage' : IDL.Null,
-  });
-  const ListNotificationsInput = IDL.Record({
-    'status' : IDL.Opt(NotificationStatus),
-    'to_dt' : IDL.Opt(TimestampRFC3339),
-    'from_dt' : IDL.Opt(TimestampRFC3339),
-    'notification_type' : IDL.Opt(NotificationTypeInput),
-  });
   const NotificationType = IDL.Variant({
     'ProposalCreated' : IDL.Record({
       'account_id' : IDL.Opt(UUID),
@@ -578,11 +554,39 @@
     }),
     'Err' : Error,
   });
+  const ProposalStatusCode = IDL.Variant({
+    'Failed' : IDL.Null,
+    'Rejected' : IDL.Null,
+    'Scheduled' : IDL.Null,
+    'Adopted' : IDL.Null,
+    'Cancelled' : IDL.Null,
+    'Processing' : IDL.Null,
+    'Created' : IDL.Null,
+    'Completed' : IDL.Null,
+  });
+  const ListProposalsOperationType = IDL.Variant({
+    'EditAccessPolicy' : IDL.Null,
+    'AddUserGroup' : IDL.Null,
+    'RemoveProposalPolicy' : IDL.Null,
+    'AddUser' : IDL.Null,
+    'EditUserGroup' : IDL.Null,
+    'AddProposalPolicy' : IDL.Null,
+    'ChangeCanister' : IDL.Null,
+    'EditProposalPolicy' : IDL.Null,
+    'EditUser' : IDL.Null,
+    'Transfer' : IDL.Opt(UUID),
+    'EditAccount' : IDL.Null,
+    'AddAccessPolicy' : IDL.Null,
+    'RemoveAccessPolicy' : IDL.Null,
+    'RemoveUserGroup' : IDL.Null,
+    'AddAccount' : IDL.Null,
+  });
   const ListProposalsInput = IDL.Record({
     'status' : IDL.Opt(IDL.Vec(ProposalStatusCode)),
     'to_dt' : IDL.Opt(TimestampRFC3339),
-    'operation_type' : IDL.Opt(ProposalOperationType),
+    'operation_type' : IDL.Opt(ListProposalsOperationType),
     'from_dt' : IDL.Opt(TimestampRFC3339),
+    'user_id' : IDL.Opt(UUID),
   });
   const ListProposalsResult = IDL.Variant({
     'Ok' : IDL.Record({ 'proposals' : IDL.Vec(Proposal) }),
@@ -675,7 +679,6 @@
         ['query'],
       ),
     'get_user' : IDL.Func([GetUserInput], [GetUserResult], ['query']),
-<<<<<<< HEAD
     'get_user_group' : IDL.Func(
         [GetUserGroupInput],
         [GetUserGroupResult],
@@ -688,13 +691,6 @@
         [ListAccessPoliciesResult],
         ['query'],
       ),
-    'list_account_proposals' : IDL.Func(
-        [ListAccountProposalsInput],
-        [ListAccountProposalsResult],
-        ['query'],
-      ),
-=======
->>>>>>> 96498076
     'list_account_transfers' : IDL.Func(
         [ListAccountTransfersInput],
         [ListAccountTransfersResult],
