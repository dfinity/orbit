export const idlFactory = ({ IDL }) => {
  const ProposalPolicyCriteria = IDL.Rec();
  const WalletUpgrade = IDL.Record({
    'owners' : IDL.Opt(IDL.Vec(IDL.Principal)),
  });
  const WalletInit = IDL.Record({
    'owners' : IDL.Opt(IDL.Vec(IDL.Principal)),
    'upgrader_wasm_module' : IDL.Vec(IDL.Nat8),
  });
  const WalletInstall = IDL.Variant({
    'Upgrade' : WalletUpgrade,
    'Init' : WalletInit,
  });
<<<<<<< HEAD
  const UUID = IDL.Text;
  const ConfirmUserIdentityInput = IDL.Record({ 'user_id' : UUID });
  const UserStatus = IDL.Variant({
    'Inactive' : IDL.Null,
    'Active' : IDL.Null,
  });
  const UserGroupId = UUID;
  const UserGroup = IDL.Record({ 'id' : UserGroupId, 'name' : IDL.Text });
  const TimestampRFC3339 = IDL.Text;
  const User = IDL.Record({
    'id' : UUID,
    'status' : UserStatus,
    'groups' : IDL.Vec(UserGroup),
    'unconfirmed_identities' : IDL.Vec(IDL.Principal),
    'name' : IDL.Opt(IDL.Text),
=======
  const UserId = IDL.Text;
  const TimestampRFC3339 = IDL.Text;
  const User = IDL.Record({
    'id' : UserId,
    'access_roles' : IDL.Vec(UserRole),
>>>>>>> a40b0472
    'last_modification_timestamp' : TimestampRFC3339,
    'identities' : IDL.Vec(IDL.Principal),
  });
  const Error = IDL.Record({
    'code' : IDL.Text,
    'message' : IDL.Opt(IDL.Text),
    'details' : IDL.Opt(IDL.Vec(IDL.Tuple(IDL.Text, IDL.Text))),
  });
  const ProposalExecutionSchedule = IDL.Variant({
    'Immediate' : IDL.Null,
    'Scheduled' : IDL.Record({ 'execution_time' : TimestampRFC3339 }),
  });
  const CommonSpecifier = IDL.Variant({
    'Id' : IDL.Vec(UUID),
    'Any' : IDL.Null,
    'Group' : IDL.Vec(UUID),
  });
  const ProposalActionSpecifier = IDL.Variant({
    'List' : IDL.Null,
    'Read' : CommonSpecifier,
  });
  const ChangeCanisterActionSpecifier = IDL.Variant({ 'Create' : IDL.Null });
  const TransferSpecifier = IDL.Record({
    'address' : IDL.Variant({ 'Any' : IDL.Null }),
    'account' : CommonSpecifier,
  });
  const TransferActionSpecifier = IDL.Variant({
    'Read' : TransferSpecifier,
    'Delete' : TransferSpecifier,
    'Create' : TransferSpecifier,
  });
  const CanisterSettingsActionSpecifier = IDL.Variant({
    'ReadFeatures' : IDL.Null,
    'Read' : IDL.Null,
  });
  const CommonActionSpecifier = IDL.Variant({
    'List' : IDL.Null,
    'Read' : CommonSpecifier,
    'Delete' : CommonSpecifier,
    'Create' : IDL.Null,
    'Update' : CommonSpecifier,
  });
  const ResourceType = IDL.Variant({
    'User' : IDL.Null,
    'ProposalPolicy' : IDL.Null,
    'Account' : IDL.Null,
    'AddressBook' : IDL.Null,
    'AccessPolicy' : IDL.Null,
    'UserGroup' : IDL.Null,
  });
  const ResourceSpecifier = IDL.Variant({
    'Proposal' : ProposalActionSpecifier,
    'ChangeCanister' : ChangeCanisterActionSpecifier,
    'Transfer' : TransferActionSpecifier,
    'CanisterSettings' : CanisterSettingsActionSpecifier,
    'Common' : IDL.Record({
      'action' : CommonActionSpecifier,
      'resource_type' : ResourceType,
    }),
  });
  const AccessControlUserSpecifier = CommonSpecifier;
  const EditAccessPolicyOperationInput = IDL.Record({
    'resource' : IDL.Opt(ResourceSpecifier),
    'user' : IDL.Opt(AccessControlUserSpecifier),
    'policy_id' : UUID,
  });
  const AddUserGroupOperationInput = IDL.Record({ 'name' : IDL.Text });
  const RemoveProposalPolicyOperationInput = IDL.Record({ 'policy_id' : UUID });
  const AddUserOperationInput = IDL.Record({
    'status' : UserStatus,
    'groups' : IDL.Vec(UUID),
    'unconfirmed_identities' : IDL.Vec(IDL.Principal),
    'name' : IDL.Opt(IDL.Text),
    'identities' : IDL.Vec(IDL.Principal),
  });
  const EditUserGroupOperationInput = IDL.Record({
    'name' : IDL.Text,
    'user_group_id' : UUID,
  });
  const UserSpecifier = IDL.Variant({
    'Id' : IDL.Vec(UUID),
    'Any' : IDL.Null,
    'Group' : IDL.Vec(UserGroupId),
    'Proposer' : IDL.Null,
    'Owner' : IDL.Null,
  });
  const AccountSpecifier = CommonSpecifier;
  const ProposalSpecifier = IDL.Variant({
    'EditAccessPolicy' : CommonSpecifier,
    'AddUserGroup' : IDL.Null,
    'RemoveProposalPolicy' : CommonSpecifier,
    'AddUser' : IDL.Null,
    'EditUserGroup' : CommonSpecifier,
    'AddProposalPolicy' : IDL.Null,
    'ChangeCanister' : IDL.Null,
    'EditProposalPolicy' : CommonSpecifier,
    'EditUser' : UserSpecifier,
    'Transfer' : TransferSpecifier,
    'EditAccount' : AccountSpecifier,
    'AddAccessPolicy' : IDL.Null,
    'RemoveAccessPolicy' : CommonSpecifier,
    'RemoveUserGroup' : CommonSpecifier,
    'AddAccount' : IDL.Null,
  });
  ProposalPolicyCriteria.fill(
    IDL.Variant({
      'Or' : IDL.Vec(ProposalPolicyCriteria),
      'And' : IDL.Vec(ProposalPolicyCriteria),
      'Not' : ProposalPolicyCriteria,
      'MinimumVotes' : IDL.Tuple(UserSpecifier, IDL.Nat16),
      'ApprovalThreshold' : IDL.Tuple(UserSpecifier, IDL.Nat16),
      'AutoAdopted' : IDL.Null,
    })
  );
  const AddProposalPolicyOperationInput = IDL.Record({
    'specifier' : ProposalSpecifier,
    'criteria' : ProposalPolicyCriteria,
  });
  const ChangeCanisterTarget = IDL.Variant({
    'UpgradeUpgrader' : IDL.Null,
    'UpgradeWallet' : IDL.Null,
  });
  const ChangeCanisterOperationInput = IDL.Record({
    'target' : ChangeCanisterTarget,
    'checksum' : IDL.Vec(IDL.Nat8),
    'module' : IDL.Vec(IDL.Nat8),
  });
  const EditProposalPolicyOperationInput = IDL.Record({
    'specifier' : IDL.Opt(ProposalSpecifier),
    'criteria' : IDL.Opt(ProposalPolicyCriteria),
    'policy_id' : UUID,
  });
  const EditUserOperationInput = IDL.Record({
    'id' : UUID,
    'groups' : IDL.Opt(IDL.Vec(UUID)),
    'unconfirmed_identities' : IDL.Opt(IDL.Vec(IDL.Principal)),
    'name' : IDL.Opt(IDL.Text),
    'identities' : IDL.Opt(IDL.Vec(IDL.Principal)),
  });
  const TransferMetadata = IDL.Record({ 'key' : IDL.Text, 'value' : IDL.Text });
  const NetworkId = IDL.Text;
  const Network = IDL.Record({ 'id' : NetworkId, 'name' : IDL.Text });
  const TransferOperationInput = IDL.Record({
    'to' : IDL.Text,
    'fee' : IDL.Opt(IDL.Nat),
    'from_account_id' : UUID,
    'metadata' : IDL.Vec(TransferMetadata),
    'network' : IDL.Opt(Network),
    'amount' : IDL.Nat,
  });
  const AccountPolicies = IDL.Record({
    'edit' : IDL.Opt(ProposalPolicyCriteria),
    'transfer' : IDL.Opt(ProposalPolicyCriteria),
  });
  const EditAccountOperationInput = IDL.Record({
    'account_id' : UUID,
    'owners' : IDL.Opt(IDL.Vec(UUID)),
    'name' : IDL.Opt(IDL.Text),
    'policies' : IDL.Opt(AccountPolicies),
  });
  const AddAccessPolicyOperationInput = IDL.Record({
    'resource' : ResourceSpecifier,
    'user' : AccessControlUserSpecifier,
  });
  const RemoveAccessPolicyOperationInput = IDL.Record({ 'policy_id' : UUID });
  const RemoveUserGroupOperationInput = IDL.Record({ 'user_group_id' : UUID });
  const AddAccountOperationInput = IDL.Record({
    'owners' : IDL.Vec(UUID),
    'metadata' : IDL.Vec(IDL.Tuple(IDL.Text, IDL.Text)),
    'name' : IDL.Text,
    'blockchain' : IDL.Text,
    'standard' : IDL.Text,
    'policies' : AccountPolicies,
  });
  const ProposalOperationInput = IDL.Variant({
    'EditAccessPolicy' : EditAccessPolicyOperationInput,
    'AddUserGroup' : AddUserGroupOperationInput,
    'RemoveProposalPolicy' : RemoveProposalPolicyOperationInput,
    'AddUser' : AddUserOperationInput,
    'EditUserGroup' : EditUserGroupOperationInput,
    'AddProposalPolicy' : AddProposalPolicyOperationInput,
    'ChangeCanister' : ChangeCanisterOperationInput,
    'EditProposalPolicy' : EditProposalPolicyOperationInput,
    'EditUser' : EditUserOperationInput,
    'Transfer' : TransferOperationInput,
    'EditAccount' : EditAccountOperationInput,
    'AddAccessPolicy' : AddAccessPolicyOperationInput,
    'RemoveAccessPolicy' : RemoveAccessPolicyOperationInput,
    'RemoveUserGroup' : RemoveUserGroupOperationInput,
    'AddAccount' : AddAccountOperationInput,
  });
  const CreateProposalInput = IDL.Record({
    'title' : IDL.Opt(IDL.Text),
    'execution_plan' : IDL.Opt(ProposalExecutionSchedule),
    'summary' : IDL.Opt(IDL.Text),
    'operation' : ProposalOperationInput,
  });
  const ProposalStatus = IDL.Variant({
    'Failed' : IDL.Record({ 'reason' : IDL.Opt(IDL.Text) }),
    'Rejected' : IDL.Null,
    'Scheduled' : IDL.Record({ 'scheduled_at' : TimestampRFC3339 }),
    'Adopted' : IDL.Null,
    'Cancelled' : IDL.Record({ 'reason' : IDL.Opt(IDL.Text) }),
    'Processing' : IDL.Record({ 'started_at' : TimestampRFC3339 }),
    'Created' : IDL.Null,
    'Completed' : IDL.Record({ 'completed_at' : TimestampRFC3339 }),
  });
  const ProposalVoteStatus = IDL.Variant({
    'Rejected' : IDL.Null,
    'Accepted' : IDL.Null,
  });
  const ProposalVote = IDL.Record({
    'status' : ProposalVoteStatus,
    'user_id' : UUID,
    'status_reason' : IDL.Opt(IDL.Text),
    'decided_at' : TimestampRFC3339,
  });
  const EditAccessPolicyOperation = IDL.Record({
    'input' : EditAccessPolicyOperationInput,
  });
  const AddUserGroupOperation = IDL.Record({
    'user_group' : IDL.Opt(UserGroup),
    'input' : AddUserGroupOperationInput,
  });
  const RemoveProposalPolicyOperation = IDL.Record({
    'input' : RemoveProposalPolicyOperationInput,
  });
  const AddUserOperation = IDL.Record({
    'user' : IDL.Opt(User),
    'input' : AddUserOperationInput,
  });
  const EditUserGroupOperation = IDL.Record({
    'input' : EditUserGroupOperationInput,
  });
  const ProposalPolicy = IDL.Record({
    'id' : UUID,
    'specifier' : ProposalSpecifier,
    'criteria' : ProposalPolicyCriteria,
  });
  const AddProposalPolicyOperation = IDL.Record({
    'input' : AddProposalPolicyOperationInput,
    'policy' : IDL.Opt(ProposalPolicy),
  });
  const ChangeCanisterOperation = IDL.Record({
    'input' : ChangeCanisterOperationInput,
  });
  const EditProposalPolicyOperation = IDL.Record({
    'input' : EditProposalPolicyOperationInput,
  });
  const EditUserOperation = IDL.Record({ 'input' : EditUserOperationInput });
  const AccountBalanceInfo = IDL.Record({
    'decimals' : IDL.Nat32,
    'balance' : IDL.Nat,
    'last_update_timestamp' : TimestampRFC3339,
  });
  const AssetSymbol = IDL.Text;
  const Account = IDL.Record({
    'id' : UUID,
    'decimals' : IDL.Nat32,
    'balance' : IDL.Opt(AccountBalanceInfo),
    'owners' : IDL.Vec(UUID),
    'metadata' : IDL.Vec(IDL.Tuple(IDL.Text, IDL.Text)),
    'name' : IDL.Text,
    'blockchain' : IDL.Text,
    'address' : IDL.Text,
    'last_modification_timestamp' : TimestampRFC3339,
    'standard' : IDL.Text,
    'symbol' : AssetSymbol,
    'policies' : AccountPolicies,
  });
  const TransferOperation = IDL.Record({
    'network' : Network,
    'from_account' : Account,
    'input' : TransferOperationInput,
  });
  const EditAccountOperation = IDL.Record({
    'input' : EditAccountOperationInput,
  });
  const AccessPolicy = IDL.Record({
    'id' : UUID,
    'resource' : ResourceSpecifier,
    'user' : AccessControlUserSpecifier,
  });
  const AddAccessPolicyOperation = IDL.Record({
    'input' : AddAccessPolicyOperationInput,
    'policy' : IDL.Opt(AccessPolicy),
  });
  const RemoveAccessPolicyOperation = IDL.Record({
    'input' : RemoveAccessPolicyOperationInput,
  });
  const RemoveUserGroupOperation = IDL.Record({
    'input' : RemoveUserGroupOperationInput,
  });
  const AddAccountOperation = IDL.Record({
    'account' : IDL.Opt(Account),
    'input' : AddAccountOperationInput,
  });
  const ProposalOperation = IDL.Variant({
    'EditAccessPolicy' : EditAccessPolicyOperation,
    'AddUserGroup' : AddUserGroupOperation,
    'RemoveProposalPolicy' : RemoveProposalPolicyOperation,
    'AddUser' : AddUserOperation,
    'EditUserGroup' : EditUserGroupOperation,
    'AddProposalPolicy' : AddProposalPolicyOperation,
    'ChangeCanister' : ChangeCanisterOperation,
    'EditProposalPolicy' : EditProposalPolicyOperation,
    'EditUser' : EditUserOperation,
    'Transfer' : TransferOperation,
    'EditAccount' : EditAccountOperation,
    'AddAccessPolicy' : AddAccessPolicyOperation,
    'RemoveAccessPolicy' : RemoveAccessPolicyOperation,
    'RemoveUserGroup' : RemoveUserGroupOperation,
    'AddAccount' : AddAccountOperation,
  });
  const Proposal = IDL.Record({
    'id' : UUID,
    'status' : ProposalStatus,
    'title' : IDL.Text,
    'execution_plan' : ProposalExecutionSchedule,
    'expiration_dt' : TimestampRFC3339,
    'votes' : IDL.Vec(ProposalVote),
    'metadata' : IDL.Vec(IDL.Tuple(IDL.Text, IDL.Text)),
    'created_at' : TimestampRFC3339,
    'summary' : IDL.Opt(IDL.Text),
    'operation' : ProposalOperation,
    'proposed_by' : UUID,
  });
  const CreateProposalResult = IDL.Variant({
    'Ok' : IDL.Record({ 'proposal' : Proposal }),
    'Err' : Error,
  });
  const WalletAsset = IDL.Record({
    'standards' : IDL.Vec(IDL.Text),
    'metadata' : IDL.Vec(IDL.Tuple(IDL.Text, IDL.Text)),
    'name' : IDL.Text,
    'blockchain' : IDL.Text,
    'symbol' : AssetSymbol,
  });
  const WalletFeatures = IDL.Record({
    'supported_assets' : IDL.Vec(WalletAsset),
  });
  const GetFeaturesResult = IDL.Variant({
    'Ok' : IDL.Record({ 'features' : WalletFeatures }),
    'Err' : Error,
  });
  const FetchAccountBalancesInput = IDL.Record({
    'account_ids' : IDL.Vec(UUID),
  });
  const AccountBalance = IDL.Record({
    'account_id' : UUID,
    'decimals' : IDL.Nat32,
    'balance' : IDL.Nat,
    'last_update_timestamp' : TimestampRFC3339,
  });
  const FetchAccountBalancesResult = IDL.Variant({
    'Ok' : IDL.Record({ 'balances' : IDL.Vec(AccountBalance) }),
    'Err' : Error,
  });
  const GetAccessPolicyInput = IDL.Record({ 'id' : UUID });
  const GetAccessPolicyResult = IDL.Variant({
    'Ok' : IDL.Record({ 'policy' : AccessPolicy }),
    'Err' : Error,
  });
  const GetAccountInput = IDL.Record({ 'account_id' : UUID });
  const GetAccountResult = IDL.Variant({
    'Ok' : IDL.Record({ 'account' : Account }),
    'Err' : Error,
  });
  const GetProposalInput = IDL.Record({ 'proposal_id' : UUID });
  const GetProposalResult = IDL.Variant({
    'Ok' : IDL.Record({ 'proposal' : Proposal }),
    'Err' : Error,
  });
  const GetProposalPolicyInput = IDL.Record({ 'id' : UUID });
  const GetProposalPolicyResult = IDL.Variant({
    'Ok' : IDL.Record({ 'policy' : ProposalPolicy }),
    'Err' : Error,
  });
  const GetTransfersInput = IDL.Record({ 'transfer_ids' : IDL.Vec(UUID) });
  const TransferStatus = IDL.Variant({
    'Failed' : IDL.Record({ 'reason' : IDL.Text }),
    'Processing' : IDL.Record({ 'started_at' : TimestampRFC3339 }),
    'Created' : IDL.Null,
    'Completed' : IDL.Record({
      'signature' : IDL.Opt(IDL.Text),
      'hash' : IDL.Opt(IDL.Text),
      'completed_at' : TimestampRFC3339,
    }),
  });
  const Transfer = IDL.Record({
    'id' : UUID,
    'to' : IDL.Text,
    'fee' : IDL.Nat,
    'status' : TransferStatus,
    'from_account_id' : UUID,
    'metadata' : IDL.Vec(TransferMetadata),
    'network' : Network,
    'amount' : IDL.Nat,
  });
  const GetTransfersResult = IDL.Variant({
    'Ok' : IDL.Record({ 'transfers' : IDL.Vec(Transfer) }),
    'Err' : Error,
  });
  const GetUserInput = IDL.Record({ 'user_id' : UUID });
  const GetUserResult = IDL.Variant({
    'Ok' : IDL.Record({ 'user' : User }),
    'Err' : Error,
  });
  const GetUserGroupInput = IDL.Record({ 'user_group_id' : UUID });
  const GetUserGroupResult = IDL.Variant({
    'Ok' : IDL.Record({ 'user_group' : UserGroup }),
    'Err' : Error,
  });
  const HealthStatus = IDL.Variant({
    'Healthy' : IDL.Null,
    'Uninitialized' : IDL.Null,
  });
  const HeaderField = IDL.Tuple(IDL.Text, IDL.Text);
  const HttpRequest = IDL.Record({
    'url' : IDL.Text,
    'method' : IDL.Text,
    'body' : IDL.Vec(IDL.Nat8),
    'headers' : IDL.Vec(HeaderField),
  });
  const HttpResponse = IDL.Record({
    'body' : IDL.Vec(IDL.Nat8),
    'headers' : IDL.Vec(HeaderField),
    'status_code' : IDL.Nat16,
  });
  const PaginationInput = IDL.Record({
    'offset' : IDL.Opt(IDL.Nat64),
    'limit' : IDL.Opt(IDL.Nat16),
  });
  const ListAccessPoliciesInput = PaginationInput;
  const ListAccessPoliciesResult = IDL.Variant({
    'Ok' : IDL.Record({
      'next_offset' : IDL.Opt(IDL.Nat64),
      'policies' : IDL.Vec(AccessPolicy),
    }),
    'Err' : Error,
  });
  const ProposalStatusCode = IDL.Variant({
    'Failed' : IDL.Null,
    'Rejected' : IDL.Null,
    'Scheduled' : IDL.Null,
    'Adopted' : IDL.Null,
    'Cancelled' : IDL.Null,
    'Processing' : IDL.Null,
    'Created' : IDL.Null,
    'Completed' : IDL.Null,
  });
  const ProposalOperationType = IDL.Variant({
    'EditAccessPolicy' : IDL.Null,
    'AddUserGroup' : IDL.Null,
    'RemoveProposalPolicy' : IDL.Null,
    'AddUser' : IDL.Null,
    'EditUserGroup' : IDL.Null,
    'AddProposalPolicy' : IDL.Null,
    'ChangeCanister' : IDL.Null,
    'EditProposalPolicy' : IDL.Null,
    'EditUser' : IDL.Null,
    'Transfer' : IDL.Null,
    'EditAccount' : IDL.Null,
    'AddAccessPolicy' : IDL.Null,
    'RemoveAccessPolicy' : IDL.Null,
    'RemoveUserGroup' : IDL.Null,
    'AddAccount' : IDL.Null,
  });
  const ListAccountProposalsInput = IDL.Record({
    'account_id' : UUID,
    'status' : IDL.Opt(IDL.Vec(ProposalStatusCode)),
    'to_dt' : IDL.Opt(TimestampRFC3339),
    'operation_type' : IDL.Opt(ProposalOperationType),
    'from_dt' : IDL.Opt(TimestampRFC3339),
  });
  const ListAccountProposalsResult = IDL.Variant({
    'Ok' : IDL.Record({ 'proposals' : IDL.Vec(Proposal) }),
    'Err' : Error,
  });
  const ListAccountTransfersInput = IDL.Record({
    'account_id' : UUID,
    'status' : IDL.Opt(IDL.Text),
    'to_dt' : IDL.Opt(TimestampRFC3339),
    'from_dt' : IDL.Opt(TimestampRFC3339),
  });
  const TransferListItem = IDL.Record({
    'to' : IDL.Text,
    'status' : TransferStatus,
    'created_at' : TimestampRFC3339,
    'transfer_id' : UUID,
    'amount' : IDL.Nat,
  });
  const ListAccountTransfersResult = IDL.Variant({
    'Ok' : IDL.Record({ 'transfers' : IDL.Vec(TransferListItem) }),
    'Err' : Error,
  });
  const ListAccountResult = IDL.Variant({
    'Ok' : IDL.Record({ 'accounts' : IDL.Vec(Account) }),
    'Err' : Error,
  });
  const NotificationStatus = IDL.Variant({
    'Read' : IDL.Null,
    'Sent' : IDL.Null,
  });
  const NotificationTypeInput = IDL.Variant({
    'ProposalCreated' : IDL.Null,
    'SystemMessage' : IDL.Null,
  });
  const ListNotificationsInput = IDL.Record({
    'status' : IDL.Opt(NotificationStatus),
    'to_dt' : IDL.Opt(TimestampRFC3339),
    'from_dt' : IDL.Opt(TimestampRFC3339),
    'notification_type' : IDL.Opt(NotificationTypeInput),
  });
  const NotificationType = IDL.Variant({
    'ProposalCreated' : IDL.Record({
      'account_id' : IDL.Opt(UUID),
      'operation_type' : ProposalOperationType,
      'user_id' : IDL.Opt(UUID),
      'proposal_id' : UUID,
    }),
    'SystemMessage' : IDL.Null,
  });
  const Notification = IDL.Record({
    'id' : UUID,
    'status' : NotificationStatus,
    'title' : IDL.Text,
    'created_at' : TimestampRFC3339,
    'notification_type' : NotificationType,
    'message' : IDL.Opt(IDL.Text),
    'target_user_id' : UUID,
  });
  const ListNotificationsResult = IDL.Variant({
    'Ok' : IDL.Record({ 'notifications' : IDL.Vec(Notification) }),
    'Err' : Error,
  });
  const ListProposalPoliciesInput = PaginationInput;
  const ListProposalPoliciesResult = IDL.Variant({
    'Ok' : IDL.Record({
      'next_offset' : IDL.Opt(IDL.Nat64),
      'policies' : IDL.Vec(ProposalPolicy),
    }),
    'Err' : Error,
  });
  const ListProposalsInput = IDL.Record({
    'status' : IDL.Opt(IDL.Vec(ProposalStatusCode)),
    'to_dt' : IDL.Opt(TimestampRFC3339),
    'operation_type' : IDL.Opt(ProposalOperationType),
    'from_dt' : IDL.Opt(TimestampRFC3339),
  });
  const ListProposalsResult = IDL.Variant({
    'Ok' : IDL.Record({ 'proposals' : IDL.Vec(Proposal) }),
    'Err' : Error,
  });
  const ListUserGroupResult = IDL.Variant({
    'Ok' : IDL.Record({ 'user_groups' : IDL.Vec(UserGroup) }),
    'Err' : Error,
  });
  const ListUsersInput = PaginationInput;
  const ListUsersResult = IDL.Variant({
    'Ok' : IDL.Record({
      'users' : IDL.Vec(User),
      'next_offset' : IDL.Opt(IDL.Nat64),
    }),
    'Err' : Error,
  });
  const MarkNotificationsReadInput = IDL.Record({
    'notification_ids' : IDL.Vec(UUID),
    'read' : IDL.Bool,
  });
  const MarkNotificationReadResult = IDL.Variant({
    'Ok' : IDL.Null,
    'Err' : Error,
  });
  const UserPrivilege = IDL.Variant({
    'AddUserGroup' : IDL.Null,
    'ListUserGroups' : IDL.Null,
    'AddUser' : IDL.Null,
    'ListUsers' : IDL.Null,
    'AddProposalPolicy' : IDL.Null,
    'ListProposalPolicies' : IDL.Null,
    'ListAccounts' : IDL.Null,
    'ListAccessPolicies' : IDL.Null,
    'AddAccessPolicy' : IDL.Null,
    'AddAccount' : IDL.Null,
  });
  const MeResult = IDL.Variant({
    'Ok' : IDL.Record({ 'me' : User, 'privileges' : IDL.Vec(UserPrivilege) }),
    'Err' : Error,
  });
  const VoteOnProposalInput = IDL.Record({
    'approve' : IDL.Bool,
    'proposal_id' : UUID,
    'reason' : IDL.Opt(IDL.Text),
  });
  const VoteOnProposalResult = IDL.Variant({
    'Ok' : IDL.Record({ 'proposal' : Proposal }),
    'Err' : Error,
  });
  const WalletSettings = IDL.Record({
    'owners' : IDL.Vec(User),
    'last_upgrade_timestamp' : TimestampRFC3339,
  });
  const WalletSettingsResult = IDL.Variant({
    'Ok' : IDL.Record({ 'settings' : WalletSettings }),
    'Err' : Error,
  });
  return IDL.Service({
    'create_proposal' : IDL.Func(
        [CreateProposalInput],
        [CreateProposalResult],
        [],
      ),
    'features' : IDL.Func([], [GetFeaturesResult], ['query']),
    'fetch_account_balances' : IDL.Func(
        [FetchAccountBalancesInput],
        [FetchAccountBalancesResult],
        [],
      ),
    'get_access_policy' : IDL.Func(
        [GetAccessPolicyInput],
        [GetAccessPolicyResult],
        ['query'],
      ),
    'get_account' : IDL.Func([GetAccountInput], [GetAccountResult], ['query']),
    'get_proposal' : IDL.Func(
        [GetProposalInput],
        [GetProposalResult],
        ['query'],
      ),
    'get_proposal_policy' : IDL.Func(
        [GetProposalPolicyInput],
        [GetProposalPolicyResult],
        ['query'],
      ),
    'get_transfers' : IDL.Func(
        [GetTransfersInput],
        [GetTransfersResult],
        ['query'],
      ),
    'get_user' : IDL.Func([GetUserInput], [GetUserResult], ['query']),
    'get_user_group' : IDL.Func(
        [GetUserGroupInput],
        [GetUserGroupResult],
        ['query'],
      ),
    'health_status' : IDL.Func([], [HealthStatus], ['query']),
    'http_request' : IDL.Func([HttpRequest], [HttpResponse], ['query']),
    'list_access_policies' : IDL.Func(
        [ListAccessPoliciesInput],
        [ListAccessPoliciesResult],
        ['query'],
      ),
    'list_account_proposals' : IDL.Func(
        [ListAccountProposalsInput],
        [ListAccountProposalsResult],
        ['query'],
      ),
    'list_account_transfers' : IDL.Func(
        [ListAccountTransfersInput],
        [ListAccountTransfersResult],
        ['query'],
      ),
    'list_accounts' : IDL.Func([], [ListAccountResult], ['query']),
    'list_notifications' : IDL.Func(
        [ListNotificationsInput],
        [ListNotificationsResult],
        ['query'],
      ),
    'list_proposal_policies' : IDL.Func(
        [ListProposalPoliciesInput],
        [ListProposalPoliciesResult],
        ['query'],
      ),
    'list_proposals' : IDL.Func(
        [ListProposalsInput],
        [ListProposalsResult],
        ['query'],
      ),
    'list_user_groups' : IDL.Func([], [ListUserGroupResult], ['query']),
    'list_users' : IDL.Func([ListUsersInput], [ListUsersResult], ['query']),
    'mark_notifications_read' : IDL.Func(
        [MarkNotificationsReadInput],
        [MarkNotificationReadResult],
        [],
      ),
    'me' : IDL.Func([], [MeResult], ['query']),
    'vote_on_proposal' : IDL.Func(
        [VoteOnProposalInput],
        [VoteOnProposalResult],
        [],
      ),
    'wallet_settings' : IDL.Func([], [WalletSettingsResult], ['query']),
  });
};
export const init = ({ IDL }) => {
  const WalletUpgrade = IDL.Record({
    'owners' : IDL.Opt(IDL.Vec(IDL.Principal)),
  });
  const WalletInit = IDL.Record({
    'owners' : IDL.Opt(IDL.Vec(IDL.Principal)),
    'upgrader_wasm_module' : IDL.Vec(IDL.Nat8),
  });
  const WalletInstall = IDL.Variant({
    'Upgrade' : WalletUpgrade,
    'Init' : WalletInit,
  });
  return [IDL.Opt(WalletInstall)];
};<|MERGE_RESOLUTION|>--- conflicted
+++ resolved
@@ -11,41 +11,12 @@
     'Upgrade' : WalletUpgrade,
     'Init' : WalletInit,
   });
-<<<<<<< HEAD
-  const UUID = IDL.Text;
-  const ConfirmUserIdentityInput = IDL.Record({ 'user_id' : UUID });
-  const UserStatus = IDL.Variant({
-    'Inactive' : IDL.Null,
-    'Active' : IDL.Null,
-  });
-  const UserGroupId = UUID;
-  const UserGroup = IDL.Record({ 'id' : UserGroupId, 'name' : IDL.Text });
   const TimestampRFC3339 = IDL.Text;
-  const User = IDL.Record({
-    'id' : UUID,
-    'status' : UserStatus,
-    'groups' : IDL.Vec(UserGroup),
-    'unconfirmed_identities' : IDL.Vec(IDL.Principal),
-    'name' : IDL.Opt(IDL.Text),
-=======
-  const UserId = IDL.Text;
-  const TimestampRFC3339 = IDL.Text;
-  const User = IDL.Record({
-    'id' : UserId,
-    'access_roles' : IDL.Vec(UserRole),
->>>>>>> a40b0472
-    'last_modification_timestamp' : TimestampRFC3339,
-    'identities' : IDL.Vec(IDL.Principal),
-  });
-  const Error = IDL.Record({
-    'code' : IDL.Text,
-    'message' : IDL.Opt(IDL.Text),
-    'details' : IDL.Opt(IDL.Vec(IDL.Tuple(IDL.Text, IDL.Text))),
-  });
   const ProposalExecutionSchedule = IDL.Variant({
     'Immediate' : IDL.Null,
     'Scheduled' : IDL.Record({ 'execution_time' : TimestampRFC3339 }),
   });
+  const UUID = IDL.Text;
   const CommonSpecifier = IDL.Variant({
     'Id' : IDL.Vec(UUID),
     'Any' : IDL.Null,
@@ -102,10 +73,13 @@
   });
   const AddUserGroupOperationInput = IDL.Record({ 'name' : IDL.Text });
   const RemoveProposalPolicyOperationInput = IDL.Record({ 'policy_id' : UUID });
+  const UserStatus = IDL.Variant({
+    'Inactive' : IDL.Null,
+    'Active' : IDL.Null,
+  });
   const AddUserOperationInput = IDL.Record({
     'status' : UserStatus,
     'groups' : IDL.Vec(UUID),
-    'unconfirmed_identities' : IDL.Vec(IDL.Principal),
     'name' : IDL.Opt(IDL.Text),
     'identities' : IDL.Vec(IDL.Principal),
   });
@@ -113,6 +87,7 @@
     'name' : IDL.Text,
     'user_group_id' : UUID,
   });
+  const UserGroupId = UUID;
   const UserSpecifier = IDL.Variant({
     'Id' : IDL.Vec(UUID),
     'Any' : IDL.Null,
@@ -154,9 +129,11 @@
   });
   const ChangeCanisterTarget = IDL.Variant({
     'UpgradeUpgrader' : IDL.Null,
+    'UpgradeCanister' : IDL.Principal,
     'UpgradeWallet' : IDL.Null,
   });
   const ChangeCanisterOperationInput = IDL.Record({
+    'arg' : IDL.Opt(IDL.Vec(IDL.Nat8)),
     'target' : ChangeCanisterTarget,
     'checksum' : IDL.Vec(IDL.Nat8),
     'module' : IDL.Vec(IDL.Nat8),
@@ -169,7 +146,6 @@
   const EditUserOperationInput = IDL.Record({
     'id' : UUID,
     'groups' : IDL.Opt(IDL.Vec(UUID)),
-    'unconfirmed_identities' : IDL.Opt(IDL.Vec(IDL.Principal)),
     'name' : IDL.Opt(IDL.Text),
     'identities' : IDL.Opt(IDL.Vec(IDL.Principal)),
   });
@@ -200,9 +176,10 @@
   });
   const RemoveAccessPolicyOperationInput = IDL.Record({ 'policy_id' : UUID });
   const RemoveUserGroupOperationInput = IDL.Record({ 'user_group_id' : UUID });
+  const AccountMetadata = IDL.Record({ 'key' : IDL.Text, 'value' : IDL.Text });
   const AddAccountOperationInput = IDL.Record({
     'owners' : IDL.Vec(UUID),
-    'metadata' : IDL.Vec(IDL.Tuple(IDL.Text, IDL.Text)),
+    'metadata' : IDL.Vec(AccountMetadata),
     'name' : IDL.Text,
     'blockchain' : IDL.Text,
     'standard' : IDL.Text,
@@ -254,12 +231,21 @@
   const EditAccessPolicyOperation = IDL.Record({
     'input' : EditAccessPolicyOperationInput,
   });
+  const UserGroup = IDL.Record({ 'id' : UserGroupId, 'name' : IDL.Text });
   const AddUserGroupOperation = IDL.Record({
     'user_group' : IDL.Opt(UserGroup),
     'input' : AddUserGroupOperationInput,
   });
   const RemoveProposalPolicyOperation = IDL.Record({
     'input' : RemoveProposalPolicyOperationInput,
+  });
+  const User = IDL.Record({
+    'id' : UUID,
+    'status' : UserStatus,
+    'groups' : IDL.Vec(UserGroup),
+    'name' : IDL.Opt(IDL.Text),
+    'last_modification_timestamp' : TimestampRFC3339,
+    'identities' : IDL.Vec(IDL.Principal),
   });
   const AddUserOperation = IDL.Record({
     'user' : IDL.Opt(User),
@@ -295,7 +281,7 @@
     'decimals' : IDL.Nat32,
     'balance' : IDL.Opt(AccountBalanceInfo),
     'owners' : IDL.Vec(UUID),
-    'metadata' : IDL.Vec(IDL.Tuple(IDL.Text, IDL.Text)),
+    'metadata' : IDL.Vec(AccountMetadata),
     'name' : IDL.Text,
     'blockchain' : IDL.Text,
     'address' : IDL.Text,
@@ -355,19 +341,24 @@
     'execution_plan' : ProposalExecutionSchedule,
     'expiration_dt' : TimestampRFC3339,
     'votes' : IDL.Vec(ProposalVote),
-    'metadata' : IDL.Vec(IDL.Tuple(IDL.Text, IDL.Text)),
     'created_at' : TimestampRFC3339,
     'summary' : IDL.Opt(IDL.Text),
     'operation' : ProposalOperation,
     'proposed_by' : UUID,
   });
+  const Error = IDL.Record({
+    'code' : IDL.Text,
+    'message' : IDL.Opt(IDL.Text),
+    'details' : IDL.Opt(IDL.Vec(IDL.Tuple(IDL.Text, IDL.Text))),
+  });
   const CreateProposalResult = IDL.Variant({
     'Ok' : IDL.Record({ 'proposal' : Proposal }),
     'Err' : Error,
   });
+  const AssetMetadata = IDL.Record({ 'key' : IDL.Text, 'value' : IDL.Text });
   const WalletAsset = IDL.Record({
     'standards' : IDL.Vec(IDL.Text),
-    'metadata' : IDL.Vec(IDL.Tuple(IDL.Text, IDL.Text)),
+    'metadata' : IDL.Vec(AssetMetadata),
     'name' : IDL.Text,
     'blockchain' : IDL.Text,
     'symbol' : AssetSymbol,
