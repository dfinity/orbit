import type { Principal } from '@dfinity/principal';
import type { ActorMethod } from '@dfinity/agent';

export type AccessControlUserSpecifier = CommonSpecifier;
export interface AccessPolicy {
  'id' : UUID,
  'resource' : ResourceSpecifier,
  'user' : AccessControlUserSpecifier,
}
export interface Account {
  'id' : UUID,
  'decimals' : number,
  'balance' : [] | [AccountBalanceInfo],
  'owners' : Array<UUID>,
  'metadata' : Array<AccountMetadata>,
  'name' : string,
  'blockchain' : string,
  'address' : string,
  'last_modification_timestamp' : TimestampRFC3339,
  'standard' : string,
  'symbol' : AssetSymbol,
  'policies' : AccountPolicies,
}
export interface AccountBalance {
  'account_id' : UUID,
  'decimals' : number,
  'balance' : bigint,
  'last_update_timestamp' : TimestampRFC3339,
}
export interface AccountBalanceInfo {
  'decimals' : number,
  'balance' : bigint,
  'last_update_timestamp' : TimestampRFC3339,
}
export interface AccountMetadata { 'key' : string, 'value' : string }
export interface AccountPolicies {
  'edit' : [] | [ProposalPolicyCriteria],
  'transfer' : [] | [ProposalPolicyCriteria],
}
export type AccountSpecifier = CommonSpecifier;
export interface AddAccessPolicyOperation {
  'input' : AddAccessPolicyOperationInput,
  'policy' : [] | [AccessPolicy],
}
export interface AddAccessPolicyOperationInput {
  'resource' : ResourceSpecifier,
  'user' : AccessControlUserSpecifier,
}
export interface AddAccountOperation {
  'account' : [] | [Account],
  'input' : AddAccountOperationInput,
}
export interface AddAccountOperationInput {
  'owners' : Array<UUID>,
  'metadata' : Array<AccountMetadata>,
  'name' : string,
  'blockchain' : string,
  'standard' : string,
  'policies' : AccountPolicies,
}
export interface AddProposalPolicyOperation {
  'input' : AddProposalPolicyOperationInput,
  'policy' : [] | [ProposalPolicy],
}
export interface AddProposalPolicyOperationInput {
  'specifier' : ProposalSpecifier,
  'criteria' : ProposalPolicyCriteria,
}
export interface AddUserGroupOperation {
  'user_group' : [] | [UserGroup],
  'input' : AddUserGroupOperationInput,
}
export interface AddUserGroupOperationInput { 'name' : string }
export interface AddUserOperation {
  'user' : [] | [User],
  'input' : AddUserOperationInput,
}
export interface AddUserOperationInput {
  'status' : UserStatus,
  'groups' : Array<UUID>,
  'name' : [] | [string],
  'identities' : Array<Principal>,
}
export interface AssetMetadata { 'key' : string, 'value' : string }
export type AssetSymbol = string;
export type CanisterSettingsActionSpecifier = { 'ReadFeatures' : null } |
  { 'Read' : null };
export type ChangeCanisterActionSpecifier = { 'Create' : null };
export interface ChangeCanisterOperation {
  'input' : ChangeCanisterOperationInput,
}
export interface ChangeCanisterOperationInput {
  'arg' : [] | [Uint8Array | number[]],
  'target' : ChangeCanisterTarget,
  'checksum' : Uint8Array | number[],
  'module' : Uint8Array | number[],
}
export type ChangeCanisterTarget = { 'UpgradeUpgrader' : null } |
  { 'UpgradeCanister' : Principal } |
  { 'UpgradeWallet' : null };
export type CommonActionSpecifier = { 'List' : null } |
  { 'Read' : CommonSpecifier } |
  { 'Delete' : CommonSpecifier } |
  { 'Create' : null } |
  { 'Update' : CommonSpecifier };
export type CommonSpecifier = { 'Id' : Array<UUID> } |
  { 'Any' : null } |
  { 'Group' : Array<UUID> };
export interface CreateProposalInput {
  'title' : [] | [string],
  'execution_plan' : [] | [ProposalExecutionSchedule],
  'summary' : [] | [string],
  'operation' : ProposalOperationInput,
}
export type CreateProposalResult = { 'Ok' : { 'proposal' : Proposal } } |
  { 'Err' : Error };
export interface EditAccessPolicyOperation {
  'input' : EditAccessPolicyOperationInput,
}
export interface EditAccessPolicyOperationInput {
  'resource' : [] | [ResourceSpecifier],
  'user' : [] | [AccessControlUserSpecifier],
  'policy_id' : UUID,
}
export interface EditAccountOperation { 'input' : EditAccountOperationInput }
export interface EditAccountOperationInput {
  'account_id' : UUID,
  'owners' : [] | [Array<UUID>],
  'name' : [] | [string],
  'policies' : [] | [AccountPolicies],
}
export interface EditProposalPolicyOperation {
  'input' : EditProposalPolicyOperationInput,
}
export interface EditProposalPolicyOperationInput {
  'specifier' : [] | [ProposalSpecifier],
  'criteria' : [] | [ProposalPolicyCriteria],
  'policy_id' : UUID,
}
export interface EditUserGroupOperation {
  'input' : EditUserGroupOperationInput,
}
export interface EditUserGroupOperationInput {
  'name' : string,
  'user_group_id' : UUID,
}
export interface EditUserOperation { 'input' : EditUserOperationInput }
export interface EditUserOperationInput {
  'id' : UUID,
  'groups' : [] | [Array<UUID>],
  'name' : [] | [string],
  'identities' : [] | [Array<Principal>],
}
export interface Error {
  'code' : string,
  'message' : [] | [string],
  'details' : [] | [Array<[string, string]>],
}
export interface FetchAccountBalancesInput { 'account_ids' : Array<UUID> }
export type FetchAccountBalancesResult = {
    'Ok' : { 'balances' : Array<AccountBalance> }
  } |
  { 'Err' : Error };
export interface GetAccessPolicyInput { 'id' : UUID }
export type GetAccessPolicyResult = { 'Ok' : { 'policy' : AccessPolicy } } |
  { 'Err' : Error };
export interface GetAccountInput { 'account_id' : UUID }
export type GetAccountResult = { 'Ok' : { 'account' : Account } } |
  { 'Err' : Error };
export type GetFeaturesResult = { 'Ok' : { 'features' : WalletFeatures } } |
  { 'Err' : Error };
export interface GetProposalInput { 'proposal_id' : UUID }
export interface GetProposalPolicyInput { 'id' : UUID }
export type GetProposalPolicyResult = { 'Ok' : { 'policy' : ProposalPolicy } } |
  { 'Err' : Error };
export type GetProposalResult = { 'Ok' : { 'proposal' : Proposal } } |
  { 'Err' : Error };
export interface GetTransfersInput { 'transfer_ids' : Array<UUID> }
export type GetTransfersResult = { 'Ok' : { 'transfers' : Array<Transfer> } } |
  { 'Err' : Error };
export interface GetUserGroupInput { 'user_group_id' : UUID }
export type GetUserGroupResult = { 'Ok' : { 'user_group' : UserGroup } } |
  { 'Err' : Error };
export interface GetUserInput { 'user_id' : UUID }
export type GetUserResult = { 'Ok' : { 'user' : User } } |
  { 'Err' : Error };
<<<<<<< HEAD
export type HeaderField = [string, string];
export type HealthStatus = { 'Healthy' : null } |
  { 'Uninitialized' : null };
export interface HttpRequest {
  'url' : string,
  'method' : string,
  'body' : Uint8Array | number[],
  'headers' : Array<HeaderField>,
}
export interface HttpResponse {
  'body' : Uint8Array | number[],
  'headers' : Array<HeaderField>,
  'status_code' : number,
}
export type ListAccessPoliciesInput = PaginationInput;
export type ListAccessPoliciesResult = {
    'Ok' : { 'next_offset' : [] | [bigint], 'policies' : Array<AccessPolicy> }
  } |
  { 'Err' : Error };
export interface ListAccountProposalsInput {
  'account_id' : UUID,
  'status' : [] | [Array<ProposalStatusCode>],
  'to_dt' : [] | [TimestampRFC3339],
  'operation_type' : [] | [ProposalOperationType],
  'from_dt' : [] | [TimestampRFC3339],
}
export type ListAccountProposalsResult = {
    'Ok' : { 'proposals' : Array<Proposal> }
  } |
  { 'Err' : Error };
=======
>>>>>>> 96498076
export type ListAccountResult = { 'Ok' : { 'accounts' : Array<Account> } } |
  { 'Err' : Error };
export interface ListAccountTransfersInput {
  'account_id' : UUID,
  'status' : [] | [TransferStatusType],
  'to_dt' : [] | [TimestampRFC3339],
  'from_dt' : [] | [TimestampRFC3339],
}
export type ListAccountTransfersResult = {
    'Ok' : { 'transfers' : Array<TransferListItem> }
  } |
  { 'Err' : Error };
export interface ListNotificationsInput {
  'status' : [] | [NotificationStatus],
  'to_dt' : [] | [TimestampRFC3339],
  'from_dt' : [] | [TimestampRFC3339],
  'notification_type' : [] | [NotificationTypeInput],
}
export type ListNotificationsResult = {
    'Ok' : { 'notifications' : Array<Notification> }
  } |
  { 'Err' : Error };
export type ListProposalPoliciesInput = PaginationInput;
export type ListProposalPoliciesResult = {
    'Ok' : { 'next_offset' : [] | [bigint], 'policies' : Array<ProposalPolicy> }
  } |
  { 'Err' : Error };
export interface ListProposalsInput {
  'status' : [] | [Array<ProposalStatusCode>],
  'to_dt' : [] | [TimestampRFC3339],
  'operation_type' : [] | [ProposalOperationType],
  'from_dt' : [] | [TimestampRFC3339],
}
export type ListProposalsResult = { 'Ok' : { 'proposals' : Array<Proposal> } } |
  { 'Err' : Error };
export type ListUserGroupResult = {
    'Ok' : { 'user_groups' : Array<UserGroup> }
  } |
  { 'Err' : Error };
export type ListUsersInput = PaginationInput;
export type ListUsersResult = {
    'Ok' : { 'users' : Array<User>, 'next_offset' : [] | [bigint] }
  } |
  { 'Err' : Error };
export type MarkNotificationReadResult = { 'Ok' : null } |
  { 'Err' : Error };
export interface MarkNotificationsReadInput {
  'notification_ids' : Array<UUID>,
  'read' : boolean,
}
export type MeResult = {
    'Ok' : { 'me' : User, 'privileges' : Array<UserPrivilege> }
  } |
  { 'Err' : Error };
export interface Network { 'id' : NetworkId, 'name' : string }
export type NetworkId = string;
export interface Notification {
  'id' : UUID,
  'status' : NotificationStatus,
  'title' : string,
  'created_at' : TimestampRFC3339,
  'notification_type' : NotificationType,
  'message' : [] | [string],
  'target_user_id' : UUID,
}
export type NotificationStatus = { 'Read' : null } |
  { 'Sent' : null };
export type NotificationType = {
    'ProposalCreated' : {
      'account_id' : [] | [UUID],
      'operation_type' : ProposalOperationType,
      'user_id' : [] | [UUID],
      'proposal_id' : UUID,
    }
  } |
  { 'SystemMessage' : null };
export type NotificationTypeInput = { 'ProposalCreated' : null } |
  { 'SystemMessage' : null };
export interface PaginationInput {
  'offset' : [] | [bigint],
  'limit' : [] | [number],
}
export interface Proposal {
  'id' : UUID,
  'status' : ProposalStatus,
  'title' : string,
  'execution_plan' : ProposalExecutionSchedule,
  'expiration_dt' : TimestampRFC3339,
  'votes' : Array<ProposalVote>,
  'created_at' : TimestampRFC3339,
  'summary' : [] | [string],
  'operation' : ProposalOperation,
  'proposed_by' : UUID,
}
export type ProposalActionSpecifier = { 'List' : null } |
  { 'Read' : CommonSpecifier };
export type ProposalExecutionSchedule = { 'Immediate' : null } |
  { 'Scheduled' : { 'execution_time' : TimestampRFC3339 } };
export type ProposalOperation = {
    'EditAccessPolicy' : EditAccessPolicyOperation
  } |
  { 'AddUserGroup' : AddUserGroupOperation } |
  { 'RemoveProposalPolicy' : RemoveProposalPolicyOperation } |
  { 'AddUser' : AddUserOperation } |
  { 'EditUserGroup' : EditUserGroupOperation } |
  { 'AddProposalPolicy' : AddProposalPolicyOperation } |
  { 'ChangeCanister' : ChangeCanisterOperation } |
  { 'EditProposalPolicy' : EditProposalPolicyOperation } |
  { 'EditUser' : EditUserOperation } |
  { 'Transfer' : TransferOperation } |
  { 'EditAccount' : EditAccountOperation } |
  { 'AddAccessPolicy' : AddAccessPolicyOperation } |
  { 'RemoveAccessPolicy' : RemoveAccessPolicyOperation } |
  { 'RemoveUserGroup' : RemoveUserGroupOperation } |
  { 'AddAccount' : AddAccountOperation };
export type ProposalOperationInput = {
    'EditAccessPolicy' : EditAccessPolicyOperationInput
  } |
  { 'AddUserGroup' : AddUserGroupOperationInput } |
  { 'RemoveProposalPolicy' : RemoveProposalPolicyOperationInput } |
  { 'AddUser' : AddUserOperationInput } |
  { 'EditUserGroup' : EditUserGroupOperationInput } |
  { 'AddProposalPolicy' : AddProposalPolicyOperationInput } |
  { 'ChangeCanister' : ChangeCanisterOperationInput } |
  { 'EditProposalPolicy' : EditProposalPolicyOperationInput } |
  { 'EditUser' : EditUserOperationInput } |
  { 'Transfer' : TransferOperationInput } |
  { 'EditAccount' : EditAccountOperationInput } |
  { 'AddAccessPolicy' : AddAccessPolicyOperationInput } |
  { 'RemoveAccessPolicy' : RemoveAccessPolicyOperationInput } |
  { 'RemoveUserGroup' : RemoveUserGroupOperationInput } |
  { 'AddAccount' : AddAccountOperationInput };
export type ProposalOperationType = { 'EditAccessPolicy' : null } |
  { 'AddUserGroup' : null } |
  { 'RemoveProposalPolicy' : null } |
  { 'AddUser' : null } |
  { 'EditUserGroup' : null } |
  { 'AddProposalPolicy' : null } |
  { 'ChangeCanister' : null } |
  { 'EditProposalPolicy' : null } |
  { 'EditUser' : null } |
  { 'Transfer' : null } |
  { 'EditAccount' : null } |
  { 'AddAccessPolicy' : null } |
  { 'RemoveAccessPolicy' : null } |
  { 'RemoveUserGroup' : null } |
  { 'AddAccount' : null };
export interface ProposalPolicy {
  'id' : UUID,
  'specifier' : ProposalSpecifier,
  'criteria' : ProposalPolicyCriteria,
}
export type ProposalPolicyCriteria = { 'Or' : Array<ProposalPolicyCriteria> } |
  { 'And' : Array<ProposalPolicyCriteria> } |
  { 'Not' : ProposalPolicyCriteria } |
  { 'MinimumVotes' : [UserSpecifier, number] } |
  { 'ApprovalThreshold' : [UserSpecifier, number] } |
  { 'AutoAdopted' : null };
export type ProposalSpecifier = { 'EditAccessPolicy' : CommonSpecifier } |
  { 'AddUserGroup' : null } |
  { 'RemoveProposalPolicy' : CommonSpecifier } |
  { 'AddUser' : null } |
  { 'EditUserGroup' : CommonSpecifier } |
  { 'AddProposalPolicy' : null } |
  { 'ChangeCanister' : null } |
  { 'EditProposalPolicy' : CommonSpecifier } |
  { 'EditUser' : UserSpecifier } |
  { 'Transfer' : TransferSpecifier } |
  { 'EditAccount' : AccountSpecifier } |
  { 'AddAccessPolicy' : null } |
  { 'RemoveAccessPolicy' : CommonSpecifier } |
  { 'RemoveUserGroup' : CommonSpecifier } |
  { 'AddAccount' : null };
export type ProposalStatus = { 'Failed' : { 'reason' : [] | [string] } } |
  { 'Rejected' : null } |
  { 'Scheduled' : { 'scheduled_at' : TimestampRFC3339 } } |
  { 'Adopted' : null } |
  { 'Cancelled' : { 'reason' : [] | [string] } } |
  { 'Processing' : { 'started_at' : TimestampRFC3339 } } |
  { 'Created' : null } |
  { 'Completed' : { 'completed_at' : TimestampRFC3339 } };
export type ProposalStatusCode = { 'Failed' : null } |
  { 'Rejected' : null } |
  { 'Scheduled' : null } |
  { 'Adopted' : null } |
  { 'Cancelled' : null } |
  { 'Processing' : null } |
  { 'Created' : null } |
  { 'Completed' : null };
export interface ProposalVote {
  'status' : ProposalVoteStatus,
  'user_id' : UUID,
  'status_reason' : [] | [string],
  'decided_at' : TimestampRFC3339,
}
export type ProposalVoteStatus = { 'Rejected' : null } |
  { 'Accepted' : null };
export interface RemoveAccessPolicyOperation {
  'input' : RemoveAccessPolicyOperationInput,
}
export interface RemoveAccessPolicyOperationInput { 'policy_id' : UUID }
export interface RemoveProposalPolicyOperation {
  'input' : RemoveProposalPolicyOperationInput,
}
export interface RemoveProposalPolicyOperationInput { 'policy_id' : UUID }
export interface RemoveUserGroupOperation {
  'input' : RemoveUserGroupOperationInput,
}
export interface RemoveUserGroupOperationInput { 'user_group_id' : UUID }
export type ResourceSpecifier = { 'Proposal' : ProposalActionSpecifier } |
  { 'ChangeCanister' : ChangeCanisterActionSpecifier } |
  { 'Transfer' : TransferActionSpecifier } |
  { 'CanisterSettings' : CanisterSettingsActionSpecifier } |
  {
    'Common' : {
      'action' : CommonActionSpecifier,
      'resource_type' : ResourceType,
    }
  };
export type ResourceType = { 'User' : null } |
  { 'ProposalPolicy' : null } |
  { 'Account' : null } |
  { 'AddressBook' : null } |
  { 'AccessPolicy' : null } |
  { 'UserGroup' : null };
export type TimestampRFC3339 = string;
export interface Transfer {
  'id' : UUID,
  'to' : string,
  'fee' : bigint,
  'status' : TransferStatus,
  'from_account_id' : UUID,
  'metadata' : Array<TransferMetadata>,
  'network' : Network,
  'amount' : bigint,
}
export type TransferActionSpecifier = { 'Read' : TransferSpecifier } |
  { 'Delete' : TransferSpecifier } |
  { 'Create' : TransferSpecifier };
export interface TransferListItem {
  'to' : string,
  'status' : TransferStatus,
  'created_at' : TimestampRFC3339,
  'transfer_id' : UUID,
  'amount' : bigint,
}
export interface TransferMetadata { 'key' : string, 'value' : string }
export interface TransferOperation {
  'network' : Network,
  'from_account' : Account,
  'input' : TransferOperationInput,
}
export interface TransferOperationInput {
  'to' : string,
  'fee' : [] | [bigint],
  'from_account_id' : UUID,
  'metadata' : Array<TransferMetadata>,
  'network' : [] | [Network],
  'amount' : bigint,
}
export interface TransferSpecifier {
  'address' : { 'Any' : null },
  'account' : CommonSpecifier,
}
export type TransferStatus = { 'Failed' : { 'reason' : string } } |
  { 'Processing' : { 'started_at' : TimestampRFC3339 } } |
  { 'Created' : null } |
  {
    'Completed' : {
      'signature' : [] | [string],
      'hash' : [] | [string],
      'completed_at' : TimestampRFC3339,
    }
  };
export type TransferStatusType = { 'Failed' : null } |
  { 'Processing' : null } |
  { 'Created' : null } |
  { 'Completed' : null };
export type UUID = string;
export interface User {
  'id' : UUID,
  'status' : UserStatus,
  'groups' : Array<UserGroup>,
  'name' : [] | [string],
  'last_modification_timestamp' : TimestampRFC3339,
  'identities' : Array<Principal>,
}
export interface UserGroup { 'id' : UserGroupId, 'name' : string }
export type UserGroupId = UUID;
export type UserPrivilege = { 'AddUserGroup' : null } |
  { 'ListUserGroups' : null } |
  { 'AddUser' : null } |
  { 'ListUsers' : null } |
  { 'AddProposalPolicy' : null } |
  { 'ListProposalPolicies' : null } |
  { 'ListAccounts' : null } |
  { 'ListAccessPolicies' : null } |
  { 'AddAccessPolicy' : null } |
  { 'AddAccount' : null };
export type UserSpecifier = { 'Id' : Array<UUID> } |
  { 'Any' : null } |
  { 'Group' : Array<UserGroupId> } |
  { 'Proposer' : null } |
  { 'Owner' : null };
export type UserStatus = { 'Inactive' : null } |
  { 'Active' : null };
export interface VoteOnProposalInput {
  'approve' : boolean,
  'proposal_id' : UUID,
  'reason' : [] | [string],
}
export type VoteOnProposalResult = { 'Ok' : { 'proposal' : Proposal } } |
  { 'Err' : Error };
export interface WalletAsset {
  'standards' : Array<string>,
  'metadata' : Array<AssetMetadata>,
  'name' : string,
  'blockchain' : string,
  'symbol' : AssetSymbol,
}
export interface WalletFeatures { 'supported_assets' : Array<WalletAsset> }
export interface WalletInit {
  'owners' : [] | [Array<Principal>],
  'upgrader_wasm_module' : Uint8Array | number[],
}
export type WalletInstall = { 'Upgrade' : WalletUpgrade } |
  { 'Init' : WalletInit };
export interface WalletSettings {
  'owners' : Array<User>,
  'last_upgrade_timestamp' : TimestampRFC3339,
}
export type WalletSettingsResult = { 'Ok' : { 'settings' : WalletSettings } } |
  { 'Err' : Error };
export interface WalletUpgrade { 'owners' : [] | [Array<Principal>] }
export interface _SERVICE {
  'create_proposal' : ActorMethod<[CreateProposalInput], CreateProposalResult>,
  'features' : ActorMethod<[], GetFeaturesResult>,
  'fetch_account_balances' : ActorMethod<
    [FetchAccountBalancesInput],
    FetchAccountBalancesResult
  >,
  'get_access_policy' : ActorMethod<
    [GetAccessPolicyInput],
    GetAccessPolicyResult
  >,
  'get_account' : ActorMethod<[GetAccountInput], GetAccountResult>,
  'get_proposal' : ActorMethod<[GetProposalInput], GetProposalResult>,
  'get_proposal_policy' : ActorMethod<
    [GetProposalPolicyInput],
    GetProposalPolicyResult
  >,
  'get_transfers' : ActorMethod<[GetTransfersInput], GetTransfersResult>,
  'get_user' : ActorMethod<[GetUserInput], GetUserResult>,
<<<<<<< HEAD
  'get_user_group' : ActorMethod<[GetUserGroupInput], GetUserGroupResult>,
  'health_status' : ActorMethod<[], HealthStatus>,
  'http_request' : ActorMethod<[HttpRequest], HttpResponse>,
  'list_access_policies' : ActorMethod<
    [ListAccessPoliciesInput],
    ListAccessPoliciesResult
  >,
  'list_account_proposals' : ActorMethod<
    [ListAccountProposalsInput],
    ListAccountProposalsResult
  >,
=======
>>>>>>> 96498076
  'list_account_transfers' : ActorMethod<
    [ListAccountTransfersInput],
    ListAccountTransfersResult
  >,
  'list_accounts' : ActorMethod<[], ListAccountResult>,
  'list_notifications' : ActorMethod<
    [ListNotificationsInput],
    ListNotificationsResult
  >,
  'list_proposal_policies' : ActorMethod<
    [ListProposalPoliciesInput],
    ListProposalPoliciesResult
  >,
  'list_proposals' : ActorMethod<[ListProposalsInput], ListProposalsResult>,
  'list_user_groups' : ActorMethod<[], ListUserGroupResult>,
  'list_users' : ActorMethod<[ListUsersInput], ListUsersResult>,
  'mark_notifications_read' : ActorMethod<
    [MarkNotificationsReadInput],
    MarkNotificationReadResult
  >,
  'me' : ActorMethod<[], MeResult>,
  'vote_on_proposal' : ActorMethod<[VoteOnProposalInput], VoteOnProposalResult>,
  'wallet_settings' : ActorMethod<[], WalletSettingsResult>,
}<|MERGE_RESOLUTION|>--- conflicted
+++ resolved
@@ -184,7 +184,6 @@
 export interface GetUserInput { 'user_id' : UUID }
 export type GetUserResult = { 'Ok' : { 'user' : User } } |
   { 'Err' : Error };
-<<<<<<< HEAD
 export type HeaderField = [string, string];
 export type HealthStatus = { 'Healthy' : null } |
   { 'Uninitialized' : null };
@@ -204,19 +203,6 @@
     'Ok' : { 'next_offset' : [] | [bigint], 'policies' : Array<AccessPolicy> }
   } |
   { 'Err' : Error };
-export interface ListAccountProposalsInput {
-  'account_id' : UUID,
-  'status' : [] | [Array<ProposalStatusCode>],
-  'to_dt' : [] | [TimestampRFC3339],
-  'operation_type' : [] | [ProposalOperationType],
-  'from_dt' : [] | [TimestampRFC3339],
-}
-export type ListAccountProposalsResult = {
-    'Ok' : { 'proposals' : Array<Proposal> }
-  } |
-  { 'Err' : Error };
-=======
->>>>>>> 96498076
 export type ListAccountResult = { 'Ok' : { 'accounts' : Array<Account> } } |
   { 'Err' : Error };
 export interface ListAccountTransfersInput {
@@ -247,9 +233,25 @@
 export interface ListProposalsInput {
   'status' : [] | [Array<ProposalStatusCode>],
   'to_dt' : [] | [TimestampRFC3339],
-  'operation_type' : [] | [ProposalOperationType],
+  'operation_type' : [] | [ListProposalsOperationType],
   'from_dt' : [] | [TimestampRFC3339],
-}
+  'user_id' : [] | [UUID],
+}
+export type ListProposalsOperationType = { 'EditAccessPolicy' : null } |
+  { 'AddUserGroup' : null } |
+  { 'RemoveProposalPolicy' : null } |
+  { 'AddUser' : null } |
+  { 'EditUserGroup' : null } |
+  { 'AddProposalPolicy' : null } |
+  { 'ChangeCanister' : null } |
+  { 'EditProposalPolicy' : null } |
+  { 'EditUser' : null } |
+  { 'Transfer' : [] | [UUID] } |
+  { 'EditAccount' : null } |
+  { 'AddAccessPolicy' : null } |
+  { 'RemoveAccessPolicy' : null } |
+  { 'RemoveUserGroup' : null } |
+  { 'AddAccount' : null };
 export type ListProposalsResult = { 'Ok' : { 'proposals' : Array<Proposal> } } |
   { 'Err' : Error };
 export type ListUserGroupResult = {
@@ -570,7 +572,6 @@
   >,
   'get_transfers' : ActorMethod<[GetTransfersInput], GetTransfersResult>,
   'get_user' : ActorMethod<[GetUserInput], GetUserResult>,
-<<<<<<< HEAD
   'get_user_group' : ActorMethod<[GetUserGroupInput], GetUserGroupResult>,
   'health_status' : ActorMethod<[], HealthStatus>,
   'http_request' : ActorMethod<[HttpRequest], HttpResponse>,
@@ -578,12 +579,6 @@
     [ListAccessPoliciesInput],
     ListAccessPoliciesResult
   >,
-  'list_account_proposals' : ActorMethod<
-    [ListAccountProposalsInput],
-    ListAccountProposalsResult
-  >,
-=======
->>>>>>> 96498076
   'list_account_transfers' : ActorMethod<
     [ListAccountTransfersInput],
     ListAccountTransfersResult
