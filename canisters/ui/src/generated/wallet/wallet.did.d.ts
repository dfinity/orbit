import type { Principal } from '@dfinity/principal';
import type { ActorMethod } from '@dfinity/agent';

export type AccessControlUserSpecifier = CommonSpecifier;
export interface AccessPolicy {
  'id' : UUID,
  'resource' : ResourceSpecifier,
  'user' : AccessControlUserSpecifier,
}
export interface Account {
  'id' : UUID,
  'decimals' : number,
  'balance' : [] | [AccountBalanceInfo],
  'owners' : Array<UUID>,
  'metadata' : Array<AccountMetadata>,
  'name' : string,
  'blockchain' : string,
  'address' : string,
  'last_modification_timestamp' : TimestampRFC3339,
  'standard' : string,
  'symbol' : AssetSymbol,
  'policies' : AccountPolicies,
}
export interface AccountBalance {
  'account_id' : UUID,
  'decimals' : number,
  'balance' : bigint,
  'last_update_timestamp' : TimestampRFC3339,
}
export interface AccountBalanceInfo {
  'decimals' : number,
  'balance' : bigint,
  'last_update_timestamp' : TimestampRFC3339,
}
export interface AccountMetadata { 'key' : string, 'value' : string }
export interface AccountPolicies {
  'edit' : [] | [ProposalPolicyCriteria],
  'transfer' : [] | [ProposalPolicyCriteria],
}
export type AccountSpecifier = CommonSpecifier;
export interface AddAccessPolicyOperation {
  'input' : AddAccessPolicyOperationInput,
  'policy' : [] | [AccessPolicy],
}
export interface AddAccessPolicyOperationInput {
  'resource' : ResourceSpecifier,
  'user' : AccessControlUserSpecifier,
}
export interface AddAccountOperation {
  'account' : [] | [Account],
  'input' : AddAccountOperationInput,
}
export interface AddAccountOperationInput {
  'owners' : Array<UUID>,
  'metadata' : Array<AccountMetadata>,
  'name' : string,
  'blockchain' : string,
  'standard' : string,
  'policies' : AccountPolicies,
}
export interface AddProposalPolicyOperation {
  'input' : AddProposalPolicyOperationInput,
  'policy' : [] | [ProposalPolicy],
}
export interface AddProposalPolicyOperationInput {
  'specifier' : ProposalSpecifier,
  'criteria' : ProposalPolicyCriteria,
}
export interface AddUserGroupOperation {
  'user_group' : [] | [UserGroup],
  'input' : AddUserGroupOperationInput,
}
export interface AddUserGroupOperationInput { 'name' : string }
export interface AddUserOperation {
  'user' : [] | [User],
  'input' : AddUserOperationInput,
}
export interface AddUserOperationInput {
  'status' : UserStatus,
  'groups' : Array<UUID>,
  'name' : [] | [string],
  'identities' : Array<Principal>,
}
export interface AssetMetadata { 'key' : string, 'value' : string }
export type AssetSymbol = string;
export type CanisterSettingsActionSpecifier = { 'ReadFeatures' : null } |
  { 'Read' : null };
export type ChangeCanisterActionSpecifier = { 'Create' : null };
export interface ChangeCanisterOperation {
  'input' : ChangeCanisterOperationInput,
}
export interface ChangeCanisterOperationInput {
  'arg' : [] | [Uint8Array | number[]],
  'target' : ChangeCanisterTarget,
  'checksum' : Uint8Array | number[],
  'module' : Uint8Array | number[],
}
export type ChangeCanisterTarget = { 'UpgradeUpgrader' : null } |
  { 'UpgradeCanister' : Principal } |
  { 'UpgradeWallet' : null };
export type CommonActionSpecifier = { 'List' : null } |
  { 'Read' : CommonSpecifier } |
  { 'Delete' : CommonSpecifier } |
  { 'Create' : null } |
  { 'Update' : CommonSpecifier };
export type CommonSpecifier = { 'Id' : Array<UUID> } |
  { 'Any' : null } |
  { 'Group' : Array<UUID> };
export interface CreateProposalInput {
  'title' : [] | [string],
  'execution_plan' : [] | [ProposalExecutionSchedule],
  'summary' : [] | [string],
  'operation' : ProposalOperationInput,
}
export type CreateProposalResult = { 'Ok' : { 'proposal' : Proposal } } |
  { 'Err' : Error };
export interface EditAccessPolicyOperation {
  'input' : EditAccessPolicyOperationInput,
}
export interface EditAccessPolicyOperationInput {
  'resource' : [] | [ResourceSpecifier],
  'user' : [] | [AccessControlUserSpecifier],
  'policy_id' : UUID,
}
export interface EditAccountOperation { 'input' : EditAccountOperationInput }
export interface EditAccountOperationInput {
  'account_id' : UUID,
  'owners' : [] | [Array<UUID>],
  'name' : [] | [string],
  'policies' : [] | [AccountPolicies],
}
export interface EditProposalPolicyOperation {
  'input' : EditProposalPolicyOperationInput,
}
export interface EditProposalPolicyOperationInput {
  'specifier' : [] | [ProposalSpecifier],
  'criteria' : [] | [ProposalPolicyCriteria],
  'policy_id' : UUID,
}
export interface EditUserGroupOperation {
  'input' : EditUserGroupOperationInput,
}
export interface EditUserGroupOperationInput {
  'name' : string,
  'user_group_id' : UUID,
}
export interface EditUserOperation { 'input' : EditUserOperationInput }
export interface EditUserOperationInput {
  'id' : UUID,
  'groups' : [] | [Array<UUID>],
  'name' : [] | [string],
  'identities' : [] | [Array<Principal>],
}
export interface Error {
  'code' : string,
  'message' : [] | [string],
  'details' : [] | [Array<[string, string]>],
}
export interface FetchAccountBalancesInput { 'account_ids' : Array<UUID> }
export type FetchAccountBalancesResult = {
    'Ok' : { 'balances' : Array<AccountBalance> }
  } |
  { 'Err' : Error };
export interface GetAccessPolicyInput { 'id' : UUID }
export type GetAccessPolicyResult = { 'Ok' : { 'policy' : AccessPolicy } } |
  { 'Err' : Error };
export interface GetAccountInput { 'account_id' : UUID }
export type GetAccountResult = { 'Ok' : { 'account' : Account } } |
  { 'Err' : Error };
export type GetFeaturesResult = { 'Ok' : { 'features' : WalletFeatures } } |
  { 'Err' : Error };
export interface GetProposalInput { 'proposal_id' : UUID }
export interface GetProposalPolicyInput { 'id' : UUID }
export type GetProposalPolicyResult = { 'Ok' : { 'policy' : ProposalPolicy } } |
  { 'Err' : Error };
export type GetProposalResult = { 'Ok' : { 'proposal' : Proposal } } |
  { 'Err' : Error };
export interface GetTransfersInput { 'transfer_ids' : Array<UUID> }
export type GetTransfersResult = { 'Ok' : { 'transfers' : Array<Transfer> } } |
  { 'Err' : Error };
export interface GetUserGroupInput { 'user_group_id' : UUID }
export type GetUserGroupResult = { 'Ok' : { 'user_group' : UserGroup } } |
  { 'Err' : Error };
export interface GetUserInput { 'user_id' : UUID }
export type GetUserResult = { 'Ok' : { 'user' : User } } |
  { 'Err' : Error };
<<<<<<< HEAD
export type HeaderField = [string, string];
export type HealthStatus = { 'Healthy' : null } |
  { 'Uninitialized' : null };
export interface HttpRequest {
  'url' : string,
  'method' : string,
  'body' : Uint8Array | number[],
  'headers' : Array<HeaderField>,
}
export interface HttpResponse {
  'body' : Uint8Array | number[],
  'headers' : Array<HeaderField>,
  'status_code' : number,
}
export type ListAccessPoliciesInput = PaginationInput;
export type ListAccessPoliciesResult = {
    'Ok' : { 'next_offset' : [] | [bigint], 'policies' : Array<AccessPolicy> }
  } |
  { 'Err' : Error };
export interface ListAccountProposalsInput {
  'account_id' : UUID,
  'status' : [] | [Array<ProposalStatusCode>],
  'to_dt' : [] | [TimestampRFC3339],
  'operation_type' : [] | [ProposalOperationType],
  'from_dt' : [] | [TimestampRFC3339],
}
export type ListAccountProposalsResult = {
    'Ok' : { 'proposals' : Array<Proposal> }
  } |
  { 'Err' : Error };
=======
>>>>>>> 0387b193
export type ListAccountResult = { 'Ok' : { 'accounts' : Array<Account> } } |
  { 'Err' : Error };
export interface ListAccountTransfersInput {
  'account_id' : UUID,
  'status' : [] | [string],
  'to_dt' : [] | [TimestampRFC3339],
  'from_dt' : [] | [TimestampRFC3339],
}
export type ListAccountTransfersResult = {
    'Ok' : { 'transfers' : Array<TransferListItem> }
  } |
  { 'Err' : Error };
export interface ListNotificationsInput {
  'status' : [] | [NotificationStatus],
  'to_dt' : [] | [TimestampRFC3339],
  'from_dt' : [] | [TimestampRFC3339],
  'notification_type' : [] | [NotificationTypeInput],
}
export type ListNotificationsResult = {
    'Ok' : { 'notifications' : Array<Notification> }
  } |
  { 'Err' : Error };
export type ListProposalPoliciesInput = PaginationInput;
export type ListProposalPoliciesResult = {
    'Ok' : { 'next_offset' : [] | [bigint], 'policies' : Array<ProposalPolicy> }
  } |
  { 'Err' : Error };
export interface ListProposalsInput {
  'status' : [] | [Array<ProposalStatusCode>],
  'to_dt' : [] | [TimestampRFC3339],
  'operation_type' : [] | [ProposalOperationType],
  'from_dt' : [] | [TimestampRFC3339],
}
export type ListProposalsResult = { 'Ok' : { 'proposals' : Array<Proposal> } } |
  { 'Err' : Error };
export type ListUserGroupResult = {
    'Ok' : { 'user_groups' : Array<UserGroup> }
  } |
  { 'Err' : Error };
export type ListUsersInput = PaginationInput;
export type ListUsersResult = {
    'Ok' : { 'users' : Array<User>, 'next_offset' : [] | [bigint] }
  } |
  { 'Err' : Error };
export type MarkNotificationReadResult = { 'Ok' : null } |
  { 'Err' : Error };
export interface MarkNotificationsReadInput {
  'notification_ids' : Array<UUID>,
  'read' : boolean,
}
export type MeResult = {
    'Ok' : { 'me' : User, 'privileges' : Array<UserPrivilege> }
  } |
  { 'Err' : Error };
export interface Network { 'id' : NetworkId, 'name' : string }
export type NetworkId = string;
export interface Notification {
  'id' : UUID,
  'status' : NotificationStatus,
  'title' : string,
  'created_at' : TimestampRFC3339,
  'notification_type' : NotificationType,
  'message' : [] | [string],
  'target_user_id' : UUID,
}
export type NotificationStatus = { 'Read' : null } |
  { 'Sent' : null };
export type NotificationType = {
    'ProposalCreated' : {
      'account_id' : [] | [UUID],
      'operation_type' : ProposalOperationType,
      'user_id' : [] | [UUID],
      'proposal_id' : UUID,
    }
  } |
  { 'SystemMessage' : null };
export type NotificationTypeInput = { 'ProposalCreated' : null } |
  { 'SystemMessage' : null };
export interface PaginationInput {
  'offset' : [] | [bigint],
  'limit' : [] | [number],
}
export interface Proposal {
  'id' : UUID,
  'status' : ProposalStatus,
  'title' : string,
  'execution_plan' : ProposalExecutionSchedule,
  'expiration_dt' : TimestampRFC3339,
  'votes' : Array<ProposalVote>,
  'created_at' : TimestampRFC3339,
  'summary' : [] | [string],
  'operation' : ProposalOperation,
  'proposed_by' : UUID,
}
export type ProposalActionSpecifier = { 'List' : null } |
  { 'Read' : CommonSpecifier };
export type ProposalExecutionSchedule = { 'Immediate' : null } |
  { 'Scheduled' : { 'execution_time' : TimestampRFC3339 } };
export type ProposalOperation = {
    'EditAccessPolicy' : EditAccessPolicyOperation
  } |
  { 'AddUserGroup' : AddUserGroupOperation } |
  { 'RemoveProposalPolicy' : RemoveProposalPolicyOperation } |
  { 'AddUser' : AddUserOperation } |
  { 'EditUserGroup' : EditUserGroupOperation } |
  { 'AddProposalPolicy' : AddProposalPolicyOperation } |
  { 'ChangeCanister' : ChangeCanisterOperation } |
  { 'EditProposalPolicy' : EditProposalPolicyOperation } |
  { 'EditUser' : EditUserOperation } |
  { 'Transfer' : TransferOperation } |
  { 'EditAccount' : EditAccountOperation } |
  { 'AddAccessPolicy' : AddAccessPolicyOperation } |
  { 'RemoveAccessPolicy' : RemoveAccessPolicyOperation } |
  { 'RemoveUserGroup' : RemoveUserGroupOperation } |
  { 'AddAccount' : AddAccountOperation };
export type ProposalOperationInput = {
    'EditAccessPolicy' : EditAccessPolicyOperationInput
  } |
  { 'AddUserGroup' : AddUserGroupOperationInput } |
  { 'RemoveProposalPolicy' : RemoveProposalPolicyOperationInput } |
  { 'AddUser' : AddUserOperationInput } |
  { 'EditUserGroup' : EditUserGroupOperationInput } |
  { 'AddProposalPolicy' : AddProposalPolicyOperationInput } |
  { 'ChangeCanister' : ChangeCanisterOperationInput } |
  { 'EditProposalPolicy' : EditProposalPolicyOperationInput } |
  { 'EditUser' : EditUserOperationInput } |
  { 'Transfer' : TransferOperationInput } |
  { 'EditAccount' : EditAccountOperationInput } |
  { 'AddAccessPolicy' : AddAccessPolicyOperationInput } |
  { 'RemoveAccessPolicy' : RemoveAccessPolicyOperationInput } |
  { 'RemoveUserGroup' : RemoveUserGroupOperationInput } |
  { 'AddAccount' : AddAccountOperationInput };
export type ProposalOperationType = { 'EditAccessPolicy' : null } |
  { 'AddUserGroup' : null } |
  { 'RemoveProposalPolicy' : null } |
  { 'AddUser' : null } |
  { 'EditUserGroup' : null } |
  { 'AddProposalPolicy' : null } |
  { 'ChangeCanister' : null } |
  { 'EditProposalPolicy' : null } |
  { 'EditUser' : null } |
  { 'Transfer' : null } |
  { 'EditAccount' : null } |
  { 'AddAccessPolicy' : null } |
  { 'RemoveAccessPolicy' : null } |
  { 'RemoveUserGroup' : null } |
  { 'AddAccount' : null };
export interface ProposalPolicy {
  'id' : UUID,
  'specifier' : ProposalSpecifier,
  'criteria' : ProposalPolicyCriteria,
}
export type ProposalPolicyCriteria = { 'Or' : Array<ProposalPolicyCriteria> } |
  { 'And' : Array<ProposalPolicyCriteria> } |
  { 'Not' : ProposalPolicyCriteria } |
  { 'MinimumVotes' : [UserSpecifier, number] } |
  { 'ApprovalThreshold' : [UserSpecifier, number] } |
  { 'AutoAdopted' : null };
export type ProposalSpecifier = { 'EditAccessPolicy' : CommonSpecifier } |
  { 'AddUserGroup' : null } |
  { 'RemoveProposalPolicy' : CommonSpecifier } |
  { 'AddUser' : null } |
  { 'EditUserGroup' : CommonSpecifier } |
  { 'AddProposalPolicy' : null } |
  { 'ChangeCanister' : null } |
  { 'EditProposalPolicy' : CommonSpecifier } |
  { 'EditUser' : UserSpecifier } |
  { 'Transfer' : TransferSpecifier } |
  { 'EditAccount' : AccountSpecifier } |
  { 'AddAccessPolicy' : null } |
  { 'RemoveAccessPolicy' : CommonSpecifier } |
  { 'RemoveUserGroup' : CommonSpecifier } |
  { 'AddAccount' : null };
export type ProposalStatus = { 'Failed' : { 'reason' : [] | [string] } } |
  { 'Rejected' : null } |
  { 'Scheduled' : { 'scheduled_at' : TimestampRFC3339 } } |
  { 'Adopted' : null } |
  { 'Cancelled' : { 'reason' : [] | [string] } } |
  { 'Processing' : { 'started_at' : TimestampRFC3339 } } |
  { 'Created' : null } |
  { 'Completed' : { 'completed_at' : TimestampRFC3339 } };
export type ProposalStatusCode = { 'Failed' : null } |
  { 'Rejected' : null } |
  { 'Scheduled' : null } |
  { 'Adopted' : null } |
  { 'Cancelled' : null } |
  { 'Processing' : null } |
  { 'Created' : null } |
  { 'Completed' : null };
export interface ProposalVote {
  'status' : ProposalVoteStatus,
  'user_id' : UUID,
  'status_reason' : [] | [string],
  'decided_at' : TimestampRFC3339,
}
export type ProposalVoteStatus = { 'Rejected' : null } |
  { 'Accepted' : null };
export interface RemoveAccessPolicyOperation {
  'input' : RemoveAccessPolicyOperationInput,
}
export interface RemoveAccessPolicyOperationInput { 'policy_id' : UUID }
export interface RemoveProposalPolicyOperation {
  'input' : RemoveProposalPolicyOperationInput,
}
export interface RemoveProposalPolicyOperationInput { 'policy_id' : UUID }
export interface RemoveUserGroupOperation {
  'input' : RemoveUserGroupOperationInput,
}
export interface RemoveUserGroupOperationInput { 'user_group_id' : UUID }
export type ResourceSpecifier = { 'Proposal' : ProposalActionSpecifier } |
  { 'ChangeCanister' : ChangeCanisterActionSpecifier } |
  { 'Transfer' : TransferActionSpecifier } |
  { 'CanisterSettings' : CanisterSettingsActionSpecifier } |
  {
    'Common' : {
      'action' : CommonActionSpecifier,
      'resource_type' : ResourceType,
    }
  };
export type ResourceType = { 'User' : null } |
  { 'ProposalPolicy' : null } |
  { 'Account' : null } |
  { 'AddressBook' : null } |
  { 'AccessPolicy' : null } |
  { 'UserGroup' : null };
export type TimestampRFC3339 = string;
export interface Transfer {
  'id' : UUID,
  'to' : string,
  'fee' : bigint,
  'status' : TransferStatus,
  'from_account_id' : UUID,
  'metadata' : Array<TransferMetadata>,
  'network' : Network,
  'amount' : bigint,
}
export type TransferActionSpecifier = { 'Read' : TransferSpecifier } |
  { 'Delete' : TransferSpecifier } |
  { 'Create' : TransferSpecifier };
export interface TransferListItem {
  'to' : string,
  'status' : TransferStatus,
  'created_at' : TimestampRFC3339,
  'transfer_id' : UUID,
  'amount' : bigint,
}
export interface TransferMetadata { 'key' : string, 'value' : string }
export interface TransferOperation {
  'network' : Network,
  'from_account' : Account,
  'input' : TransferOperationInput,
}
export interface TransferOperationInput {
  'to' : string,
  'fee' : [] | [bigint],
  'from_account_id' : UUID,
  'metadata' : Array<TransferMetadata>,
  'network' : [] | [Network],
  'amount' : bigint,
}
export interface TransferSpecifier {
  'address' : { 'Any' : null },
  'account' : CommonSpecifier,
}
export type TransferStatus = { 'Failed' : { 'reason' : string } } |
  { 'Processing' : { 'started_at' : TimestampRFC3339 } } |
  { 'Created' : null } |
  {
    'Completed' : {
      'signature' : [] | [string],
      'hash' : [] | [string],
      'completed_at' : TimestampRFC3339,
    }
  };
export type UUID = string;
export interface User {
  'id' : UUID,
  'status' : UserStatus,
  'groups' : Array<UserGroup>,
  'name' : [] | [string],
  'last_modification_timestamp' : TimestampRFC3339,
  'identities' : Array<Principal>,
}
export interface UserGroup { 'id' : UserGroupId, 'name' : string }
export type UserGroupId = UUID;
export type UserPrivilege = { 'AddUserGroup' : null } |
  { 'ListUserGroups' : null } |
  { 'AddUser' : null } |
  { 'ListUsers' : null } |
  { 'AddProposalPolicy' : null } |
  { 'ListProposalPolicies' : null } |
  { 'ListAccounts' : null } |
  { 'ListAccessPolicies' : null } |
  { 'AddAccessPolicy' : null } |
  { 'AddAccount' : null };
export type UserSpecifier = { 'Id' : Array<UUID> } |
  { 'Any' : null } |
  { 'Group' : Array<UserGroupId> } |
  { 'Proposer' : null } |
  { 'Owner' : null };
export type UserStatus = { 'Inactive' : null } |
  { 'Active' : null };
export interface VoteOnProposalInput {
  'approve' : boolean,
  'proposal_id' : UUID,
  'reason' : [] | [string],
}
export type VoteOnProposalResult = { 'Ok' : { 'proposal' : Proposal } } |
  { 'Err' : Error };
export interface WalletAsset {
  'standards' : Array<string>,
  'metadata' : Array<AssetMetadata>,
  'name' : string,
  'blockchain' : string,
  'symbol' : AssetSymbol,
}
export interface WalletFeatures { 'supported_assets' : Array<WalletAsset> }
export interface WalletInit {
  'owners' : [] | [Array<Principal>],
  'upgrader_wasm_module' : Uint8Array | number[],
}
export type WalletInstall = { 'Upgrade' : WalletUpgrade } |
  { 'Init' : WalletInit };
export interface WalletSettings {
  'owners' : Array<User>,
  'last_upgrade_timestamp' : TimestampRFC3339,
}
export type WalletSettingsResult = { 'Ok' : { 'settings' : WalletSettings } } |
  { 'Err' : Error };
export interface WalletUpgrade { 'owners' : [] | [Array<Principal>] }
export interface _SERVICE {
  'create_proposal' : ActorMethod<[CreateProposalInput], CreateProposalResult>,
  'features' : ActorMethod<[], GetFeaturesResult>,
  'fetch_account_balances' : ActorMethod<
    [FetchAccountBalancesInput],
    FetchAccountBalancesResult
  >,
  'get_access_policy' : ActorMethod<
    [GetAccessPolicyInput],
    GetAccessPolicyResult
  >,
  'get_account' : ActorMethod<[GetAccountInput], GetAccountResult>,
  'get_proposal' : ActorMethod<[GetProposalInput], GetProposalResult>,
  'get_proposal_policy' : ActorMethod<
    [GetProposalPolicyInput],
    GetProposalPolicyResult
  >,
  'get_transfers' : ActorMethod<[GetTransfersInput], GetTransfersResult>,
  'get_user' : ActorMethod<[GetUserInput], GetUserResult>,
<<<<<<< HEAD
  'get_user_group' : ActorMethod<[GetUserGroupInput], GetUserGroupResult>,
  'health_status' : ActorMethod<[], HealthStatus>,
  'http_request' : ActorMethod<[HttpRequest], HttpResponse>,
  'list_access_policies' : ActorMethod<
    [ListAccessPoliciesInput],
    ListAccessPoliciesResult
  >,
  'list_account_proposals' : ActorMethod<
    [ListAccountProposalsInput],
    ListAccountProposalsResult
  >,
=======
>>>>>>> 0387b193
  'list_account_transfers' : ActorMethod<
    [ListAccountTransfersInput],
    ListAccountTransfersResult
  >,
  'list_accounts' : ActorMethod<[], ListAccountResult>,
  'list_notifications' : ActorMethod<
    [ListNotificationsInput],
    ListNotificationsResult
  >,
  'list_proposal_policies' : ActorMethod<
    [ListProposalPoliciesInput],
    ListProposalPoliciesResult
  >,
  'list_proposals' : ActorMethod<[ListProposalsInput], ListProposalsResult>,
  'list_user_groups' : ActorMethod<[], ListUserGroupResult>,
  'list_users' : ActorMethod<[ListUsersInput], ListUsersResult>,
  'mark_notifications_read' : ActorMethod<
    [MarkNotificationsReadInput],
    MarkNotificationReadResult
  >,
  'me' : ActorMethod<[], MeResult>,
  'vote_on_proposal' : ActorMethod<[VoteOnProposalInput], VoteOnProposalResult>,
  'wallet_settings' : ActorMethod<[], WalletSettingsResult>,
}<|MERGE_RESOLUTION|>--- conflicted
+++ resolved
@@ -184,7 +184,6 @@
 export interface GetUserInput { 'user_id' : UUID }
 export type GetUserResult = { 'Ok' : { 'user' : User } } |
   { 'Err' : Error };
-<<<<<<< HEAD
 export type HeaderField = [string, string];
 export type HealthStatus = { 'Healthy' : null } |
   { 'Uninitialized' : null };
@@ -204,24 +203,11 @@
     'Ok' : { 'next_offset' : [] | [bigint], 'policies' : Array<AccessPolicy> }
   } |
   { 'Err' : Error };
-export interface ListAccountProposalsInput {
-  'account_id' : UUID,
-  'status' : [] | [Array<ProposalStatusCode>],
-  'to_dt' : [] | [TimestampRFC3339],
-  'operation_type' : [] | [ProposalOperationType],
-  'from_dt' : [] | [TimestampRFC3339],
-}
-export type ListAccountProposalsResult = {
-    'Ok' : { 'proposals' : Array<Proposal> }
-  } |
-  { 'Err' : Error };
-=======
->>>>>>> 0387b193
 export type ListAccountResult = { 'Ok' : { 'accounts' : Array<Account> } } |
   { 'Err' : Error };
 export interface ListAccountTransfersInput {
   'account_id' : UUID,
-  'status' : [] | [string],
+  'status' : [] | [TransferStatusType],
   'to_dt' : [] | [TimestampRFC3339],
   'from_dt' : [] | [TimestampRFC3339],
 }
@@ -247,9 +233,25 @@
 export interface ListProposalsInput {
   'status' : [] | [Array<ProposalStatusCode>],
   'to_dt' : [] | [TimestampRFC3339],
-  'operation_type' : [] | [ProposalOperationType],
+  'operation_type' : [] | [ListProposalsOperationType],
   'from_dt' : [] | [TimestampRFC3339],
-}
+  'user_id' : [] | [UUID],
+}
+export type ListProposalsOperationType = { 'EditAccessPolicy' : null } |
+  { 'AddUserGroup' : null } |
+  { 'RemoveProposalPolicy' : null } |
+  { 'AddUser' : null } |
+  { 'EditUserGroup' : null } |
+  { 'AddProposalPolicy' : null } |
+  { 'ChangeCanister' : null } |
+  { 'EditProposalPolicy' : null } |
+  { 'EditUser' : null } |
+  { 'Transfer' : [] | [UUID] } |
+  { 'EditAccount' : null } |
+  { 'AddAccessPolicy' : null } |
+  { 'RemoveAccessPolicy' : null } |
+  { 'RemoveUserGroup' : null } |
+  { 'AddAccount' : null };
 export type ListProposalsResult = { 'Ok' : { 'proposals' : Array<Proposal> } } |
   { 'Err' : Error };
 export type ListUserGroupResult = {
@@ -491,6 +493,10 @@
       'completed_at' : TimestampRFC3339,
     }
   };
+export type TransferStatusType = { 'Failed' : null } |
+  { 'Processing' : null } |
+  { 'Created' : null } |
+  { 'Completed' : null };
 export type UUID = string;
 export interface User {
   'id' : UUID,
@@ -566,7 +572,6 @@
   >,
   'get_transfers' : ActorMethod<[GetTransfersInput], GetTransfersResult>,
   'get_user' : ActorMethod<[GetUserInput], GetUserResult>,
-<<<<<<< HEAD
   'get_user_group' : ActorMethod<[GetUserGroupInput], GetUserGroupResult>,
   'health_status' : ActorMethod<[], HealthStatus>,
   'http_request' : ActorMethod<[HttpRequest], HttpResponse>,
@@ -574,12 +579,6 @@
     [ListAccessPoliciesInput],
     ListAccessPoliciesResult
   >,
-  'list_account_proposals' : ActorMethod<
-    [ListAccountProposalsInput],
-    ListAccountProposalsResult
-  >,
-=======
->>>>>>> 0387b193
   'list_account_transfers' : ActorMethod<
     [ListAccountTransfersInput],
     ListAccountTransfersResult
