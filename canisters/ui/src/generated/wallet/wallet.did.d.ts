--- conflicted
+++ resolved
@@ -629,7 +629,6 @@
   'input' : RemoveUserGroupOperationInput,
 }
 export interface RemoveUserGroupOperationInput { 'user_group_id' : UUID }
-<<<<<<< HEAD
 export type Resource = { 'User' : UserResourceAction } |
   { 'ProposalPolicy' : ResourceAction } |
   { 'Settings' : SettingsResourceAction } |
@@ -650,19 +649,7 @@
   { 'Resource' : Resource };
 export type SettingsResourceAction = { 'Read' : null } |
   { 'ReadConfig' : null };
-=======
-export type ResourceSpecifier = { 'User' : CommonActionSpecifier } |
-  { 'ProposalPolicy' : CommonActionSpecifier } |
-  { 'Account' : CommonActionSpecifier } |
-  { 'AddressBook' : CommonActionSpecifier } |
-  { 'Proposal' : ProposalActionSpecifier } |
-  { 'ChangeCanister' : ChangeCanisterActionSpecifier } |
-  { 'AccessPolicy' : CommonActionSpecifier } |
-  { 'Transfer' : TransferActionSpecifier } |
-  { 'UserGroup' : CommonActionSpecifier } |
-  { 'CanisterSettings' : CanisterSettingsActionSpecifier };
 export type Sha256Hash = string;
->>>>>>> 6a6751d4
 export type SortByDirection = { 'Asc' : null } |
   { 'Desc' : null };
 export type TimestampRFC3339 = string;
