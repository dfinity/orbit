--- conflicted
+++ resolved
@@ -170,12 +170,12 @@
   }
 }
 
-<<<<<<< HEAD
+
 // To be used in catch blocks to determine if the error is an ApiError
 export function isApiError(e: unknown): e is ApiError {
   return typeof e === 'object' && e !== null && 'code' in e && 'message' in e && 'details' in e;
 }
-=======
+
 export const parseDate = (raw: string): Date => {
   const date = Date.parse(raw);
 
@@ -184,5 +184,4 @@
   }
 
   return new Date(date);
-};
->>>>>>> d3a204e3
+};