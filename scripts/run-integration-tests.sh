--- conflicted
+++ resolved
@@ -42,13 +42,8 @@
     ./scripts/download-nns-canister-wasm.sh icp_index ic-icp-index-canister
 fi
 
-<<<<<<< HEAD
 if [ $DOWNLOAD_ASSET_CANISTER == "true" ]; then
     ./scripts/download-asset-canister-wasm.sh
 fi
 
-
-cargo test --package integration-tests $TESTNAME -- --test-threads $TEST_THREADS
-=======
-cargo test --package integration-tests $TESTNAME -- --test-threads $TEST_THREADS --nocapture
->>>>>>> 5a56e711
+cargo test --package integration-tests $TESTNAME -- --test-threads $TEST_THREADS --nocapture