#!/usr/bin/env bash
set -eEuo pipefail

# Path to run `canbench` from.
CANISTER_PATH=$1
CANBENCH_RESULTS_FILE="results.yml"
CANBENCH_TMP_OUTPUT=".canbench_output"

# Function to print messages with a dynamic border
. "$(dirname "$0")/utils.sh"

if [ -z "$CANISTER_PATH" ]; then
  print_message "Error: CANISTER_PATH is not set. Exiting..."

  exit 1
fi

if [ ! -d "$CANISTER_PATH" ]; then
  print_message "Error: Canister path $CANISTER_PATH does not exist. Exiting..."
  exit 1
fi

print_message "Benchmarking canister at $CANISTER_PATH"

# Install canbench if not already installed
if ! cargo install --list | grep -q canbench; then
  print_message "Installing canbench..."
<<<<<<< HEAD
  cargo install canbench --version 0.1.16 --locked
=======
  # `canbench` should be pinned to the same version as `canbench-rs` in `../Cargo.toml`.
  cargo install canbench --version 0.2.0 --locked
>>>>>>> 87c23821
fi

# Changes to the canister path
pushd "$CANISTER_PATH"

# Verify that canbench results are available
if [ ! -f "$CANBENCH_RESULTS_FILE" ]; then
  print_message "Error: $CANBENCH_RESULTS_FILE not found. Did you forget to run 'canbench --persist'?"
  exit 1
fi

# Detect if canbench results file is up to date
canbench --less-verbose >"$CANBENCH_TMP_OUTPUT"
if grep -q "(regress\|(improved by \|(new)" "$CANBENCH_TMP_OUTPUT"; then
  # Check if running in GitHub Actions and print the CANBENCH_TMP_OUTPUT file if so
  if [ "${GITHUB_ACTIONS:-}" = "true" ]; then
    print_message "Review the benchmark results below:"
    cat "$CANBENCH_TMP_OUTPUT"
  fi

  print_message "Benchmarking completed. 

Results are not up to date ❌

Run 'canbench --persist' for expected changes."
  exit 1
fi

print_message "Benchmarking completed.

Results are up to date ✅"<|MERGE_RESOLUTION|>--- conflicted
+++ resolved
@@ -25,12 +25,8 @@
 # Install canbench if not already installed
 if ! cargo install --list | grep -q canbench; then
   print_message "Installing canbench..."
-<<<<<<< HEAD
-  cargo install canbench --version 0.1.16 --locked
-=======
   # `canbench` should be pinned to the same version as `canbench-rs` in `../Cargo.toml`.
   cargo install canbench --version 0.2.0 --locked
->>>>>>> 87c23821
 fi
 
 # Changes to the canister path
