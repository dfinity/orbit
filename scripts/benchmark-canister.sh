--- conflicted
+++ resolved
@@ -25,11 +25,7 @@
 # Install canbench if not already installed
 if ! cargo install --list | grep -q canbench; then
   print_message "Installing canbench..."
-<<<<<<< HEAD
-  cargo install canbench --version 0.1.11 --locked
-=======
   cargo install canbench --version 0.1.13 --locked
->>>>>>> 40d671cd
 fi
 
 # Changes to the canister path
