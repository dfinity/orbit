--- conflicted
+++ resolved
@@ -31,11 +31,7 @@
       - name: 'Checkout'
         uses: actions/checkout@v3
       - name: 'Test cargo crates'
-<<<<<<< HEAD
-        run: cargo test --workspace --exclude integration_tests
-=======
-        run: cargo test --locked
->>>>>>> a9533fd6
+        run: cargo test --locked --workspace --exclude integration_tests
   test-node:
     name: 'test-node:required'
     runs-on: ubuntu-latest
