--- conflicted
+++ resolved
@@ -78,18 +78,12 @@
           mkdir -p artifacts
           mv tests/integration/wasms/* artifacts
       - name: 'Upload Artifacts'
-<<<<<<< HEAD
-        uses: actions/upload-artifact/merge@v4
-        with:
-          name: integration-tests
-          pattern: artifacts/${{ matrix.canister }}.wasm.gz
-=======
         uses: actions/upload-artifact@v4
         with:
           name: integration-tests-${{ matrix.canister }}
           path: artifacts/${{ matrix.canister }}.wasm.gz
->>>>>>> 3e84bcce
           retention-days: 10
+          if-no-files-found: error
   download-canisters:
     name: Download Canister
     runs-on: ubuntu-latest
@@ -114,13 +108,6 @@
           mkdir -p artifacts
           mv tests/integration/wasms/* artifacts
       - name: 'Upload Artifacts'
-<<<<<<< HEAD
-        uses: actions/upload-artifact/merge@v4
-        with:
-          name: integration-tests
-          pattern: artifacts/${{ matrix.canister }}.wasm.gz
-          retention-days: 10
-=======
         uses: actions/upload-artifact@v4
         with:
           name: integration-tests-${{ matrix.canister }}
@@ -136,7 +123,6 @@
         with:
           name: integration-tests
           pattern: integration-tests-*
->>>>>>> 3e84bcce
   integration-tests:
     name: 'integration-tests:required'
     needs: [merge-artifacts]
