use crate::setup::setup_new_env;
use crate::TestEnv;
use candid::{Decode, Encode, Principal};
use orbit_essentials::api::{HttpRequest, HttpResponse};
use pocket_ic::{PocketIc, WasmResult};

fn test_candid_decoding_quota(env: &PocketIc, canister_id: Principal) {
    // The anonymous end-user sends a small HTTP request. This should succeed.
    let http_request = HttpRequest {
        method: "GET".to_string(),
        url: "/metrics".to_string(),
        headers: vec![],
        body: vec![42; 1_000],
    };
    let http_request_bytes = Encode!(&http_request).unwrap();
    let response = match env
        .update_call(
            canister_id,
            Principal::anonymous(),
            "http_request",
            http_request_bytes,
        )
        .unwrap()
    {
        WasmResult::Reply(bytes) => Decode!(&bytes, HttpResponse).unwrap(),
        WasmResult::Reject(reason) => panic!("Unexpected reject: {}", reason),
    };
    assert_eq!(response.status_code, 200);

    // The anonymous end-user sends a large HTTP request. This should be rejected.
    let mut large_http_request = http_request;
    large_http_request.body = vec![42; 1_000_000];
    let large_http_request_bytes = Encode!(&large_http_request).unwrap();
    let err = env
        .update_call(
            canister_id,
            Principal::anonymous(),
            "http_request",
            large_http_request_bytes,
        )
        .unwrap_err();
    println!("desc: {}", err.description);
    assert!(err.description.contains("Decoding cost exceeds the limit"));
}

#[test]
fn test_http_request_deconding_quota() {
    let TestEnv {
        env, canister_ids, ..
    } = setup_new_env();

    test_candid_decoding_quota(&env, canister_ids.station);
<<<<<<< HEAD
}

fn fetch_asset(canister_id: Principal, port: u16, path: &str, expected: &str) {
    let client = reqwest::blocking::Client::new();
    let url = format!("http://{}.localhost:{}{}", canister_id, port, path);
    let res = client.get(url).send().unwrap();
    let page = String::from_utf8(res.bytes().unwrap().to_vec()).unwrap();
    assert!(page.contains(expected));
}

#[test]
fn test_skip_asset_certification() {
    let TestEnv {
        mut env,
        canister_ids,
        ..
    } = setup_new_env();

    let port = env.make_live(None).port_or_known_default().unwrap();

    fetch_asset(
        canister_ids.station,
        port,
        "/metrics",
        "# HELP station_total_policies The total number of policies that are available.",
    );
    fetch_asset(canister_ids.control_panel, port, "/metrics", "# HELP control_panel_active_users Total number of active users in the system, labeled by the time interval.");
=======
    test_candid_decoding_quota(&env, canister_ids.control_panel);
>>>>>>> eed1d3d5
}<|MERGE_RESOLUTION|>--- conflicted
+++ resolved
@@ -50,7 +50,7 @@
     } = setup_new_env();
 
     test_candid_decoding_quota(&env, canister_ids.station);
-<<<<<<< HEAD
+    test_candid_decoding_quota(&env, canister_ids.control_panel);
 }
 
 fn fetch_asset(canister_id: Principal, port: u16, path: &str, expected: &str) {
@@ -78,7 +78,4 @@
         "# HELP station_total_policies The total number of policies that are available.",
     );
     fetch_asset(canister_ids.control_panel, port, "/metrics", "# HELP control_panel_active_users Total number of active users in the system, labeled by the time interval.");
-=======
-    test_candid_decoding_quota(&env, canister_ids.control_panel);
->>>>>>> eed1d3d5
 }