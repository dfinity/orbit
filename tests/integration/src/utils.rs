--- conflicted
+++ resolved
@@ -215,15 +215,6 @@
     request: RequestDTO,
     extra_ticks: u64,
 ) -> Result<RequestDTO, Option<RequestStatusDTO>> {
-<<<<<<< HEAD
-=======
-    // wait for the request to be approved
-    env.advance_time(Duration::from_secs(2));
-    env.tick();
-    // wait for the request to be processing
-    env.advance_time(Duration::from_secs(2));
-    env.tick();
->>>>>>> 215bd553
     for _ in 0..extra_ticks {
         // timer's period for processing requests is 5 seconds
         env.advance_time(Duration::from_secs(5));
