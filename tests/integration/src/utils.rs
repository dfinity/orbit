use crate::setup::WALLET_ADMIN_USER;
use candid::Principal;
use ic_cdk::api::management_canister::main::CanisterStatusResponse;
use orbit_essentials::api::ApiResult;
use orbit_essentials::cdk::api::management_canister::main::CanisterId;
use pocket_ic::{query_candid_as, update_candid_as, CallError, PocketIc, UserError, WasmResult};
use station_api::{
    AddUserOperationInput, AllowDTO, ApiErrorDTO, CreateRequestInput, CreateRequestResponse,
    GetPermissionResponse, GetRequestInput, GetRequestResponse, HealthStatus, MeResponse,
    RequestApprovalStatusDTO, RequestDTO, RequestExecutionScheduleDTO, RequestOperationDTO,
    RequestOperationInput, RequestStatusDTO, ResourceIdDTO, SetDisasterRecoveryOperationDTO,
    SetDisasterRecoveryOperationInput, SubmitRequestApprovalInput, SubmitRequestApprovalResponse,
    SystemInfoDTO, SystemInfoResponse, UserDTO, UserStatusDTO,
};
use std::time::Duration;
use upgrader_api::{GetDisasterRecoveryStateResponse, GetLogsInput, GetLogsResponse};

pub const NNS_ROOT_CANISTER_ID: Principal = Principal::from_slice(&[0, 0, 0, 0, 0, 0, 0, 3, 1, 1]);

pub const COUNTER_WAT: &str = r#"
    (module
        (import "ic0" "debug_print"
            (func $debug_print (param i32 i32)))
        (import "ic0" "msg_cycles_available"
            (func $ic0_msg_cycles_available (result i64)))
        (import "ic0" "msg_cycles_accept"
            (func $ic0_msg_cycles_accept (param $pages i64) (result i64)))
        (import "ic0" "msg_arg_data_copy"
            (func $msg_arg_data_copy (param i32 i32 i32)))
        (import "ic0" "msg_reply" (func $msg_reply))
        (import "ic0" "msg_reply_data_append"
            (func $msg_reply_data_append (param i32 i32)))
        (import "ic0" "stable_grow"
            (func $ic0_stable_grow (param $pages i32) (result i32)))
        (import "ic0" "stable_read"
            (func $ic0_stable_read (param $dst i32) (param $offset i32) (param $size i32)))
        (import "ic0" "stable_write"
            (func $ic0_stable_write (param $offset i32) (param $src i32) (param $size i32)))
        (func $init
            (drop (call $ic0_stable_grow (i32.const 1))))
        (func $set
            (call $msg_arg_data_copy (i32.const 0) (i32.const 0) (i32.const 4))
            (call $ic0_stable_write (i32.const 0) (i32.const 0) (i32.const 4))
            (drop (call $ic0_msg_cycles_accept (call $ic0_msg_cycles_available)))
            (call $msg_reply_data_append
                (i32.const 100) ;; the value at heap[100] encoding '(variant {Ok = "good"})' in candid
                (i32.const 19)) ;; length
            (call $msg_reply))
        (func $bad
            (call $doinc)
            (drop (call $ic0_msg_cycles_accept (call $ic0_msg_cycles_available)))
            (call $msg_reply_data_append
                (i32.const 200) ;; the value at heap[200] encoding '(variant {Err = "bad"})' in candid
                (i32.const 19)) ;; length
            (call $msg_reply))
        (func $inc
            (call $doinc)
            (drop (call $ic0_msg_cycles_accept (call $ic0_msg_cycles_available)))
            (call $msg_reply_data_append
                (i32.const 300) ;; the value at heap[300] encoding '(variant {Ok = "valid"})' in candid
                (i32.const 20)) ;; length
            (call $msg_reply))
        (func $doinc
            (call $ic0_stable_read (i32.const 0) (i32.const 0) (i32.const 4))
            (i32.store
                (i32.const 0)
                (i32.add (i32.load (i32.const 0)) (i32.const 2)))
            (call $ic0_stable_write (i32.const 0) (i32.const 0) (i32.const 4)))
        (func $read
            (call $ic0_stable_read (i32.const 0) (i32.const 0) (i32.const 4))
            (call $msg_reply_data_append
                (i32.const 0) ;; the counter from heap[0]
                (i32.const 4)) ;; length
            (call $msg_reply))
        (memory $memory 1)
        (data (i32.const 100) "\44\49\44\4c\01\6b\01\bc\8a\01\71\01\00\00\04\67\6f\6f\64")
        (data (i32.const 200) "\44\49\44\4c\01\6b\01\c5\fe\d2\01\71\01\00\00\03\62\61\64")
        (data (i32.const 300) "\44\49\44\4c\01\6b\01\bc\8a\01\71\01\00\00\05\76\61\6c\69\64")
        (export "canister_init" (func $init))
        (export "canister_post_upgrade" (func $doinc))
        (export "canister_query read" (func $read))
        (export "canister_update set" (func $set))
        (export "canister_update bad" (func $bad))
        (export "canister_update inc" (func $inc))
    )"#;

pub fn controller_test_id() -> Principal {
    let mut bytes = 0_u64.to_le_bytes().to_vec();
    bytes.push(0xfd); // internal marker for controller test id
    bytes.push(0x01); // marker for opaque ids
    Principal::from_slice(&bytes)
}

pub fn minter_test_id() -> Principal {
    let mut bytes = 0_u64.to_le_bytes().to_vec();
    bytes.push(0xfc); // internal marker for minter test id
    bytes.push(0x01); // marker for opaque ids
    Principal::from_slice(&bytes)
}

pub fn user_test_id(n: u64) -> Principal {
    let mut bytes = n.to_le_bytes().to_vec();
    bytes.push(0xfe); // internal marker for user test ids
    bytes.push(0x01); // marker for opaque ids
    Principal::from_slice(&bytes)
}

pub fn get_request(
    env: &PocketIc,
    user_id: Principal,
    station_canister_id: CanisterId,
    request: RequestDTO,
) -> RequestDTO {
    let get_request_args = GetRequestInput {
        request_id: request.id,
    };
    let res: (Result<GetRequestResponse, ApiErrorDTO>,) = update_candid_as(
        env,
        station_canister_id,
        user_id,
        "get_request",
        (get_request_args,),
    )
    .unwrap();
    res.0.unwrap().request
}

fn is_request_completed(request: RequestDTO) -> bool {
    match request.status {
        RequestStatusDTO::Completed { .. } => true,
        RequestStatusDTO::Rejected { .. }
        | RequestStatusDTO::Cancelled { .. }
        | RequestStatusDTO::Failed { .. }
        | RequestStatusDTO::Created
        | RequestStatusDTO::Approved
        | RequestStatusDTO::Scheduled { .. }
        | RequestStatusDTO::Processing { .. } => false,
    }
}

fn is_request_evaluated(request: RequestDTO) -> bool {
    match request.status {
        RequestStatusDTO::Completed { .. }
        | RequestStatusDTO::Rejected { .. }
        | RequestStatusDTO::Cancelled { .. }
        | RequestStatusDTO::Failed { .. } => true,
        RequestStatusDTO::Created
        | RequestStatusDTO::Approved
        | RequestStatusDTO::Scheduled { .. }
        | RequestStatusDTO::Processing { .. } => false,
    }
}

pub fn submit_request_raw(
    env: &PocketIc,
    user_id: Principal,
    station_canister_id: CanisterId,
    request_operation_input: RequestOperationInput,
) -> Result<(Result<CreateRequestResponse, ApiErrorDTO>,), CallError> {
    let create_request_input = CreateRequestInput {
        operation: request_operation_input,
        title: None,
        summary: None,
        execution_plan: Some(RequestExecutionScheduleDTO::Immediate),
    };
    update_candid_as(
        env,
        station_canister_id,
        user_id,
        "create_request",
        (create_request_input,),
    )
}

pub fn submit_request(
    env: &PocketIc,
    user_id: Principal,
    station_canister_id: CanisterId,
    request_operation_input: RequestOperationInput,
) -> RequestDTO {
    let res = submit_request_raw(env, user_id, station_canister_id, request_operation_input);
    res.unwrap().0.unwrap().request
}

pub fn submit_request_with_expected_trap(
    env: &PocketIc,
    user_id: Principal,
    station_canister_id: CanisterId,
    request_operation_input: RequestOperationInput,
) -> String {
    let res = submit_request_raw(env, user_id, station_canister_id, request_operation_input);
    match res.unwrap_err() {
        CallError::UserError(error) => error.description,
        CallError::Reject(message) => panic!("Unexpected reject: {}", message),
    }
}

pub fn wait_for_request(
    env: &PocketIc,
    user_id: Principal,
    station_canister_id: CanisterId,
    request: RequestDTO,
) -> Result<RequestDTO, Option<RequestStatusDTO>> {
    wait_for_request_with_extra_ticks(env, user_id, station_canister_id, request, 0)
}

pub fn wait_for_request_with_extra_ticks(
    env: &PocketIc,
    user_id: Principal,
    station_canister_id: CanisterId,
    request: RequestDTO,
    extra_ticks: u64,
) -> Result<RequestDTO, Option<RequestStatusDTO>> {
    // wait for the request to be approved (timer's period is 5 seconds)
    env.advance_time(Duration::from_secs(5));
    env.tick();
    // wait for the request to be processing (timer's period is 5 seconds)
    env.advance_time(Duration::from_secs(5));
    env.tick();
    for _ in 0..extra_ticks {
        env.tick();
    }
    // wait for the request to be completed
    for _ in 0..100 {
        let new_request = get_request(env, user_id, station_canister_id, request.clone());
        if is_request_completed(new_request.clone()) {
            return Ok(new_request);
        }
        if is_request_evaluated(new_request.clone()) {
            return Err(Some(new_request.status));
        }
    }
    Err(None)
}

pub fn execute_request(
    env: &PocketIc,
    user_id: Principal,
    station_canister_id: CanisterId,
    request_operation_input: RequestOperationInput,
) -> Result<RequestDTO, Option<RequestStatusDTO>> {
    execute_request_with_extra_ticks(
        env,
        user_id,
        station_canister_id,
        request_operation_input,
        0,
    )
}

pub fn execute_request_with_extra_ticks(
    env: &PocketIc,
    user_id: Principal,
    station_canister_id: CanisterId,
    request_operation_input: RequestOperationInput,
    extra_ticks: u64,
) -> Result<RequestDTO, Option<RequestStatusDTO>> {
    let request = submit_request(env, user_id, station_canister_id, request_operation_input);
    wait_for_request_with_extra_ticks(env, user_id, station_canister_id, request, extra_ticks)
}

pub fn submit_request_approval(
    env: &PocketIc,
    user_id: Principal,
    station_canister_id: CanisterId,
    request: RequestDTO,
    decision: RequestApprovalStatusDTO,
) {
    let submit_request_approval_input = SubmitRequestApprovalInput {
        request_id: request.id,
        decision,
        reason: None,
    };
    let res: (Result<SubmitRequestApprovalResponse, ApiErrorDTO>,) = update_candid_as(
        env,
        station_canister_id,
        user_id,
        "submit_request_approval",
        (submit_request_approval_input,),
    )
    .unwrap();
    res.0.unwrap();
}

pub fn get_system_info(
    env: &PocketIc,
    user_id: Principal,
    station_canister_id: CanisterId,
) -> SystemInfoDTO {
    let res: (ApiResult<SystemInfoResponse>,) =
        update_candid_as(env, station_canister_id, user_id, "system_info", ()).unwrap();
    res.0.unwrap().system
}

pub fn add_user(
    env: &PocketIc,
    identity: Principal,
    group_ids: Vec<String>,
    station_canister_id: Principal,
) -> UserDTO {
    add_user_with_name(
        env,
        user_id.to_text().to_string(),
        user_id,
        group_ids,
        station_canister_id,
    )
}

pub fn add_user_with_name(
    env: &PocketIc,
    user_name: String,
    user_id: Principal,
    group_ids: Vec<String>,
    station_canister_id: Principal,
) -> UserDTO {
    let add_user = RequestOperationInput::AddUser(AddUserOperationInput {
<<<<<<< HEAD
        name: user_name,
        identities: vec![user_id],
=======
        name: identity.to_text().to_string(),
        identities: vec![identity],
>>>>>>> 5a56e711
        groups: group_ids,
        status: UserStatusDTO::Active,
    });
    let add_user_request = submit_request(env, WALLET_ADMIN_USER, station_canister_id, add_user);
    let new_request = wait_for_request(
        env,
        WALLET_ADMIN_USER,
        station_canister_id,
        add_user_request,
    )
    .unwrap();
    match new_request.operation {
        RequestOperationDTO::AddUser(add_user) => add_user.user.unwrap(),
        _ => panic!("invalid request operation"),
    }
}

pub fn get_user(env: &PocketIc, user_id: Principal, station_canister_id: Principal) -> UserDTO {
    let res: (ApiResult<MeResponse>,) =
        update_candid_as(env, station_canister_id, user_id, "me", ()).unwrap();
    res.0.unwrap().me
}

pub fn canister_status(
    env: &PocketIc,
    sender: Option<Principal>,
    canister_id: Principal,
) -> CanisterStatusResponse {
    env.canister_status(canister_id, sender).unwrap()
}

pub fn set_controllers(
    env: &PocketIc,
    sender: Option<Principal>,
    canister_id: Principal,
    new_controllers: Vec<Principal>,
) {
    env.set_controllers(canister_id, sender, new_controllers)
        .unwrap();
}

pub fn get_core_canister_health_status(
    env: &PocketIc,
    user_id: Principal,
    canister_id: Principal,
) -> HealthStatus {
    let res: (HealthStatus,) =
        update_candid_as(env, canister_id, user_id, "health_status", ((),)).unwrap();

    res.0
}

pub fn advance_time_to_burn_cycles(
    env: &PocketIc,
    sender: Principal,
    canister_id: Principal,
    target_cycles: u128,
) {
    if env.cycle_balance(canister_id) < target_cycles {
        return;
    }

    // Stops to prevent side effects like timers or heartbeats
    env.stop_canister(canister_id, Some(sender)).unwrap();
    let canister_cycles = env.cycle_balance(canister_id);
    let jump_secs = 10;
    let cycles_to_burn = canister_cycles.saturating_sub(target_cycles);

    // advance time one step to get an estimate of the burned cycles per advance
    env.advance_time(Duration::from_secs(jump_secs));
    env.tick();

    let burned_cycles = canister_cycles.saturating_sub(env.cycle_balance(canister_id));
    if burned_cycles == 0 {
        panic!("Canister did not burn any cycles, this should not happen.");
    }

    // advance time to burn the remaining cycles
    let advance_times_to_burn_cycles = (cycles_to_burn + burned_cycles - 1) / burned_cycles;
    let burn_duration = Duration::from_secs(jump_secs * advance_times_to_burn_cycles as u64);
    env.advance_time(burn_duration);
    env.tick();

    if target_cycles > 0 {
        // restart the canister if it has some cycles remaining
        env.start_canister(canister_id, Some(sender)).unwrap();
    }

    // need at least 2 ticks
    env.tick();
    env.tick();

    // adds cycles to be as close as possible to the target
    let canister_cycles = env.cycle_balance(canister_id);
    let add_cycles = target_cycles.saturating_sub(canister_cycles);
    if add_cycles > 0 {
        env.add_cycles(canister_id, add_cycles);
    }
}

pub fn update_raw(
    env: &PocketIc,
    canister_id: CanisterId,
    sender: Principal,
    method: &str,
    payload: Vec<u8>,
) -> Result<Vec<u8>, UserError> {
    env.update_call(canister_id, sender, method, payload)
        .map(|res| match res {
            WasmResult::Reply(bytes) => bytes,
            WasmResult::Reject(message) => panic!("Unexpected reject: {}", message),
        })
}

pub fn get_upgrader_disaster_recovery(
    env: &PocketIc,
    upgrader_id: &Principal,
    station_canister_id: &Principal,
) -> upgrader_api::GetDisasterRecoveryStateResponse {
    let res: (ApiResult<GetDisasterRecoveryStateResponse>,) = query_candid_as(
        env,
        upgrader_id.to_owned(),
        station_canister_id.to_owned(),
        "get_disaster_recovery_state",
        ((),),
    )
    .expect("Failed query call to get disaster recovery state");

    res.0.expect("Failed to get disaster recovery state")
}

pub fn set_disaster_recovery(
    env: &PocketIc,
    station_canister_id: Principal,
    input: SetDisasterRecoveryOperationInput,
) -> SetDisasterRecoveryOperationDTO {
    let request = RequestOperationInput::SetDisasterRecovery(input);
    let request_response = submit_request(env, WALLET_ADMIN_USER, station_canister_id, request);
    let new_request = wait_for_request(
        env,
        WALLET_ADMIN_USER,
        station_canister_id,
        request_response,
    )
    .unwrap();
    match new_request.operation {
        RequestOperationDTO::SetDisasterRecovery(response) => *response,
        _ => panic!("invalid request operation"),
    }
}

pub fn get_upgrader_logs(
    env: &PocketIc,
    upgrader_id: &Principal,
    sender: &Principal,
) -> GetLogsResponse {
    let res: (ApiResult<GetLogsResponse>,) = query_candid_as(
        env,
        upgrader_id.to_owned(),
        *sender,
        "get_logs",
        (GetLogsInput { pagination: None },),
    )
    .expect("Failed query call to get disaster recovery logs");

    res.0.expect("Failed to get disaster recovery logs")
}

pub fn get_account_read_permission(
    env: &PocketIc,
    sender: Principal,
    station_canister_id: Principal,
    account_id: String,
) -> AllowDTO {
    let res: (ApiResult<GetPermissionResponse>,) = update_candid_as(
        env,
        station_canister_id,
        sender,
        "get_permission",
        (station_api::GetPermissionInput {
            resource: station_api::ResourceDTO::Account(
                station_api::AccountResourceActionDTO::Read(ResourceIdDTO::Id(account_id)),
            ),
        },),
    )
    .expect("Failed to get account read permission");

    res.0
        .expect("Failed to get account read permission")
        .permission
        .allow
}

pub fn get_account_update_permission(
    env: &PocketIc,
    sender: Principal,
    station_canister_id: Principal,
    account_id: String,
) -> AllowDTO {
    let res: (ApiResult<GetPermissionResponse>,) = update_candid_as(
        env,
        station_canister_id,
        sender,
        "get_permission",
        (station_api::GetPermissionInput {
            resource: station_api::ResourceDTO::Account(
                station_api::AccountResourceActionDTO::Update(ResourceIdDTO::Id(account_id)),
            ),
        },),
    )
    .expect("Failed to get account update permission");

    res.0
        .expect("Failed to get account update permission")
        .permission
        .allow
}

pub fn get_account_transfer_permission(
    env: &PocketIc,
    sender: Principal,
    station_canister_id: Principal,
    account_id: String,
) -> AllowDTO {
    let res: (ApiResult<GetPermissionResponse>,) = update_candid_as(
        env,
        station_canister_id,
        sender,
        "get_permission",
        (station_api::GetPermissionInput {
            resource: station_api::ResourceDTO::Account(
                station_api::AccountResourceActionDTO::Transfer(ResourceIdDTO::Id(account_id)),
            ),
        },),
    )
    .expect("Failed to get account transfer permission");

    res.0
        .expect("Failed to get account transfer permission")
        .permission
        .allow
}<|MERGE_RESOLUTION|>--- conflicted
+++ resolved
@@ -310,18 +310,13 @@
 pub fn add_user_with_name(
     env: &PocketIc,
     user_name: String,
-    user_id: Principal,
+    identity: Principal,
     group_ids: Vec<String>,
     station_canister_id: Principal,
 ) -> UserDTO {
     let add_user = RequestOperationInput::AddUser(AddUserOperationInput {
-<<<<<<< HEAD
         name: user_name,
-        identities: vec![user_id],
-=======
-        name: identity.to_text().to_string(),
         identities: vec![identity],
->>>>>>> 5a56e711
         groups: group_ids,
         status: UserStatusDTO::Active,
     });
