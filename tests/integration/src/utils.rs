--- conflicted
+++ resolved
@@ -707,11 +707,6 @@
     hex::encode(result)
 }
 
-<<<<<<< HEAD
-pub fn bump_time_to_avoid_ratelimit(env: &PocketIc) {
-    // the rate limiter aggregation window is 300s and resolution is 10s
-    env.advance_time(Duration::from_secs(300 + 10));
-=======
 pub fn upload_canister_modules(env: &PocketIc, control_panel_id: Principal, controller: Principal) {
     // upload upgrader
     let upgrader_wasm = get_canister_wasm("upgrader").to_vec();
@@ -744,5 +739,9 @@
     )
     .unwrap();
     res.0.unwrap();
->>>>>>> f09593e5
+}
+
+pub fn bump_time_to_avoid_ratelimit(env: &PocketIc) {
+    // the rate limiter aggregation window is 300s and resolution is 10s
+    env.advance_time(Duration::from_secs(300 + 10));
 }