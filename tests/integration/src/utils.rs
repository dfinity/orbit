<<<<<<< HEAD
use crate::setup::{get_canister_wasm, WALLET_ADMIN_USER};
use crate::test_data::asset::list_assets;
use candid::Principal;
=======
use crate::setup::{create_canister, get_canister_wasm, WALLET_ADMIN_USER};
use candid::{CandidType, Encode, Principal};
>>>>>>> 2ca0e539
use control_panel_api::UploadCanisterModulesInput;
use flate2::{write::GzEncoder, Compression};
use ic_cdk::api::management_canister::main::CanisterStatusResponse;
use orbit_essentials::api::ApiResult;
use orbit_essentials::cdk::api::management_canister::main::CanisterId;
use orbit_essentials::types::WasmModuleExtraChunks;
use pocket_ic::{query_candid_as, update_candid_as, CallError, PocketIc, UserError, WasmResult};
use sha2::Digest;
use sha2::Sha256;
use station_api::{
    AccountDTO, AddAccountOperationInput, AddUserOperationInput, AllowDTO, ApiErrorDTO,
    CreateRequestInput, CreateRequestResponse, FetchAccountBalancesInput,
    FetchAccountBalancesResponse, GetPermissionResponse, GetRequestInput, GetRequestResponse,
    GetTransfersInput, GetTransfersResponse, HealthStatus, MeResponse, QuorumPercentageDTO,
    RequestApprovalStatusDTO, RequestDTO, RequestExecutionScheduleDTO, RequestOperationDTO,
    RequestOperationInput, RequestPolicyRuleDTO, RequestStatusDTO, ResourceIdDTO,
    SetDisasterRecoveryOperationDTO, SetDisasterRecoveryOperationInput, SubmitRequestApprovalInput,
    SubmitRequestApprovalResponse, SystemInfoDTO, SystemInfoResponse, UserDTO, UserSpecifierDTO,
    UserStatusDTO, UuidDTO,
};
use std::io::Write;
use std::path::PathBuf;
use std::time::Duration;
use upgrader_api::{GetDisasterRecoveryStateResponse, GetLogsInput, GetLogsResponse};

pub const NNS_ROOT_CANISTER_ID: Principal = Principal::from_slice(&[0, 0, 0, 0, 0, 0, 0, 3, 1, 1]);

pub const COUNTER_WAT: &str = r#"
    (module
        (import "ic0" "debug_print"
            (func $debug_print (param i32 i32)))
        (import "ic0" "msg_cycles_available"
            (func $ic0_msg_cycles_available (result i64)))
        (import "ic0" "msg_cycles_accept"
            (func $ic0_msg_cycles_accept (param $pages i64) (result i64)))
        (import "ic0" "msg_arg_data_copy"
            (func $msg_arg_data_copy (param i32 i32 i32)))
        (import "ic0" "msg_reply" (func $msg_reply))
        (import "ic0" "msg_reply_data_append"
            (func $msg_reply_data_append (param i32 i32)))
        (import "ic0" "stable_grow"
            (func $ic0_stable_grow (param $pages i32) (result i32)))
        (import "ic0" "stable_read"
            (func $ic0_stable_read (param $dst i32) (param $offset i32) (param $size i32)))
        (import "ic0" "stable_write"
            (func $ic0_stable_write (param $offset i32) (param $src i32) (param $size i32)))
        (func $init
            (drop (call $ic0_stable_grow (i32.const 1))))
        (func $set
            (call $msg_arg_data_copy (i32.const 0) (i32.const 0) (i32.const 4))
            (call $ic0_stable_write (i32.const 0) (i32.const 0) (i32.const 4))
            (drop (call $ic0_msg_cycles_accept (call $ic0_msg_cycles_available)))
            (call $msg_reply_data_append
                (i32.const 100) ;; the value at heap[100] encoding '(variant {Ok = "good"})' in candid
                (i32.const 19)) ;; length
            (call $msg_reply))
        (func $bad
            (call $doinc)
            (drop (call $ic0_msg_cycles_accept (call $ic0_msg_cycles_available)))
            (call $msg_reply_data_append
                (i32.const 200) ;; the value at heap[200] encoding '(variant {Err = "bad"})' in candid
                (i32.const 19)) ;; length
            (call $msg_reply))
        (func $inc
            (call $doinc)
            (drop (call $ic0_msg_cycles_accept (call $ic0_msg_cycles_available)))
            (call $msg_reply_data_append
                (i32.const 300) ;; the value at heap[300] encoding '(variant {Ok = "valid"})' in candid
                (i32.const 20)) ;; length
            (call $msg_reply))
        (func $doinc
            (call $ic0_stable_read (i32.const 0) (i32.const 0) (i32.const 4))
            (i32.store
                (i32.const 0)
                (i32.add (i32.load (i32.const 0)) (i32.const 2)))
            (call $ic0_stable_write (i32.const 0) (i32.const 0) (i32.const 4)))
        (func $read
            (call $ic0_stable_read (i32.const 0) (i32.const 0) (i32.const 4))
            (call $msg_reply_data_append
                (i32.const 0) ;; the counter from heap[0]
                (i32.const 4)) ;; length
            (call $msg_reply))
        (memory $memory 1)
        (data (i32.const 100) "\44\49\44\4c\01\6b\01\bc\8a\01\71\01\00\00\04\67\6f\6f\64")
        (data (i32.const 200) "\44\49\44\4c\01\6b\01\c5\fe\d2\01\71\01\00\00\03\62\61\64")
        (data (i32.const 300) "\44\49\44\4c\01\6b\01\bc\8a\01\71\01\00\00\05\76\61\6c\69\64")
        (export "canister_init" (func $init))
        (export "canister_post_upgrade" (func $doinc))
        (export "canister_query read" (func $read))
        (export "canister_update set" (func $set))
        (export "canister_update bad" (func $bad))
        (export "canister_update inc" (func $inc))
    )"#;

pub fn controller_test_id() -> Principal {
    let mut bytes = 0_u64.to_le_bytes().to_vec();
    bytes.push(0xfd); // internal marker for controller test id
    bytes.push(0x01); // marker for opaque ids
    Principal::from_slice(&bytes)
}

pub fn minter_test_id() -> Principal {
    let mut bytes = 0_u64.to_le_bytes().to_vec();
    bytes.push(0xfc); // internal marker for minter test id
    bytes.push(0x01); // marker for opaque ids
    Principal::from_slice(&bytes)
}

pub fn user_test_id(n: u64) -> Principal {
    let mut bytes = n.to_le_bytes().to_vec();
    bytes.push(0xfe); // internal marker for user test ids
    bytes.push(0x01); // marker for opaque ids
    Principal::from_slice(&bytes)
}

pub fn get_request(
    env: &PocketIc,
    user_id: Principal,
    station_canister_id: CanisterId,
    request: RequestDTO,
) -> RequestDTO {
    let get_request_args = GetRequestInput {
        request_id: request.id,
        with_full_info: Some(false),
    };
    let res: (Result<GetRequestResponse, ApiErrorDTO>,) = update_candid_as(
        env,
        station_canister_id,
        user_id,
        "get_request",
        (get_request_args,),
    )
    .unwrap();
    res.0.unwrap().request
}

fn is_request_completed(request: RequestDTO) -> bool {
    match request.status {
        RequestStatusDTO::Completed { .. } => true,
        RequestStatusDTO::Rejected { .. }
        | RequestStatusDTO::Cancelled { .. }
        | RequestStatusDTO::Failed { .. }
        | RequestStatusDTO::Created
        | RequestStatusDTO::Approved
        | RequestStatusDTO::Scheduled { .. }
        | RequestStatusDTO::Processing { .. } => false,
    }
}

fn is_request_evaluated(request: RequestDTO) -> bool {
    match request.status {
        RequestStatusDTO::Completed { .. }
        | RequestStatusDTO::Rejected { .. }
        | RequestStatusDTO::Cancelled { .. }
        | RequestStatusDTO::Failed { .. } => true,
        RequestStatusDTO::Created
        | RequestStatusDTO::Approved
        | RequestStatusDTO::Scheduled { .. }
        | RequestStatusDTO::Processing { .. } => false,
    }
}

pub fn submit_request_raw(
    env: &PocketIc,
    user_id: Principal,
    station_canister_id: CanisterId,
    request_operation_input: RequestOperationInput,
) -> Result<(Result<CreateRequestResponse, ApiErrorDTO>,), CallError> {
    let create_request_input = CreateRequestInput {
        operation: request_operation_input,
        title: None,
        summary: None,
        execution_plan: Some(RequestExecutionScheduleDTO::Immediate),
    };
    update_candid_as(
        env,
        station_canister_id,
        user_id,
        "create_request",
        (create_request_input,),
    )
}

pub fn submit_request(
    env: &PocketIc,
    user_id: Principal,
    station_canister_id: CanisterId,
    request_operation_input: RequestOperationInput,
) -> RequestDTO {
    let res = submit_request_raw(env, user_id, station_canister_id, request_operation_input);
    res.unwrap().0.unwrap().request
}

pub fn submit_request_with_expected_trap(
    env: &PocketIc,
    user_id: Principal,
    station_canister_id: CanisterId,
    request_operation_input: RequestOperationInput,
) -> String {
    let res = submit_request_raw(env, user_id, station_canister_id, request_operation_input);
    match res.unwrap_err() {
        CallError::UserError(error) => error.description,
        CallError::Reject(message) => panic!("Unexpected reject: {}", message),
    }
}

pub fn wait_for_request(
    env: &PocketIc,
    user_id: Principal,
    station_canister_id: CanisterId,
    request: RequestDTO,
) -> Result<RequestDTO, Option<RequestStatusDTO>> {
    wait_for_request_with_extra_ticks(env, user_id, station_canister_id, request, 0)
}

pub fn wait_for_request_with_extra_ticks(
    env: &PocketIc,
    user_id: Principal,
    station_canister_id: CanisterId,
    request: RequestDTO,
    extra_ticks: u64,
) -> Result<RequestDTO, Option<RequestStatusDTO>> {
<<<<<<< HEAD
    // wait for the request to be approved
    env.advance_time(Duration::from_secs(2));
    env.tick();
    // wait for the request to be processing
    env.advance_time(Duration::from_secs(2));
    env.tick();
    // wait in case the request calls out to other canisters
    env.advance_time(Duration::from_secs(2));
    env.tick();

=======
>>>>>>> 2ca0e539
    for _ in 0..extra_ticks {
        // timer's period for processing requests is 5 seconds
        env.advance_time(Duration::from_secs(5));
        env.tick();
    }
    // wait for the request to be completed
    for _ in 0..100 {
        let new_request = get_request(env, user_id, station_canister_id, request.clone());
        if is_request_completed(new_request.clone()) {
            return Ok(new_request);
        }
        if is_request_evaluated(new_request.clone()) {
            return Err(Some(new_request.status));
        }
        // timer's period for processing requests is 5 seconds
        env.advance_time(Duration::from_secs(5));
        env.tick();
    }
    Err(None)
}

pub fn execute_request(
    env: &PocketIc,
    user_id: Principal,
    station_canister_id: CanisterId,
    request_operation_input: RequestOperationInput,
) -> Result<RequestDTO, Option<RequestStatusDTO>> {
    execute_request_with_extra_ticks(
        env,
        user_id,
        station_canister_id,
        request_operation_input,
        0,
    )
}

pub fn execute_request_with_extra_ticks(
    env: &PocketIc,
    user_id: Principal,
    station_canister_id: CanisterId,
    request_operation_input: RequestOperationInput,
    extra_ticks: u64,
) -> Result<RequestDTO, Option<RequestStatusDTO>> {
    let request = submit_request(env, user_id, station_canister_id, request_operation_input);
    wait_for_request_with_extra_ticks(env, user_id, station_canister_id, request, extra_ticks)
}

pub fn submit_request_approval(
    env: &PocketIc,
    user_id: Principal,
    station_canister_id: CanisterId,
    request: RequestDTO,
    decision: RequestApprovalStatusDTO,
) {
    let submit_request_approval_input = SubmitRequestApprovalInput {
        request_id: request.id,
        decision,
        reason: None,
    };
    let res: (Result<SubmitRequestApprovalResponse, ApiErrorDTO>,) = update_candid_as(
        env,
        station_canister_id,
        user_id,
        "submit_request_approval",
        (submit_request_approval_input,),
    )
    .unwrap();
    res.0.unwrap();
}

pub fn get_system_info(
    env: &PocketIc,
    user_id: Principal,
    station_canister_id: CanisterId,
) -> SystemInfoDTO {
    let res: (ApiResult<SystemInfoResponse>,) =
        update_candid_as(env, station_canister_id, user_id, "system_info", ()).unwrap();
    res.0.unwrap().system
}

pub fn add_user(
    env: &PocketIc,
    identity: Principal,
    group_ids: Vec<String>,
    station_canister_id: Principal,
) -> UserDTO {
    add_user_with_name(
        env,
        identity.to_text().to_string(),
        identity,
        group_ids,
        station_canister_id,
    )
}

pub fn add_user_with_name(
    env: &PocketIc,
    user_name: String,
    identity: Principal,
    group_ids: Vec<String>,
    station_canister_id: Principal,
) -> UserDTO {
    let add_user = RequestOperationInput::AddUser(AddUserOperationInput {
        name: user_name,
        identities: vec![identity],
        groups: group_ids,
        status: UserStatusDTO::Active,
    });
    let add_user_request = submit_request(env, WALLET_ADMIN_USER, station_canister_id, add_user);
    let new_request = wait_for_request(
        env,
        WALLET_ADMIN_USER,
        station_canister_id,
        add_user_request,
    )
    .unwrap();
    match new_request.operation {
        RequestOperationDTO::AddUser(add_user) => add_user.user.unwrap(),
        _ => panic!("invalid request operation"),
    }
}

pub fn get_user(env: &PocketIc, user_id: Principal, station_canister_id: Principal) -> UserDTO {
    let res: (ApiResult<MeResponse>,) =
        update_candid_as(env, station_canister_id, user_id, "me", ()).unwrap();
    res.0.unwrap().me
}

pub fn canister_status(
    env: &PocketIc,
    sender: Option<Principal>,
    canister_id: Principal,
) -> CanisterStatusResponse {
    env.canister_status(canister_id, sender).unwrap()
}

pub fn set_controllers(
    env: &PocketIc,
    sender: Option<Principal>,
    canister_id: Principal,
    new_controllers: Vec<Principal>,
) {
    env.set_controllers(canister_id, sender, new_controllers)
        .unwrap();
}

pub fn get_core_canister_health_status(
    env: &PocketIc,
    user_id: Principal,
    canister_id: Principal,
) -> HealthStatus {
    let res: (HealthStatus,) =
        update_candid_as(env, canister_id, user_id, "health_status", ((),)).unwrap();

    res.0
}

pub fn advance_time_to_burn_cycles(
    env: &PocketIc,
    sender: Principal,
    canister_id: Principal,
    target_cycles: u128,
) {
    if env.cycle_balance(canister_id) < target_cycles {
        return;
    }

    // Stops to prevent side effects like timers or heartbeats
    env.stop_canister(canister_id, Some(sender)).unwrap();
    let canister_cycles = env.cycle_balance(canister_id);
    let jump_secs = 10;
    let cycles_to_burn = canister_cycles.saturating_sub(target_cycles);

    // advance time one step to get an estimate of the burned cycles per advance
    env.advance_time(Duration::from_secs(jump_secs));
    env.tick();

    let burned_cycles = canister_cycles.saturating_sub(env.cycle_balance(canister_id));
    if burned_cycles == 0 {
        panic!("Canister did not burn any cycles, this should not happen.");
    }

    // advance time to burn the remaining cycles
    let advance_times_to_burn_cycles = (cycles_to_burn + burned_cycles - 1) / burned_cycles;
    let burn_duration = Duration::from_secs(jump_secs * advance_times_to_burn_cycles as u64);
    env.advance_time(burn_duration);
    env.tick();

    if target_cycles > 0 {
        // restart the canister if it has some cycles remaining
        env.start_canister(canister_id, Some(sender)).unwrap();
    }

    // need at least 2 ticks
    env.tick();
    env.tick();

    // adds cycles to be as close as possible to the target
    let canister_cycles = env.cycle_balance(canister_id);
    let add_cycles = target_cycles.saturating_sub(canister_cycles);
    if add_cycles > 0 {
        env.add_cycles(canister_id, add_cycles);
    }
}

pub fn update_raw(
    env: &PocketIc,
    canister_id: CanisterId,
    sender: Principal,
    method: &str,
    payload: Vec<u8>,
) -> Result<Vec<u8>, UserError> {
    env.update_call(canister_id, sender, method, payload)
        .map(|res| match res {
            WasmResult::Reply(bytes) => bytes,
            WasmResult::Reject(message) => panic!("Unexpected reject: {}", message),
        })
}

pub fn get_upgrader_disaster_recovery(
    env: &PocketIc,
    upgrader_id: &Principal,
    station_canister_id: &Principal,
) -> upgrader_api::GetDisasterRecoveryStateResponse {
    let res: (ApiResult<GetDisasterRecoveryStateResponse>,) = query_candid_as(
        env,
        upgrader_id.to_owned(),
        station_canister_id.to_owned(),
        "get_disaster_recovery_state",
        ((),),
    )
    .expect("Failed query call to get disaster recovery state");

    res.0.expect("Failed to get disaster recovery state")
}

pub fn set_disaster_recovery(
    env: &PocketIc,
    station_canister_id: Principal,
    input: SetDisasterRecoveryOperationInput,
) -> SetDisasterRecoveryOperationDTO {
    let request = RequestOperationInput::SetDisasterRecovery(input);
    let request_response = submit_request(env, WALLET_ADMIN_USER, station_canister_id, request);
    let new_request = wait_for_request(
        env,
        WALLET_ADMIN_USER,
        station_canister_id,
        request_response,
    )
    .unwrap();
    match new_request.operation {
        RequestOperationDTO::SetDisasterRecovery(response) => *response,
        _ => panic!("invalid request operation"),
    }
}

pub fn get_upgrader_logs(
    env: &PocketIc,
    upgrader_id: &Principal,
    sender: &Principal,
) -> GetLogsResponse {
    let res: (ApiResult<GetLogsResponse>,) = query_candid_as(
        env,
        upgrader_id.to_owned(),
        *sender,
        "get_logs",
        (GetLogsInput { pagination: None },),
    )
    .expect("Failed query call to get disaster recovery logs");

    res.0.expect("Failed to get disaster recovery logs")
}

pub fn get_account_read_permission(
    env: &PocketIc,
    sender: Principal,
    station_canister_id: Principal,
    account_id: String,
) -> AllowDTO {
    let res: (ApiResult<GetPermissionResponse>,) = update_candid_as(
        env,
        station_canister_id,
        sender,
        "get_permission",
        (station_api::GetPermissionInput {
            resource: station_api::ResourceDTO::Account(
                station_api::AccountResourceActionDTO::Read(ResourceIdDTO::Id(account_id)),
            ),
        },),
    )
    .expect("Failed to get account read permission");

    res.0
        .expect("Failed to get account read permission")
        .permission
        .allow
}

pub fn get_account_update_permission(
    env: &PocketIc,
    sender: Principal,
    station_canister_id: Principal,
    account_id: String,
) -> AllowDTO {
    let res: (ApiResult<GetPermissionResponse>,) = update_candid_as(
        env,
        station_canister_id,
        sender,
        "get_permission",
        (station_api::GetPermissionInput {
            resource: station_api::ResourceDTO::Account(
                station_api::AccountResourceActionDTO::Update(ResourceIdDTO::Id(account_id)),
            ),
        },),
    )
    .expect("Failed to get account update permission");

    res.0
        .expect("Failed to get account update permission")
        .permission
        .allow
}

pub fn get_account_transfer_permission(
    env: &PocketIc,
    sender: Principal,
    station_canister_id: Principal,
    account_id: String,
) -> AllowDTO {
    let res: (ApiResult<GetPermissionResponse>,) = update_candid_as(
        env,
        station_canister_id,
        sender,
        "get_permission",
        (station_api::GetPermissionInput {
            resource: station_api::ResourceDTO::Account(
                station_api::AccountResourceActionDTO::Transfer(ResourceIdDTO::Id(account_id)),
            ),
        },),
    )
    .expect("Failed to get account transfer permission");

    res.0
        .expect("Failed to get account transfer permission")
        .permission
        .allow
}

pub fn create_icp_account(env: &PocketIc, station_id: Principal, user_id: UuidDTO) -> AccountDTO {
    let icp = get_icp_asset(env, station_id, WALLET_ADMIN_USER);

    // create account
    let create_account_args = AddAccountOperationInput {
        name: "test".to_string(),
        assets: vec![icp.id.clone()],
        read_permission: AllowDTO {
            auth_scope: station_api::AuthScopeDTO::Restricted,
            user_groups: vec![],
            users: vec![user_id.clone()],
        },
        configs_permission: AllowDTO {
            auth_scope: station_api::AuthScopeDTO::Restricted,
            user_groups: vec![],
            users: vec![user_id.clone()],
        },
        transfer_permission: AllowDTO {
            auth_scope: station_api::AuthScopeDTO::Restricted,
            user_groups: vec![],
            users: vec![user_id.clone()],
        },
        transfer_request_policy: Some(RequestPolicyRuleDTO::QuorumPercentage(
            QuorumPercentageDTO {
                approvers: UserSpecifierDTO::Id(vec![user_id.clone()]),
                min_approved: 100,
            },
        )),
        configs_request_policy: Some(RequestPolicyRuleDTO::QuorumPercentage(
            QuorumPercentageDTO {
                approvers: UserSpecifierDTO::Id(vec![user_id.clone()]),
                min_approved: 100,
            },
        )),
        metadata: vec![],
    };

    create_account(env, station_id, WALLET_ADMIN_USER, create_account_args)
}

pub fn create_account(
    env: &PocketIc,
    station_id: Principal,
    requester: Principal,
    input: AddAccountOperationInput,
) -> AccountDTO {
    let add_account_request = CreateRequestInput {
        operation: RequestOperationInput::AddAccount(input),
        title: None,
        summary: None,
        execution_plan: Some(RequestExecutionScheduleDTO::Immediate),
    };
    let res: (ApiResult<CreateRequestResponse>,) = update_candid_as(
        env,
        station_id,
        requester,
        "create_request",
        (add_account_request,),
    )
    .unwrap();

    // wait for the request to be approved (timer's period is 5 seconds)
    env.advance_time(Duration::from_secs(5));
    env.tick();

    let account_creation_request_dto = res.0.unwrap().request;
    match account_creation_request_dto.status {
        RequestStatusDTO::Approved { .. } => {}
        _ => {
            panic!("request must be approved by now");
        }
    };

    // wait for the request to be executed (timer's period is 5 seconds)
    env.advance_time(Duration::from_secs(5));
    env.tick();

    // fetch the created account id from the request
    let get_request_args = GetRequestInput {
        request_id: account_creation_request_dto.id,
        with_full_info: Some(false),
    };
    let res: (ApiResult<CreateRequestResponse>,) = update_candid_as(
        env,
        station_id,
        requester,
        "get_request",
        (get_request_args,),
    )
    .unwrap();
    let finalized_request = res.0.unwrap().request;
    match finalized_request.status {
        RequestStatusDTO::Completed { .. } => {}
        _ => {
            panic!(
                "request must be completed by now but instead is {:?}",
                finalized_request.status
            );
        }
    };

    match finalized_request.operation {
        RequestOperationDTO::AddAccount(add_account) => {
            add_account.account.expect("no account in result")
        }
        _ => {
            panic!("request must be AddAccount");
        }
    }
}

pub fn create_transfer(
    env: &PocketIc,
    station_id: Principal,
    requester: Principal,
    input: station_api::TransferOperationInput,
) -> station_api::TransferDTO {
    // make transfer request to beneficiary

    let transfer_request = CreateRequestInput {
        operation: RequestOperationInput::Transfer(input),
        title: None,
        summary: None,
        execution_plan: Some(RequestExecutionScheduleDTO::Immediate),
    };
    let res: (Result<CreateRequestResponse, ApiErrorDTO>,) = update_candid_as(
        env,
        station_id,
        requester,
        "create_request",
        (transfer_request,),
    )
    .unwrap();
    let request_dto = res.0.unwrap().request;

    // wait for the request to be approved (timer's period is 5 seconds)
    env.advance_time(Duration::from_secs(5));
    env.tick();
    // wait for the request to be processing (timer's period is 5 seconds) and first is set to processing
    env.advance_time(Duration::from_secs(5));
    env.tick();
    env.tick();
    env.tick();
    env.advance_time(Duration::from_secs(5));
    env.tick();
    env.tick();
    env.tick();

    // check transfer request status
    let get_request_args = GetRequestInput {
        request_id: request_dto.id.clone(),
    };
    let res: (Result<GetRequestResponse, ApiErrorDTO>,) = update_candid_as(
        env,
        station_id,
        requester,
        "get_request",
        (get_request_args,),
    )
    .unwrap();
    let new_request_dto = res.0.unwrap().request;
    match new_request_dto.status {
        RequestStatusDTO::Completed { .. } => {}
        _ => {
            panic!(
                "request must be completed by now but instead is {:?}",
                new_request_dto.status
            );
        }
    };

    // request has the transfer id filled out
    let transfer_id = match new_request_dto.operation {
        RequestOperationDTO::Transfer(transfer) => transfer
            .transfer_id
            .expect("transfer id must be set for completed transfer"),
        _ => {
            panic!("request must be Transfer");
        }
    };

    // fetch the transfer and check if its request id matches the request id that created it
    let res: (Result<GetTransfersResponse, ApiErrorDTO>,) = query_candid_as(
        env,
        station_id,
        requester,
        "get_transfers",
        (GetTransfersInput {
            transfer_ids: vec![transfer_id],
        },),
    )
    .expect("Failed to send query call");

    res.0
        .expect("Failed to get transfers")
        .transfers
        .first()
        .expect("no transfer in result")
        .clone()
}

pub fn fetch_account_balances(
    env: &PocketIc,
    station_canister_id: Principal,
    requester: Principal,
    input: FetchAccountBalancesInput,
) -> station_api::FetchAccountBalancesResponse {
    update_candid_as::<(FetchAccountBalancesInput,), (ApiResult<FetchAccountBalancesResponse>,)>(
        env,
        station_canister_id,
        requester,
        "fetch_account_balances",
        (input,),
    )
    .expect("Failed to send query call")
    .0
    .expect("Failed to get account balances")
}

pub fn get_icp_asset(
    env: &PocketIc,
    station_canister_id: Principal,
    requester: Principal,
) -> station_api::AssetDTO {
    list_assets(env, station_canister_id, requester)
        .expect("Failed to query list_assets")
        .0
        .expect("Failed to list assets")
        .assets
        .into_iter()
        .find(|asset| asset.symbol == "ICP")
        .expect("Failed to find ICP asset")
}

pub fn get_icp_account_identifier(addresses: &[station_api::AccountAddressDTO]) -> Option<String> {
    addresses
        .iter()
        .find(|a| a.format == "icp_account_identifier")
        .map(|a| a.address.clone())
}

/// Compresses the given data to a gzip format.
pub fn compress_to_gzip(data: &[u8]) -> Vec<u8> {
    let mut encoder = GzEncoder::new(Vec::new(), Compression::best());
    encoder.write_all(data).expect("Failed to write data");
    encoder.finish().expect("Failed to finish compression")
}

/// Creates a file in the `assets` folder with the given name and content.
pub fn create_file(name: &str, content: &[u8]) {
    let relative_path = std::path::Path::new("assets").join(name);
    let absolute_path = test_dir().join(relative_path);

    if let Some(parent_dir) = absolute_path.parent() {
        std::fs::create_dir_all(parent_dir).expect("Failed to create directories");
    }

    std::fs::write(&absolute_path, content).expect("Failed to write file");
}

/// Reads the content of a file in the `assets` folder with the given name.
pub fn read_file(name: &str) -> Option<Vec<u8>> {
    let relative_path = std::path::Path::new("assets").join(name);
    let absolute_path = test_dir().join(relative_path);

    if !absolute_path.exists() {
        return None;
    }

    std::fs::read(absolute_path).ok()
}

fn test_dir() -> PathBuf {
    PathBuf::from(std::env::var("CARGO_MANIFEST_DIR").expect("Failed to get CARGO_MANIFEST_DIR"))
}

/// Converts the given data to a SHA-256 hash and returns it as a hex string.
pub fn sha256_hex(data: &[u8]) -> String {
    let mut hasher = sha2::Sha256::new();

    hasher.update(data);

    let result = hasher.finalize();

    hex::encode(result)
}

pub fn upload_canister_modules(env: &PocketIc, control_panel_id: Principal, controller: Principal) {
    // upload upgrader
    let upgrader_wasm = get_canister_wasm("upgrader").to_vec();
    let upload_canister_modules_args = UploadCanisterModulesInput {
<<<<<<< HEAD
        station_wasm_module: None,
        upgrader_wasm_module: Some(upgrader_wasm.to_owned()),
=======
        upgrader_wasm_module: Some(upgrader_wasm.to_owned()),
        station_wasm_module: None,
        station_wasm_module_extra_chunks: None,
>>>>>>> 2ca0e539
    };
    let res: (ApiResult<()>,) = update_candid_as(
        env,
        control_panel_id,
        controller,
        "upload_canister_modules",
        (upload_canister_modules_args.clone(),),
    )
    .unwrap();
    res.0.unwrap();

    // upload station
<<<<<<< HEAD
    let station_wasm = get_canister_wasm("station").to_vec();
    let upload_canister_modules_args = UploadCanisterModulesInput {
        station_wasm_module: Some(station_wasm.to_owned()),
        upgrader_wasm_module: None,
=======
    let station_wasm = get_canister_wasm("station");
    let (base_chunk, module_extra_chunks) =
        upload_canister_chunks_to_asset_canister(env, station_wasm, 200_000);
    let upload_canister_modules_args = UploadCanisterModulesInput {
        upgrader_wasm_module: None,
        station_wasm_module: Some(base_chunk),
        station_wasm_module_extra_chunks: Some(Some(module_extra_chunks)),
>>>>>>> 2ca0e539
    };
    let res: (ApiResult<()>,) = update_candid_as(
        env,
        control_panel_id,
        controller,
        "upload_canister_modules",
        (upload_canister_modules_args.clone(),),
    )
    .unwrap();
    res.0.unwrap();
<<<<<<< HEAD
=======
}

pub fn bump_time_to_avoid_ratelimit(env: &PocketIc) {
    // the rate limiter aggregation window is 300s and resolution is 10s
    env.advance_time(Duration::from_secs(300 + 10));
}

#[derive(CandidType)]
struct StoreArg {
    pub key: String,
    pub content: Vec<u8>,
    pub content_type: String,
    pub content_encoding: String,
    pub sha256: Option<Vec<u8>>,
}

fn hash(data: Vec<u8>) -> Vec<u8> {
    let mut hasher = Sha256::new();
    hasher.update(data);
    hasher.finalize().to_vec()
}

pub fn upload_canister_chunks_to_asset_canister(
    env: &PocketIc,
    canister_wasm: Vec<u8>,
    chunk_len: usize,
) -> (Vec<u8>, WasmModuleExtraChunks) {
    // create and install the asset canister
    let asset_canister_id = create_canister(env, Principal::anonymous());
    env.install_canister(
        asset_canister_id,
        get_canister_wasm("assetstorage"),
        Encode!(&()).unwrap(),
        None,
    );

    // get canister wasm hash
    let mut hasher = Sha256::new();
    hasher.update(&canister_wasm);
    let canister_wasm_hash = hasher.finalize().to_vec();

    // chunk canister
    let mut chunks = canister_wasm.chunks(chunk_len);
    let base_chunk: &[u8] = chunks.next().unwrap();
    assert!(!base_chunk.is_empty());
    let chunks: Vec<&[u8]> = chunks.collect();
    assert!(chunks.len() >= 2);

    // upload chunks to asset canister
    for chunk in &chunks {
        let chunk_hash = hash(chunk.to_vec());
        let store_arg = StoreArg {
            key: hex::encode(chunk_hash.clone()),
            content: chunk.to_vec(),
            content_type: "application/octet-stream".to_string(),
            content_encoding: "identity".to_string(),
            sha256: Some(chunk_hash),
        };
        update_candid_as::<_, ((),)>(
            env,
            asset_canister_id,
            Principal::anonymous(),
            "store",
            (store_arg,),
        )
        .unwrap();
    }

    let module_extra_chunks = WasmModuleExtraChunks {
        store_canister: asset_canister_id,
        chunk_hashes_list: chunks.iter().map(|c| hash(c.to_vec())).collect(),
        wasm_module_hash: canister_wasm_hash,
    };

    (base_chunk.to_vec(), module_extra_chunks)
>>>>>>> 2ca0e539
}<|MERGE_RESOLUTION|>--- conflicted
+++ resolved
@@ -1,11 +1,8 @@
-<<<<<<< HEAD
+use crate::setup::{create_canister, get_canister_wasm, WALLET_ADMIN_USER};
 use crate::setup::{get_canister_wasm, WALLET_ADMIN_USER};
 use crate::test_data::asset::list_assets;
 use candid::Principal;
-=======
-use crate::setup::{create_canister, get_canister_wasm, WALLET_ADMIN_USER};
 use candid::{CandidType, Encode, Principal};
->>>>>>> 2ca0e539
 use control_panel_api::UploadCanisterModulesInput;
 use flate2::{write::GzEncoder, Compression};
 use ic_cdk::api::management_canister::main::CanisterStatusResponse;
@@ -228,7 +225,6 @@
     request: RequestDTO,
     extra_ticks: u64,
 ) -> Result<RequestDTO, Option<RequestStatusDTO>> {
-<<<<<<< HEAD
     // wait for the request to be approved
     env.advance_time(Duration::from_secs(2));
     env.tick();
@@ -239,8 +235,6 @@
     env.advance_time(Duration::from_secs(2));
     env.tick();
 
-=======
->>>>>>> 2ca0e539
     for _ in 0..extra_ticks {
         // timer's period for processing requests is 5 seconds
         env.advance_time(Duration::from_secs(5));
@@ -740,6 +734,7 @@
     // check transfer request status
     let get_request_args = GetRequestInput {
         request_id: request_dto.id.clone(),
+        with_full_info: Some(false),
     };
     let res: (Result<GetRequestResponse, ApiErrorDTO>,) = update_candid_as(
         env,
@@ -880,14 +875,9 @@
     // upload upgrader
     let upgrader_wasm = get_canister_wasm("upgrader").to_vec();
     let upload_canister_modules_args = UploadCanisterModulesInput {
-<<<<<<< HEAD
-        station_wasm_module: None,
-        upgrader_wasm_module: Some(upgrader_wasm.to_owned()),
-=======
         upgrader_wasm_module: Some(upgrader_wasm.to_owned()),
         station_wasm_module: None,
         station_wasm_module_extra_chunks: None,
->>>>>>> 2ca0e539
     };
     let res: (ApiResult<()>,) = update_candid_as(
         env,
@@ -900,12 +890,7 @@
     res.0.unwrap();
 
     // upload station
-<<<<<<< HEAD
-    let station_wasm = get_canister_wasm("station").to_vec();
-    let upload_canister_modules_args = UploadCanisterModulesInput {
-        station_wasm_module: Some(station_wasm.to_owned()),
-        upgrader_wasm_module: None,
-=======
+
     let station_wasm = get_canister_wasm("station");
     let (base_chunk, module_extra_chunks) =
         upload_canister_chunks_to_asset_canister(env, station_wasm, 200_000);
@@ -913,7 +898,6 @@
         upgrader_wasm_module: None,
         station_wasm_module: Some(base_chunk),
         station_wasm_module_extra_chunks: Some(Some(module_extra_chunks)),
->>>>>>> 2ca0e539
     };
     let res: (ApiResult<()>,) = update_candid_as(
         env,
@@ -924,8 +908,6 @@
     )
     .unwrap();
     res.0.unwrap();
-<<<<<<< HEAD
-=======
 }
 
 pub fn bump_time_to_avoid_ratelimit(env: &PocketIc) {
@@ -1001,5 +983,4 @@
     };
 
     (base_chunk.to_vec(), module_extra_chunks)
->>>>>>> 2ca0e539
 }