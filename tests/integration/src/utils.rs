use crate::setup::{create_canister, get_canister_wasm, WALLET_ADMIN_USER};
use candid::{CandidType, Decode, Encode, Principal};
use control_panel_api::UploadCanisterModulesInput;
use flate2::{write::GzEncoder, Compression};
<<<<<<< HEAD
use ic_cdk::api::management_canister::main::{CanisterIdRecord, CanisterStatusResponse, Snapshot};
=======
>>>>>>> 494257f0
use ic_certified_assets::types::{
    BatchOperation, CommitBatchArguments, CreateAssetArguments, CreateBatchResponse,
    CreateChunkArg, CreateChunkResponse, SetAssetContentArguments,
};
use orbit_essentials::api::ApiResult;
use orbit_essentials::cdk::api::management_canister::main::CanisterId;
use orbit_essentials::types::WasmModuleExtraChunks;
<<<<<<< HEAD
use pocket_ic::common::rest::RawEffectivePrincipal;
=======
use pocket_ic::management_canister::CanisterStatusResult;
>>>>>>> 494257f0
use pocket_ic::{query_candid_as, update_candid_as, CallError, PocketIc, UserError, WasmResult};
use sha2::Digest;
use sha2::Sha256;
use station_api::{
    AccountDTO, AddAccountOperationInput, AddUserOperationInput, AllowDTO, ApiErrorDTO,
    CreateRequestInput, CreateRequestResponse, GetPermissionResponse, GetRequestInput,
    GetRequestResponse, HealthStatus, MeResponse, QuorumPercentageDTO, RequestApprovalStatusDTO,
    RequestDTO, RequestExecutionScheduleDTO, RequestOperationDTO, RequestOperationInput,
    RequestPolicyRuleDTO, RequestStatusDTO, ResourceIdDTO, SetDisasterRecoveryOperationDTO,
    SetDisasterRecoveryOperationInput, SubmitRequestApprovalInput, SubmitRequestApprovalResponse,
    SystemInfoDTO, SystemInfoResponse, UserDTO, UserSpecifierDTO, UserStatusDTO, UuidDTO,
};
use std::io::Write;
use std::path::PathBuf;
use std::time::Duration;
use upgrader_api::{GetDisasterRecoveryStateResponse, GetLogsInput, GetLogsResponse};
use uuid::Uuid;

pub const ADMIN_GROUP_ID: Uuid = Uuid::from_u128(302240678275694148452352); // very first uuidv4 generated
pub const NNS_ROOT_CANISTER_ID: Principal = Principal::from_slice(&[0, 0, 0, 0, 0, 0, 0, 3, 1, 1]);

pub const COUNTER_WAT: &str = r#"
    (module
        (import "ic0" "debug_print"
            (func $debug_print (param i32 i32)))
        (import "ic0" "msg_cycles_available"
            (func $ic0_msg_cycles_available (result i64)))
        (import "ic0" "msg_cycles_accept"
            (func $ic0_msg_cycles_accept (param $pages i64) (result i64)))
        (import "ic0" "msg_arg_data_copy"
            (func $msg_arg_data_copy (param i32 i32 i32)))
        (import "ic0" "msg_reply" (func $msg_reply))
        (import "ic0" "msg_reply_data_append"
            (func $msg_reply_data_append (param i32 i32)))
        (import "ic0" "stable_grow"
            (func $ic0_stable_grow (param $pages i32) (result i32)))
        (import "ic0" "stable_read"
            (func $ic0_stable_read (param $dst i32) (param $offset i32) (param $size i32)))
        (import "ic0" "stable_write"
            (func $ic0_stable_write (param $offset i32) (param $src i32) (param $size i32)))
        (func $init
            (drop (call $ic0_stable_grow (i32.const 1))))
        (func $set
            (call $msg_arg_data_copy (i32.const 0) (i32.const 0) (i32.const 4))
            (call $ic0_stable_write (i32.const 0) (i32.const 0) (i32.const 4))
            (drop (call $ic0_msg_cycles_accept (call $ic0_msg_cycles_available)))
            (call $msg_reply_data_append
                (i32.const 100) ;; the value at heap[100] encoding '(variant {Ok = "good"})' in candid
                (i32.const 19)) ;; length
            (call $msg_reply))
        (func $bad
            (call $doinc)
            (drop (call $ic0_msg_cycles_accept (call $ic0_msg_cycles_available)))
            (call $msg_reply_data_append
                (i32.const 200) ;; the value at heap[200] encoding '(variant {Err = "bad"})' in candid
                (i32.const 19)) ;; length
            (call $msg_reply))
        (func $inc
            (call $doinc)
            (drop (call $ic0_msg_cycles_accept (call $ic0_msg_cycles_available)))
            (call $msg_reply_data_append
                (i32.const 300) ;; the value at heap[300] encoding '(variant {Ok = "valid"})' in candid
                (i32.const 20)) ;; length
            (call $msg_reply))
        (func $doinc
            (call $ic0_stable_read (i32.const 0) (i32.const 0) (i32.const 4))
            (i32.store
                (i32.const 0)
                (i32.add (i32.load (i32.const 0)) (i32.const 2)))
            (call $ic0_stable_write (i32.const 0) (i32.const 0) (i32.const 4)))
        (func $read
            (call $ic0_stable_read (i32.const 0) (i32.const 0) (i32.const 4))
            (call $msg_reply_data_append
                (i32.const 0) ;; the counter from heap[0]
                (i32.const 4)) ;; length
            (call $msg_reply))
        (memory $memory 1)
        (data (i32.const 100) "\44\49\44\4c\01\6b\01\bc\8a\01\71\01\00\00\04\67\6f\6f\64")
        (data (i32.const 200) "\44\49\44\4c\01\6b\01\c5\fe\d2\01\71\01\00\00\03\62\61\64")
        (data (i32.const 300) "\44\49\44\4c\01\6b\01\bc\8a\01\71\01\00\00\05\76\61\6c\69\64")
        (export "canister_init" (func $init))
        (export "canister_post_upgrade" (func $doinc))
        (export "canister_query read" (func $read))
        (export "canister_update set" (func $set))
        (export "canister_update bad" (func $bad))
        (export "canister_update inc" (func $inc))
    )"#;

pub fn controller_test_id() -> Principal {
    let mut bytes = 0_u64.to_le_bytes().to_vec();
    bytes.push(0xfd); // internal marker for controller test id
    bytes.push(0x01); // marker for opaque ids
    Principal::from_slice(&bytes)
}

pub fn minter_test_id() -> Principal {
    let mut bytes = 0_u64.to_le_bytes().to_vec();
    bytes.push(0xfc); // internal marker for minter test id
    bytes.push(0x01); // marker for opaque ids
    Principal::from_slice(&bytes)
}

pub fn user_test_id(n: u64) -> Principal {
    let mut bytes = n.to_le_bytes().to_vec();
    bytes.push(0xfe); // internal marker for user test ids
    bytes.push(0x01); // marker for opaque ids
    Principal::from_slice(&bytes)
}

pub fn get_request(
    env: &PocketIc,
    user_id: Principal,
    station_canister_id: CanisterId,
    request: RequestDTO,
) -> RequestDTO {
    let get_request_args = GetRequestInput {
        request_id: request.id,
        with_full_info: Some(false),
    };
    let res: (Result<GetRequestResponse, ApiErrorDTO>,) = update_candid_as(
        env,
        station_canister_id,
        user_id,
        "get_request",
        (get_request_args,),
    )
    .unwrap();
    res.0.unwrap().request
}

fn is_request_completed(request: RequestDTO) -> bool {
    match request.status {
        RequestStatusDTO::Completed { .. } => true,
        RequestStatusDTO::Rejected { .. }
        | RequestStatusDTO::Cancelled { .. }
        | RequestStatusDTO::Failed { .. }
        | RequestStatusDTO::Created
        | RequestStatusDTO::Approved
        | RequestStatusDTO::Scheduled { .. }
        | RequestStatusDTO::Processing { .. } => false,
    }
}

fn is_request_evaluated(request: RequestDTO) -> bool {
    match request.status {
        RequestStatusDTO::Completed { .. }
        | RequestStatusDTO::Rejected { .. }
        | RequestStatusDTO::Cancelled { .. }
        | RequestStatusDTO::Failed { .. } => true,
        RequestStatusDTO::Created
        | RequestStatusDTO::Approved
        | RequestStatusDTO::Scheduled { .. }
        | RequestStatusDTO::Processing { .. } => false,
    }
}

pub fn submit_request_raw(
    env: &PocketIc,
    user_id: Principal,
    station_canister_id: CanisterId,
    request_operation_input: RequestOperationInput,
) -> Result<(Result<CreateRequestResponse, ApiErrorDTO>,), CallError> {
    let create_request_input = CreateRequestInput {
        operation: request_operation_input,
        title: None,
        summary: None,
        execution_plan: Some(RequestExecutionScheduleDTO::Immediate),
    };
    update_candid_as(
        env,
        station_canister_id,
        user_id,
        "create_request",
        (create_request_input,),
    )
}

pub fn submit_request(
    env: &PocketIc,
    user_id: Principal,
    station_canister_id: CanisterId,
    request_operation_input: RequestOperationInput,
) -> RequestDTO {
    let res = submit_request_raw(env, user_id, station_canister_id, request_operation_input);
    res.unwrap().0.unwrap().request
}

pub fn submit_request_with_expected_trap(
    env: &PocketIc,
    user_id: Principal,
    station_canister_id: CanisterId,
    request_operation_input: RequestOperationInput,
) -> String {
    let res = submit_request_raw(env, user_id, station_canister_id, request_operation_input);
    match res.unwrap_err() {
        CallError::UserError(error) => error.description,
        CallError::Reject(message) => panic!("Unexpected reject: {}", message),
    }
}

pub fn wait_for_request(
    env: &PocketIc,
    user_id: Principal,
    station_canister_id: CanisterId,
    request: RequestDTO,
) -> Result<RequestDTO, Option<RequestStatusDTO>> {
    wait_for_request_with_extra_ticks(env, user_id, station_canister_id, request, 0)
}

pub fn wait_for_request_with_extra_ticks(
    env: &PocketIc,
    user_id: Principal,
    station_canister_id: CanisterId,
    request: RequestDTO,
    extra_ticks: u64,
) -> Result<RequestDTO, Option<RequestStatusDTO>> {
    for _ in 0..extra_ticks {
        // timer's period for processing requests is 5 seconds
        env.advance_time(Duration::from_secs(5));
        env.tick();
    }
    // wait for the request to be completed
    for _ in 0..100 {
        let new_request = get_request(env, user_id, station_canister_id, request.clone());
        if is_request_completed(new_request.clone()) {
            return Ok(new_request);
        }
        if is_request_evaluated(new_request.clone()) {
            return Err(Some(new_request.status));
        }
        // timer's period for processing requests is 5 seconds
        env.advance_time(Duration::from_secs(5));
        env.tick();
    }
    Err(None)
}

pub fn execute_request(
    env: &PocketIc,
    user_id: Principal,
    station_canister_id: CanisterId,
    request_operation_input: RequestOperationInput,
) -> Result<RequestDTO, Option<RequestStatusDTO>> {
    execute_request_with_extra_ticks(
        env,
        user_id,
        station_canister_id,
        request_operation_input,
        0,
    )
}

pub fn execute_request_with_extra_ticks(
    env: &PocketIc,
    user_id: Principal,
    station_canister_id: CanisterId,
    request_operation_input: RequestOperationInput,
    extra_ticks: u64,
) -> Result<RequestDTO, Option<RequestStatusDTO>> {
    let request = submit_request(env, user_id, station_canister_id, request_operation_input);
    wait_for_request_with_extra_ticks(env, user_id, station_canister_id, request, extra_ticks)
}

pub fn submit_request_approval(
    env: &PocketIc,
    user_id: Principal,
    station_canister_id: CanisterId,
    request: RequestDTO,
    decision: RequestApprovalStatusDTO,
) {
    let submit_request_approval_input = SubmitRequestApprovalInput {
        request_id: request.id,
        decision,
        reason: None,
    };
    let res: (Result<SubmitRequestApprovalResponse, ApiErrorDTO>,) = update_candid_as(
        env,
        station_canister_id,
        user_id,
        "submit_request_approval",
        (submit_request_approval_input,),
    )
    .unwrap();
    res.0.unwrap();
}

pub fn get_system_info(
    env: &PocketIc,
    user_id: Principal,
    station_canister_id: CanisterId,
) -> SystemInfoDTO {
    await_station_healthy(env, station_canister_id);
    let res: (ApiResult<SystemInfoResponse>,) =
        update_candid_as(env, station_canister_id, user_id, "system_info", ()).unwrap();
    res.0.unwrap().system
}

pub fn add_user(
    env: &PocketIc,
    identity: Principal,
    group_ids: Vec<String>,
    station_canister_id: Principal,
) -> UserDTO {
    add_user_with_name(
        env,
        identity.to_text().to_string(),
        identity,
        group_ids,
        station_canister_id,
    )
}

pub fn add_user_with_name(
    env: &PocketIc,
    user_name: String,
    identity: Principal,
    group_ids: Vec<String>,
    station_canister_id: Principal,
) -> UserDTO {
    let add_user = RequestOperationInput::AddUser(AddUserOperationInput {
        name: user_name,
        identities: vec![identity],
        groups: group_ids,
        status: UserStatusDTO::Active,
    });
    let add_user_request = submit_request(env, WALLET_ADMIN_USER, station_canister_id, add_user);
    let new_request = wait_for_request(
        env,
        WALLET_ADMIN_USER,
        station_canister_id,
        add_user_request,
    )
    .unwrap();
    match new_request.operation {
        RequestOperationDTO::AddUser(add_user) => add_user.user.unwrap(),
        _ => panic!("invalid request operation"),
    }
}

pub fn get_user(env: &PocketIc, user_id: Principal, station_canister_id: Principal) -> UserDTO {
    let res: (ApiResult<MeResponse>,) =
        update_candid_as(env, station_canister_id, user_id, "me", ()).unwrap();
    res.0.unwrap().me
}

pub fn canister_status(
    env: &PocketIc,
    sender: Option<Principal>,
    canister_id: Principal,
) -> CanisterStatusResult {
    env.canister_status(canister_id, sender).unwrap()
}

pub fn set_controllers(
    env: &PocketIc,
    sender: Option<Principal>,
    canister_id: Principal,
    new_controllers: Vec<Principal>,
) {
    env.set_controllers(canister_id, sender, new_controllers)
        .unwrap();
}

pub fn get_core_canister_health_status(
    env: &PocketIc,
    user_id: Principal,
    canister_id: Principal,
) -> HealthStatus {
    let res: (HealthStatus,) =
        update_candid_as(env, canister_id, user_id, "health_status", ((),)).unwrap();

    res.0
}

pub fn advance_time_to_burn_cycles(
    env: &PocketIc,
    sender: Principal,
    canister_id: Principal,
    target_cycles: u128,
) {
    if env.cycle_balance(canister_id) < target_cycles {
        return;
    }

    // Stops to prevent side effects like timers or heartbeats
    env.stop_canister(canister_id, Some(sender)).unwrap();
    let canister_cycles = env.cycle_balance(canister_id);
    let jump_secs = 10;
    let cycles_to_burn = canister_cycles.saturating_sub(target_cycles);

    // advance time one step to get an estimate of the burned cycles per advance
    env.advance_time(Duration::from_secs(jump_secs));
    env.tick();

    let burned_cycles = canister_cycles.saturating_sub(env.cycle_balance(canister_id));
    if burned_cycles == 0 {
        panic!("Canister did not burn any cycles, this should not happen.");
    }

    // advance time to burn the remaining cycles
    let advance_times_to_burn_cycles = (cycles_to_burn + burned_cycles - 1) / burned_cycles;
    let burn_duration = Duration::from_secs(jump_secs * advance_times_to_burn_cycles as u64);
    env.advance_time(burn_duration);
    env.tick();

    if target_cycles > 0 {
        // restart the canister if it has some cycles remaining
        env.start_canister(canister_id, Some(sender)).unwrap();
    }

    // need at least 2 ticks
    env.tick();
    env.tick();

    // adds cycles to be as close as possible to the target
    let canister_cycles = env.cycle_balance(canister_id);
    let add_cycles = target_cycles.saturating_sub(canister_cycles);
    if add_cycles > 0 {
        env.add_cycles(canister_id, add_cycles);
    }
}

pub fn update_raw(
    env: &PocketIc,
    canister_id: CanisterId,
    sender: Principal,
    method: &str,
    payload: Vec<u8>,
) -> Result<Vec<u8>, UserError> {
    env.update_call(canister_id, sender, method, payload)
        .map(|res| match res {
            WasmResult::Reply(bytes) => bytes,
            WasmResult::Reject(message) => panic!("Unexpected reject: {}", message),
        })
}

pub fn get_upgrader_disaster_recovery(
    env: &PocketIc,
    upgrader_id: &Principal,
    station_canister_id: &Principal,
) -> upgrader_api::GetDisasterRecoveryStateResponse {
    let res: (ApiResult<GetDisasterRecoveryStateResponse>,) = query_candid_as(
        env,
        upgrader_id.to_owned(),
        station_canister_id.to_owned(),
        "get_disaster_recovery_state",
        ((),),
    )
    .expect("Failed query call to get disaster recovery state");

    res.0.expect("Failed to get disaster recovery state")
}

pub fn set_disaster_recovery(
    env: &PocketIc,
    station_canister_id: Principal,
    input: SetDisasterRecoveryOperationInput,
) -> SetDisasterRecoveryOperationDTO {
    let request = RequestOperationInput::SetDisasterRecovery(input);
    let request_response = submit_request(env, WALLET_ADMIN_USER, station_canister_id, request);
    let new_request = wait_for_request(
        env,
        WALLET_ADMIN_USER,
        station_canister_id,
        request_response,
    )
    .unwrap();
    match new_request.operation {
        RequestOperationDTO::SetDisasterRecovery(response) => *response,
        _ => panic!("invalid request operation"),
    }
}

pub fn get_upgrader_logs(
    env: &PocketIc,
    upgrader_id: &Principal,
    sender: &Principal,
) -> GetLogsResponse {
    let res: (ApiResult<GetLogsResponse>,) = query_candid_as(
        env,
        upgrader_id.to_owned(),
        *sender,
        "get_logs",
        (GetLogsInput { pagination: None },),
    )
    .expect("Failed query call to get disaster recovery logs");

    res.0.expect("Failed to get disaster recovery logs")
}

pub fn get_account_read_permission(
    env: &PocketIc,
    sender: Principal,
    station_canister_id: Principal,
    account_id: String,
) -> AllowDTO {
    let res: (ApiResult<GetPermissionResponse>,) = update_candid_as(
        env,
        station_canister_id,
        sender,
        "get_permission",
        (station_api::GetPermissionInput {
            resource: station_api::ResourceDTO::Account(
                station_api::AccountResourceActionDTO::Read(ResourceIdDTO::Id(account_id)),
            ),
        },),
    )
    .expect("Failed to get account read permission");

    res.0
        .expect("Failed to get account read permission")
        .permission
        .allow
}

pub fn get_account_update_permission(
    env: &PocketIc,
    sender: Principal,
    station_canister_id: Principal,
    account_id: String,
) -> AllowDTO {
    let res: (ApiResult<GetPermissionResponse>,) = update_candid_as(
        env,
        station_canister_id,
        sender,
        "get_permission",
        (station_api::GetPermissionInput {
            resource: station_api::ResourceDTO::Account(
                station_api::AccountResourceActionDTO::Update(ResourceIdDTO::Id(account_id)),
            ),
        },),
    )
    .expect("Failed to get account update permission");

    res.0
        .expect("Failed to get account update permission")
        .permission
        .allow
}

pub fn get_account_transfer_permission(
    env: &PocketIc,
    sender: Principal,
    station_canister_id: Principal,
    account_id: String,
) -> AllowDTO {
    let res: (ApiResult<GetPermissionResponse>,) = update_candid_as(
        env,
        station_canister_id,
        sender,
        "get_permission",
        (station_api::GetPermissionInput {
            resource: station_api::ResourceDTO::Account(
                station_api::AccountResourceActionDTO::Transfer(ResourceIdDTO::Id(account_id)),
            ),
        },),
    )
    .expect("Failed to get account transfer permission");

    res.0
        .expect("Failed to get account transfer permission")
        .permission
        .allow
}

pub fn create_icp_account(env: &PocketIc, station_id: Principal, user_id: UuidDTO) -> AccountDTO {
    // create account
    let create_account_args = AddAccountOperationInput {
        name: "test".to_string(),
        blockchain: "icp".to_string(),
        standard: "native".to_string(),
        read_permission: AllowDTO {
            auth_scope: station_api::AuthScopeDTO::Restricted,
            user_groups: vec![],
            users: vec![user_id.clone()],
        },
        configs_permission: AllowDTO {
            auth_scope: station_api::AuthScopeDTO::Restricted,
            user_groups: vec![],
            users: vec![user_id.clone()],
        },
        transfer_permission: AllowDTO {
            auth_scope: station_api::AuthScopeDTO::Restricted,
            user_groups: vec![],
            users: vec![user_id.clone()],
        },
        transfer_request_policy: Some(RequestPolicyRuleDTO::QuorumPercentage(
            QuorumPercentageDTO {
                approvers: UserSpecifierDTO::Id(vec![user_id.clone()]),
                min_approved: 100,
            },
        )),
        configs_request_policy: Some(RequestPolicyRuleDTO::QuorumPercentage(
            QuorumPercentageDTO {
                approvers: UserSpecifierDTO::Id(vec![user_id.clone()]),
                min_approved: 100,
            },
        )),
        metadata: vec![],
    };
    let add_account_request = CreateRequestInput {
        operation: RequestOperationInput::AddAccount(create_account_args),
        title: None,
        summary: None,
        execution_plan: Some(RequestExecutionScheduleDTO::Immediate),
    };
    let res: (ApiResult<CreateRequestResponse>,) = update_candid_as(
        env,
        station_id,
        WALLET_ADMIN_USER,
        "create_request",
        (add_account_request,),
    )
    .unwrap();

    // wait for the request to be approved (timer's period is 5 seconds)
    env.advance_time(Duration::from_secs(5));
    env.tick();

    let account_creation_request_dto = res.0.unwrap().request;
    match account_creation_request_dto.status {
        RequestStatusDTO::Approved { .. } => {}
        _ => {
            panic!("request must be approved by now");
        }
    };

    // wait for the request to be executed (timer's period is 5 seconds)
    env.advance_time(Duration::from_secs(5));
    env.tick();

    // fetch the created account id from the request
    let get_request_args = GetRequestInput {
        request_id: account_creation_request_dto.id,
        with_full_info: Some(false),
    };
    let res: (ApiResult<CreateRequestResponse>,) = update_candid_as(
        env,
        station_id,
        WALLET_ADMIN_USER,
        "get_request",
        (get_request_args,),
    )
    .unwrap();
    let finalized_request = res.0.unwrap().request;
    match finalized_request.status {
        RequestStatusDTO::Completed { .. } => {}
        _ => {
            panic!(
                "request must be completed by now but instead is {:?}",
                finalized_request.status
            );
        }
    };

    match finalized_request.operation {
        RequestOperationDTO::AddAccount(add_account) => {
            add_account.account.expect("no account in result")
        }
        _ => {
            panic!("request must be AddAccount");
        }
    }
}

/// Compresses the given data to a gzip format.
pub fn compress_to_gzip(data: &[u8]) -> Vec<u8> {
    let mut encoder = GzEncoder::new(Vec::new(), Compression::best());
    encoder.write_all(data).expect("Failed to write data");
    encoder.finish().expect("Failed to finish compression")
}

/// Creates a file in the `assets` folder with the given name and content.
pub fn create_file(name: &str, content: &[u8]) {
    let relative_path = std::path::Path::new("assets").join(name);
    let absolute_path = test_dir().join(relative_path);

    if let Some(parent_dir) = absolute_path.parent() {
        std::fs::create_dir_all(parent_dir).expect("Failed to create directories");
    }

    std::fs::write(&absolute_path, content).expect("Failed to write file");
}

/// Reads the content of a file in the `assets` folder with the given name.
pub fn read_file(name: &str) -> Option<Vec<u8>> {
    let relative_path = std::path::Path::new("assets").join(name);
    let absolute_path = test_dir().join(relative_path);

    if !absolute_path.exists() {
        return None;
    }

    std::fs::read(absolute_path).ok()
}

fn test_dir() -> PathBuf {
    PathBuf::from(std::env::var("CARGO_MANIFEST_DIR").expect("Failed to get CARGO_MANIFEST_DIR"))
}

/// Converts the given data to a SHA-256 hash and returns it as a hex string.
pub fn sha256_hex(data: &[u8]) -> String {
    let mut hasher = sha2::Sha256::new();

    hasher.update(data);

    let result = hasher.finalize();

    hex::encode(result)
}

pub fn upload_canister_modules(env: &PocketIc, control_panel_id: Principal, controller: Principal) {
    // upload upgrader
    let upgrader_wasm = get_canister_wasm("upgrader").to_vec();
    let upload_canister_modules_args = UploadCanisterModulesInput {
        upgrader_wasm_module: Some(upgrader_wasm.to_owned()),
        station_wasm_module: None,
        station_wasm_module_extra_chunks: None,
    };
    let res: (ApiResult<()>,) = update_candid_as(
        env,
        control_panel_id,
        controller,
        "upload_canister_modules",
        (upload_canister_modules_args.clone(),),
    )
    .unwrap();
    res.0.unwrap();

    // upload station
    let station_wasm = get_canister_wasm("station");
    let (base_chunk, module_extra_chunks) =
        upload_canister_chunks_to_asset_canister(env, station_wasm, 500_000);
    let upload_canister_modules_args = UploadCanisterModulesInput {
        upgrader_wasm_module: None,
        station_wasm_module: Some(base_chunk),
        station_wasm_module_extra_chunks: Some(Some(module_extra_chunks)),
    };
    let res: (ApiResult<()>,) = update_candid_as(
        env,
        control_panel_id,
        controller,
        "upload_canister_modules",
        (upload_canister_modules_args.clone(),),
    )
    .unwrap();
    res.0.unwrap();
}

pub fn bump_time_to_avoid_ratelimit(env: &PocketIc) {
    // the rate limiter aggregation window is 300s and resolution is 10s
    env.advance_time(Duration::from_secs(300 + 10));
}

#[derive(CandidType)]
struct StoreArg {
    pub key: String,
    pub content: Vec<u8>,
    pub content_type: String,
    pub content_encoding: String,
    pub sha256: Option<Vec<u8>>,
}

fn hash(data: &Vec<u8>) -> Vec<u8> {
    let mut hasher = Sha256::new();
    hasher.update(data);
    hasher.finalize().to_vec()
}

pub fn upload_canister_chunks_to_asset_canister(
    env: &PocketIc,
    canister_wasm: Vec<u8>,
    chunk_len: usize,
) -> (Vec<u8>, WasmModuleExtraChunks) {
    // create and install the asset canister
    let asset_canister_id = create_canister(env, Principal::anonymous());
    env.install_canister(
        asset_canister_id,
        get_canister_wasm("assetstorage"),
        Encode!(&()).unwrap(),
        None,
    );

    // get canister wasm hash
    let canister_wasm_hash = hash(&canister_wasm);

    // chunk canister
    let mut chunks = canister_wasm.chunks(chunk_len);
    let base_chunk: &[u8] = chunks.next().unwrap();
    assert!(!base_chunk.is_empty());
    let chunks: Vec<&[u8]> = chunks.collect();
    assert!(chunks.len() >= 2);

    // upload chunks to asset canister
    let batch_id = update_candid_as::<_, (CreateBatchResponse,)>(
        env,
        asset_canister_id,
        Principal::anonymous(),
        "create_batch",
        ((),),
    )
    .unwrap()
    .0
    .batch_id;
    let extra_chunks_key = "/extra_chunks".to_string();
    let create_asset = CreateAssetArguments {
        key: extra_chunks_key.clone(),
        content_type: "application/octet-stream".to_string(),
        max_age: None,
        headers: None,
        enable_aliasing: None,
        allow_raw_access: None,
    };
    let mut chunk_ids = vec![];
    for chunk in chunks {
        let create_chunk_arg = CreateChunkArg {
            batch_id: batch_id.clone(),
            content: chunk.to_vec().into(),
        };
        let create_chunk_response = update_candid_as::<_, (CreateChunkResponse,)>(
            env,
            asset_canister_id,
            Principal::anonymous(),
            "create_chunk",
            (create_chunk_arg,),
        )
        .unwrap()
        .0;
        chunk_ids.push(create_chunk_response.chunk_id);
    }
    let set_asset_content = SetAssetContentArguments {
        key: extra_chunks_key.clone(),
        content_encoding: "identity".to_string(),
        chunk_ids,
        sha256: None,
        last_chunk: None,
    };
    let operations = vec![
        BatchOperation::CreateAsset(create_asset),
        BatchOperation::SetAssetContent(set_asset_content),
    ];
    let commit_batch_args: CommitBatchArguments = CommitBatchArguments {
        batch_id,
        operations,
    };
    update_candid_as::<_, ((),)>(
        env,
        asset_canister_id,
        Principal::anonymous(),
        "commit_batch",
        (commit_batch_args,),
    )
    .unwrap();

    let module_extra_chunks = WasmModuleExtraChunks {
        store_canister: asset_canister_id,
        extra_chunks_key,
        wasm_module_hash: canister_wasm_hash,
    };

    (base_chunk.to_vec(), module_extra_chunks)
}

pub(crate) fn await_station_healthy(env: &PocketIc, station_id: Principal) {
    let max_rounds = 100;
    for _ in 0..max_rounds {
        env.tick();
        let res: (station_api::HealthStatus,) =
            query_candid_as(env, station_id, WALLET_ADMIN_USER, "health_status", ())
                .expect("Unexpected error calling Station health_status");
        if res.0 == station_api::HealthStatus::Healthy {
            return;
        }
    }
    panic!(
        "Station did not become healthy within {} rounds.",
        max_rounds
    );
}

pub(crate) fn deploy_test_canister(env: &PocketIc) -> Principal {
    let test_canister = create_canister(env, WALLET_ADMIN_USER);
    let test_canister_wasm = get_canister_wasm("test_canister");
    env.install_canister(
        test_canister,
        test_canister_wasm,
        vec![],
        Some(WALLET_ADMIN_USER),
    );
    test_canister
}

pub(crate) fn list_canister_snapshots(
    env: &PocketIc,
    canister: Principal,
    controller: Principal,
) -> Vec<Snapshot> {
    let list_snapshots_call_id = env
        .submit_call_with_effective_principal(
            Principal::management_canister(),
            RawEffectivePrincipal::CanisterId(canister.as_slice().to_vec()),
            controller,
            "list_canister_snapshots",
            Encode!(&CanisterIdRecord {
                canister_id: canister
            })
            .unwrap(),
        )
        .unwrap();
    let list_snapshots_result = env.await_call(list_snapshots_call_id).unwrap();
    match list_snapshots_result {
        WasmResult::Reply(data) => Decode!(&data, Vec<Snapshot>).unwrap(),
        WasmResult::Reject(msg) => panic!("Unexpected reject: {}", msg),
    }
}

pub(crate) fn add_external_canister_call_any_method_permission_and_approval_rule(
    env: &PocketIc,
    station_id: Principal,
    admin_id: Principal,
    rule: station_api::RequestPolicyRuleDTO,
) {
    // add the permissions for admins to call any external canister
    execute_request(
        env,
        admin_id,
        station_id,
        RequestOperationInput::EditPermission(station_api::EditPermissionOperationInput {
            auth_scope: Some(station_api::AuthScopeDTO::Authenticated),
            users: None,
            user_groups: None,
            resource: station_api::ResourceDTO::ExternalCanister(
                station_api::ExternalCanisterResourceActionDTO::Call(
                    station_api::CallExternalCanisterResourceTargetDTO {
                        execution_method: station_api::ExecutionMethodResourceTargetDTO::Any,
                        validation_method: station_api::ValidationMethodResourceTargetDTO::No,
                    },
                ),
            ),
        }),
    )
    .expect("Failed to add permission to call external canister");

    // automatically approve calls to external canisters
    execute_request(
        env,
        admin_id,
        station_id,
        RequestOperationInput::AddRequestPolicy(station_api::AddRequestPolicyOperationInput {
            specifier: station_api::RequestSpecifierDTO::CallExternalCanister(
                station_api::CallExternalCanisterResourceTargetDTO {
                    execution_method: station_api::ExecutionMethodResourceTargetDTO::Any,
                    validation_method: station_api::ValidationMethodResourceTargetDTO::No,
                },
            ),
            rule,
        }),
    )
    .expect("Failed to add approval policy to call external canister");
}

pub(crate) fn add_external_canister_call_any_method_permission_and_approval(
    env: &PocketIc,
    station_id: Principal,
    admin_id: Principal,
    quorum: station_api::QuorumDTO,
) {
    add_external_canister_call_any_method_permission_and_approval_rule(
        env,
        station_id,
        admin_id,
        station_api::RequestPolicyRuleDTO::Quorum(quorum),
    );
}

pub(crate) fn add_external_canister_call_any_method_permission_and_approval_auto(
    env: &PocketIc,
    station_id: Principal,
    admin_id: Principal,
) {
    add_external_canister_call_any_method_permission_and_approval_rule(
        env,
        station_id,
        admin_id,
        station_api::RequestPolicyRuleDTO::AutoApproved,
    );
}<|MERGE_RESOLUTION|>--- conflicted
+++ resolved
@@ -1,11 +1,7 @@
 use crate::setup::{create_canister, get_canister_wasm, WALLET_ADMIN_USER};
-use candid::{CandidType, Decode, Encode, Principal};
+use candid::{CandidType, Encode, Principal};
 use control_panel_api::UploadCanisterModulesInput;
 use flate2::{write::GzEncoder, Compression};
-<<<<<<< HEAD
-use ic_cdk::api::management_canister::main::{CanisterIdRecord, CanisterStatusResponse, Snapshot};
-=======
->>>>>>> 494257f0
 use ic_certified_assets::types::{
     BatchOperation, CommitBatchArguments, CreateAssetArguments, CreateBatchResponse,
     CreateChunkArg, CreateChunkResponse, SetAssetContentArguments,
@@ -13,11 +9,7 @@
 use orbit_essentials::api::ApiResult;
 use orbit_essentials::cdk::api::management_canister::main::CanisterId;
 use orbit_essentials::types::WasmModuleExtraChunks;
-<<<<<<< HEAD
-use pocket_ic::common::rest::RawEffectivePrincipal;
-=======
 use pocket_ic::management_canister::CanisterStatusResult;
->>>>>>> 494257f0
 use pocket_ic::{query_candid_as, update_candid_as, CallError, PocketIc, UserError, WasmResult};
 use sha2::Digest;
 use sha2::Sha256;
@@ -910,30 +902,6 @@
     test_canister
 }
 
-pub(crate) fn list_canister_snapshots(
-    env: &PocketIc,
-    canister: Principal,
-    controller: Principal,
-) -> Vec<Snapshot> {
-    let list_snapshots_call_id = env
-        .submit_call_with_effective_principal(
-            Principal::management_canister(),
-            RawEffectivePrincipal::CanisterId(canister.as_slice().to_vec()),
-            controller,
-            "list_canister_snapshots",
-            Encode!(&CanisterIdRecord {
-                canister_id: canister
-            })
-            .unwrap(),
-        )
-        .unwrap();
-    let list_snapshots_result = env.await_call(list_snapshots_call_id).unwrap();
-    match list_snapshots_result {
-        WasmResult::Reply(data) => Decode!(&data, Vec<Snapshot>).unwrap(),
-        WasmResult::Reject(msg) => panic!("Unexpected reject: {}", msg),
-    }
-}
-
 pub(crate) fn add_external_canister_call_any_method_permission_and_approval_rule(
     env: &PocketIc,
     station_id: Principal,
