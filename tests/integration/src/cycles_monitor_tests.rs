use crate::setup::{get_canister_wasm, setup_new_env, WALLET_ADMIN_USER};
use crate::utils::{
    advance_time_to_burn_cycles, controller_test_id, get_core_canister_health_status,
    get_system_info, user_test_id, NNS_ROOT_CANISTER_ID,
};
use crate::TestEnv;
use control_panel_api::{
    DeployStationInput, DeployStationResponse, RegisterUserInput, RegisterUserResponse,
    UpdateWaitingListInput, UserSubscriptionStatusDTO,
};
use orbit_essentials::api::ApiResult;
use pocket_ic::{update_candid_as, CallError};
use sha2::{Digest, Sha256};
use station_api::{HealthStatus, SystemInfoResponse};
use std::time::Duration;

#[test]
fn successful_monitors_upgrader_and_tops_up() {
    let TestEnv {
        env, canister_ids, ..
    } = setup_new_env();

    // get station wasm
    let station_wasm = get_canister_wasm("station").to_vec();
    let mut hasher = Sha256::new();
    hasher.update(&station_wasm);

    // check if canister is healthy
    let health_status =
        get_core_canister_health_status(&env, WALLET_ADMIN_USER, canister_ids.station);
    assert_eq!(health_status, HealthStatus::Healthy);

    let upgrader_id = get_system_info(&env, WALLET_ADMIN_USER, canister_ids.station).upgrader_id;

    let top_up_should_happen_when_cycles_below = 125_000_000_000;
    advance_time_to_burn_cycles(
        &env,
        NNS_ROOT_CANISTER_ID,
        upgrader_id,
        top_up_should_happen_when_cycles_below + 5_000_000_000,
    );

    let upgrader_cycles_balance = env.cycle_balance(upgrader_id);
    if upgrader_cycles_balance <= top_up_should_happen_when_cycles_below {
        panic!("Upgrader cycles balance is too low to run the test");
    }

    // wait for the fund manager to complete and release the lock
    for _ in 0..2 {
        env.tick();
    }

    advance_time_to_burn_cycles(
        &env,
        NNS_ROOT_CANISTER_ID,
        upgrader_id,
        top_up_should_happen_when_cycles_below - 5_000_000_000,
    );

    // wait for the fund manager to complete and top up the cycles
    for _ in 0..2 {
        env.tick();
    }

    assert!(env.cycle_balance(upgrader_id) > 250_000_000_000);
}

#[test]
fn successful_monitors_stations_and_tops_up() {
    let TestEnv {
        env, canister_ids, ..
    } = setup_new_env();

    let user_id = user_test_id(0);

    // register user
    let register_args = RegisterUserInput { station: None };
    let res: (ApiResult<RegisterUserResponse>,) = update_candid_as(
        &env,
        canister_ids.control_panel,
        user_id,
        "register_user",
        (register_args,),
    )
    .unwrap();
    let user_dto = res.0.unwrap().user;
    assert_eq!(user_dto.identity, user_id);

    // approve user
    let update_waiting_list_args = UpdateWaitingListInput {
        users: vec![user_id],
        new_status: UserSubscriptionStatusDTO::Approved,
    };
    let res: (ApiResult<()>,) = update_candid_as(
        &env,
        canister_ids.control_panel,
        controller_test_id(),
        "update_waiting_list",
        (update_waiting_list_args,),
    )
    .unwrap();
    res.0.unwrap();

    let deploy_station_args = DeployStationInput {
        station_name: "test_station".to_string(),
        admin_name: "admin".to_string(),
    };

    // deploy user station
    let res: (ApiResult<DeployStationResponse>,) = update_candid_as(
        &env,
        canister_ids.control_panel,
        user_id,
        "deploy_station",
        (deploy_station_args,),
    )
    .unwrap();
    let newly_created_user_station = res.0.unwrap().canister_id;

    // rounds required for station initialization
    let rounds_required_for_station_initialization = 7;
    for _ in 0..rounds_required_for_station_initialization {
        env.tick();
    }

    // the newly created station should be healthy at this point
    let res: (HealthStatus,) = update_candid_as(
        &env,
        newly_created_user_station,
        user_id,
        "health_status",
        (),
    )
    .unwrap();
    let health_status = res.0;
    assert_eq!(health_status, HealthStatus::Healthy);

<<<<<<< HEAD
=======
    // WALLET_ADMIN_USER is not admin of the newly created station and thus the following call should trap
    let res: Result<(ApiResult<SystemInfoResponse>,), CallError> = update_candid_as(
        &env,
        newly_created_user_station,
        WALLET_ADMIN_USER,
        "system_info",
        (),
    );
    let user_error = match res.unwrap_err() {
        CallError::UserError(user_error) => user_error,
        CallError::Reject(message) => panic!("Unexpected reject: {}", message),
    };
    assert!(user_error.description.contains(
        "Canister trapped explicitly: Unauthorized access to resources: System(SystemInfo)"
    ));

>>>>>>> 477f11b0
    let upgrader_id = get_system_info(&env, user_id, newly_created_user_station).upgrader_id;

    // add cycles to the upgrader so that the station won't top it up
    env.add_cycles(upgrader_id, 100_000_000_000_000);

    advance_time_to_burn_cycles(
        &env,
        NNS_ROOT_CANISTER_ID,
        newly_created_user_station,
        130_000_000_000,
    );

    let cycles_balance = env.cycle_balance(newly_created_user_station);
    if cycles_balance <= 125_000_000_000 {
        panic!(
            "Cycles balance is too low to run the test, cycles_balance: {}",
            cycles_balance
        );
    }

    advance_time_to_burn_cycles(
        &env,
        NNS_ROOT_CANISTER_ID,
        newly_created_user_station,
        120_000_000_000,
    );

    // wait for the fund manager to complete and top up the cycles
    env.advance_time(Duration::from_secs(24 * 60 * 60));
    for _ in 0..3 {
        env.tick();
    }

    assert!(env.cycle_balance(newly_created_user_station) > 350_000_000_000)
}<|MERGE_RESOLUTION|>--- conflicted
+++ resolved
@@ -135,8 +135,6 @@
     let health_status = res.0;
     assert_eq!(health_status, HealthStatus::Healthy);
 
-<<<<<<< HEAD
-=======
     // WALLET_ADMIN_USER is not admin of the newly created station and thus the following call should trap
     let res: Result<(ApiResult<SystemInfoResponse>,), CallError> = update_candid_as(
         &env,
@@ -153,7 +151,6 @@
         "Canister trapped explicitly: Unauthorized access to resources: System(SystemInfo)"
     ));
 
->>>>>>> 477f11b0
     let upgrader_id = get_system_info(&env, user_id, newly_created_user_station).upgrader_id;
 
     // add cycles to the upgrader so that the station won't top it up
