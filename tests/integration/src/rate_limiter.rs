--- conflicted
+++ resolved
@@ -75,11 +75,8 @@
             summary: None,
             execution_plan: Some(RequestExecutionScheduleDTO::Immediate),
             expiration_dt: None,
-<<<<<<< HEAD
+            deduplication_key: None,
             tags: None,
-=======
-            deduplication_key: None,
->>>>>>> 2831e8c3
         };
         let bytes = Encode!(&create_request_input).unwrap();
         assert!(arg_length <= bytes.len() && bytes.len() <= request_size);
@@ -138,11 +135,8 @@
             summary: None,
             execution_plan: Some(RequestExecutionScheduleDTO::Immediate),
             expiration_dt: None,
-<<<<<<< HEAD
+            deduplication_key: None,
             tags: None,
-=======
-            deduplication_key: None,
->>>>>>> 2831e8c3
         };
         let create_request_bytes = Encode!(&create_request_input).unwrap();
         update_candid_as::<_, ()>(
