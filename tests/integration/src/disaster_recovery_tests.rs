use crate::setup::{
    get_canister_wasm, setup_new_env, setup_new_env_with_config, WALLET_ADMIN_USER,
};
use crate::utils::{
    add_user, advance_time_to_burn_cycles, await_station_healthy, execute_request,
    get_account_read_permission, get_account_transfer_permission, get_account_update_permission,
    get_core_canister_health_status, get_disaster_recovery_accounts,
    get_disaster_recovery_accounts_and_assets, get_disaster_recovery_committee,
    get_disaster_recovery_state, get_icp_asset, get_system_info, get_upgrader_disaster_recovery,
    get_upgrader_logs, get_user, request_disaster_recovery, set_disaster_recovery,
    set_disaster_recovery_accounts, set_disaster_recovery_accounts_and_assets,
    set_disaster_recovery_committee, upload_canister_chunks_to_asset_canister, user_test_id,
    NNS_ROOT_CANISTER_ID,
};
use crate::TestEnv;
use candid::{CandidType, Encode, Principal};
use orbit_essentials::api::ApiResult;
use orbit_essentials::utils::sha256_hash;
use pocket_ic::{query_candid_as, update_candid_as, PocketIc};
use serde::Deserialize;
use station_api::{
    AccountDTO, AddAccountOperationInput, AllowDTO, DisasterRecoveryCommitteeDTO, HealthStatus,
    ListAccountsResponse, RequestOperationDTO, RequestOperationInput, RequestPolicyRuleDTO,
    SetDisasterRecoveryOperationInput, SystemInit, SystemInstall, SystemUpgrade,
};
use std::collections::BTreeMap;
use std::str::FromStr;
use upgrader_api::{
    Account, AdminUser, Asset, DisasterRecoveryCommittee, MultiAssetAccount, RecoveryResult,
    RecoveryStatus, StationRecoveryRequest,
};
use uuid::Uuid;

fn await_disaster_recovery_success(env: &PocketIc, station_id: Principal, upgrader_id: Principal) {
    let max_rounds = 100;
    for _ in 0..max_rounds {
        env.tick();

        let dr_status = get_upgrader_disaster_recovery(env, &upgrader_id, &station_id);

        if matches!(
            dr_status.recovery_status,
            upgrader_api::RecoveryStatus::Idle
        ) && matches!(
            dr_status.last_recovery_result,
            Some(upgrader_api::RecoveryResult::Success)
        ) {
            return;
        }
    }
    panic!(
        "Disaster recovery did not succeed within {} rounds.",
        max_rounds
    );
}

fn await_disaster_recovery_failure(env: &PocketIc, station_id: Principal, upgrader_id: Principal) {
    let max_rounds = 100;
    for _ in 0..max_rounds {
        env.tick();

        let dr_status = get_upgrader_disaster_recovery(env, &upgrader_id, &station_id);

        if matches!(
            dr_status.recovery_status,
            upgrader_api::RecoveryStatus::Idle
        ) && matches!(
            dr_status.last_recovery_result,
            Some(upgrader_api::RecoveryResult::Failure(_))
        ) {
            return;
        }
    }
    panic!(
        "Disaster recovery did not fail within {} rounds.",
        max_rounds
    );
}

#[test]
fn successful_disaster_recovery_sync() {
    let TestEnv {
        env, canister_ids, ..
    } = setup_new_env();

    let health_status =
        get_core_canister_health_status(&env, WALLET_ADMIN_USER, canister_ids.station);
    assert_eq!(health_status, HealthStatus::Healthy);

    let system_info = get_system_info(&env, WALLET_ADMIN_USER, canister_ids.station);

    let upgrader_id = system_info.upgrader_id;

    let quorum = 1;
    let users = vec![
        AdminUser {
            id: Uuid::new_v4().hyphenated().to_string(),
            name: "user_1".to_owned(),
            identities: vec![Principal::from_slice(&[0])],
        },
        AdminUser {
            id: Uuid::new_v4().hyphenated().to_string(),
            name: "user_2".to_owned(),
            identities: vec![Principal::from_slice(&[1])],
        },
    ];
    let committee = DisasterRecoveryCommittee { quorum, users };

    // non-controller can't set disaster recovery committee
    let err = set_disaster_recovery_committee(
        &env,
        upgrader_id,
        Principal::from_slice(&[1]),
        committee.clone(),
    )
    .expect_err("Non-controller should not be able to set disaster recovery committee");
    assert!(err.code == "NOT_CONTROLLER");

    // controller can set disaster recovery committee
    set_disaster_recovery_committee(&env, upgrader_id, canister_ids.station, committee)
        .expect("Failed to set disaster recovery committee");

    let admins = get_disaster_recovery_committee(&env, upgrader_id, canister_ids.station)
        .expect("No committee found");

    assert_eq!(admins.quorum, 1);
    assert_eq!(admins.users.len(), 2);
    assert_eq!(admins.users[0].name, "user_1");
    assert_eq!(admins.users[1].name, "user_2");

    let icp_asset_id = Uuid::from_bytes([0; 16]).hyphenated().to_string();

    let accounts = vec![
        MultiAssetAccount {
            id: Uuid::from_bytes([0; 16]).hyphenated().to_string(),
            name: "Main Account".to_owned(),
            metadata: vec![],
            assets: vec![icp_asset_id.clone()],
            seed: [0; 16],
        },
        MultiAssetAccount {
            id: Uuid::from_bytes([1; 16]).hyphenated().to_string(),
            name: "Another Account".to_owned(),
            metadata: vec![],
            assets: vec![icp_asset_id.clone()],
            seed: [1; 16],
        },
    ];
    let assets = vec![Asset {
        blockchain: "icp".to_owned(),
        id: Uuid::from_bytes([0; 16]).hyphenated().to_string(),
        name: "Internet Computer".to_owned(),
        symbol: "ICP".to_owned(),
        decimals: 8,
        metadata: vec![],
        standards: vec!["icp_native".to_owned()],
    }];

    // non-controller can't set disaster recovery accounts
    let err = set_disaster_recovery_accounts_and_assets(
        &env,
        upgrader_id,
        Principal::from_slice(&[1]),
        accounts.clone(),
        assets.clone(),
    )
    .expect_err("Non-controller should not be able to set disaster recovery accounts");
    assert!(err.code == "NOT_CONTROLLER");

    // controller can set disaster recovery accounts
    set_disaster_recovery_accounts_and_assets(
        &env,
        upgrader_id,
        canister_ids.station,
        accounts,
        assets,
    )
    .expect("Failed to set disaster recovery accounts");

    let (accounts, _) =
        get_disaster_recovery_accounts_and_assets(&env, upgrader_id, canister_ids.station);

    assert_eq!(accounts.len(), 2);
    assert_eq!(accounts[0].name, "Main Account");
    assert_eq!(accounts[1].name, "Another Account");
}

#[test]
fn auto_syncs_users_after_deploy() {
    let TestEnv {
        env, canister_ids, ..
    } = setup_new_env();

    let health_status =
        get_core_canister_health_status(&env, WALLET_ADMIN_USER, canister_ids.station);
    assert_eq!(health_status, HealthStatus::Healthy);

    let system_info = get_system_info(&env, WALLET_ADMIN_USER, canister_ids.station);

    let upgrader_id = system_info.upgrader_id;

    let state = get_upgrader_disaster_recovery(&env, &upgrader_id, &canister_ids.station);

    let committee = state.committee.expect("No committee found");

    assert_eq!(committee.quorum, 1);
    assert_eq!(committee.users.len(), 1);
    assert_eq!(committee.users[0].name, "station-admin");

    assert!(state.accounts.is_empty());
}

#[test]
fn auto_syncs_on_account_creation() {
    let TestEnv {
        env, canister_ids, ..
    } = setup_new_env();

    let system_info = get_system_info(&env, WALLET_ADMIN_USER, canister_ids.station);
    let upgrader_id = system_info.upgrader_id;
    let admin_user = get_user(&env, WALLET_ADMIN_USER, canister_ids.station);

    let state = get_upgrader_disaster_recovery(&env, &upgrader_id, &canister_ids.station);

    assert!(state.accounts.is_empty());

    let icp_asset = get_icp_asset(&env, canister_ids.station, WALLET_ADMIN_USER);

    // create account for admin user
    let add_account = RequestOperationInput::AddAccount(AddAccountOperationInput {
        name: "admin".to_string(),
        assets: vec![icp_asset.id],
        read_permission: AllowDTO {
            auth_scope: station_api::AuthScopeDTO::Restricted,
            user_groups: vec![],
            users: vec![admin_user.id.clone()],
        },
        configs_permission: AllowDTO {
            auth_scope: station_api::AuthScopeDTO::Restricted,
            user_groups: vec![],
            users: vec![admin_user.id.clone()],
        },
        transfer_permission: AllowDTO {
            auth_scope: station_api::AuthScopeDTO::Restricted,
            user_groups: vec![],
            users: vec![admin_user.id.clone()],
        },
        configs_request_policy: None,
        transfer_request_policy: None,
        metadata: vec![],
    });

    execute_request(&env, WALLET_ADMIN_USER, canister_ids.station, add_account)
        .expect("Failed to create account");

    let state = get_upgrader_disaster_recovery(&env, &upgrader_id, &canister_ids.station);

    assert_eq!(state.multi_asset_accounts.len(), 1);
    assert_eq!(state.multi_asset_accounts[0].name, "admin");
}

/*
- create 2 more admin users
- create 1 user that is not part of the disaster recovery committee
- set disaster recovery committee with quorum of 2
- submit disaster recovery request with 1st user - assert it does not pass yet
- submit non-matching disaster recovery request with 2nd user - assert it does not pass yet still
- submit matching disaster recovery request with 4th user - assert it does not pass yet still
- submit matching disaster recovery request with 3rd user - assert it passes
- assert station is reinstalled with the new wasm
- assert disaster recovery requests are cleared
*/
#[test]
fn test_disaster_recovery_flow() {
    let TestEnv {
        env, canister_ids, ..
    } = setup_new_env();

    let system_info = get_system_info(&env, WALLET_ADMIN_USER, canister_ids.station);
    let upgrader_id = system_info.upgrader_id;

    let admin_user = get_user(&env, WALLET_ADMIN_USER, canister_ids.station);

    let user2_identity = user_test_id(1);
    add_user(
        &env,
        user2_identity,
        admin_user.groups.iter().map(|g| g.id.clone()).collect(),
        canister_ids.station,
    );

    let user3_identity = user_test_id(2);
    add_user(
        &env,
        user3_identity,
        admin_user.groups.iter().map(|g| g.id.clone()).collect(),
        canister_ids.station,
    );

    // user 4 can't set disaster recovery committee
    let user4_identity = user_test_id(3);
    add_user(&env, user4_identity, vec![], canister_ids.station);

    set_disaster_recovery(
        &env,
        canister_ids.station,
        SetDisasterRecoveryOperationInput {
            committee: Some(DisasterRecoveryCommitteeDTO {
                quorum: 2,
                user_group_id: admin_user.groups[0].id.clone(),
            }),
        },
    );

    let new_wasm_module = get_canister_wasm("upgrader");
    let (base_chunk, module_extra_chunks) =
        upload_canister_chunks_to_asset_canister(&env, new_wasm_module.clone(), 50_000);
    let old_wasm_hash = env
        .canister_status(canister_ids.station, Some(upgrader_id))
        .expect("Failed to get canister status")
        .module_hash
        .expect("No module hash found");

    // install the upgrader wasm for the station as a test
    let good_request = upgrader_api::RequestDisasterRecoveryInput::InstallCode(
        upgrader_api::RequestDisasterRecoveryInstallCodeInput {
            install_mode: upgrader_api::InstallMode::Reinstall,
            module: base_chunk.clone(),
            module_extra_chunks: Some(module_extra_chunks.clone()),
            arg: Encode!(&upgrader_api::InitArg {
                target_canister: canister_ids.station
            })
            .unwrap(),
        },
    );

    let bad_request = upgrader_api::RequestDisasterRecoveryInput::InstallCode(
        upgrader_api::RequestDisasterRecoveryInstallCodeInput {
            module: base_chunk,
            module_extra_chunks: Some(module_extra_chunks),
            arg: vec![1, 2, 3],
            install_mode: upgrader_api::InstallMode::Reinstall,
        },
    );

    request_disaster_recovery(&env, upgrader_id, WALLET_ADMIN_USER, good_request.clone())
        .expect("Failed to request disaster recovery");

    let dr_status = get_upgrader_disaster_recovery(&env, &upgrader_id, &canister_ids.station);
    assert!(matches!(
        dr_status.recovery_status,
        upgrader_api::RecoveryStatus::Idle
    ));

    request_disaster_recovery(&env, upgrader_id, user2_identity, bad_request.clone())
        .expect("Failed to request disaster recovery");

    let dr_status = get_upgrader_disaster_recovery(&env, &upgrader_id, &canister_ids.station);
    assert!(matches!(
        dr_status.recovery_status,
        upgrader_api::RecoveryStatus::Idle
    ));

    assert!(dr_status.last_recovery_result.is_none());

    request_disaster_recovery(&env, upgrader_id, user4_identity, good_request.clone())
        .expect_err("User 4 should not be able to request disaster recovery");

    let dr_status = get_upgrader_disaster_recovery(&env, &upgrader_id, &canister_ids.station);
    assert!(matches!(
        dr_status.recovery_status,
        upgrader_api::RecoveryStatus::Idle
    ));

    assert!(dr_status.last_recovery_result.is_none());

    request_disaster_recovery(&env, upgrader_id, user3_identity, good_request.clone())
        .expect("Failed to request disaster recovery");

    let dr_status = get_upgrader_disaster_recovery(&env, &upgrader_id, &canister_ids.station);
    assert!(matches!(
        dr_status.recovery_status,
        upgrader_api::RecoveryStatus::InProgress { .. }
    ));

    await_disaster_recovery_success(&env, canister_ids.station, upgrader_id);

    let new_wasm_hash = env
        .canister_status(canister_ids.station, Some(upgrader_id))
        .expect("Failed to get canister status")
        .module_hash
        .expect("No module hash found");

    assert_ne!(old_wasm_hash, new_wasm_hash);

    assert_eq!(new_wasm_hash, sha256_hash(&new_wasm_module));

    let dr_status = get_upgrader_disaster_recovery(&env, &upgrader_id, &canister_ids.station);

    assert!(dr_status.recovery_requests.is_empty());
}

// The goal of this test is not to check if the committee is set correctly, but to check that when the station is
// reinstalled, the accounts are also recreated with the same addresses.
#[test]
fn test_disaster_recovery_flow_recreates_same_accounts() {
    // 1. setup the environment with one admin user
    let TestEnv {
        env, canister_ids, ..
    } = setup_new_env();

    let station_wasm_module = get_canister_wasm("station");
    let system_info = get_system_info(&env, WALLET_ADMIN_USER, canister_ids.station);
    let upgrader_id = system_info.upgrader_id;
    let admin_user = get_user(&env, WALLET_ADMIN_USER, canister_ids.station);

    let icp_asset = get_icp_asset(&env, canister_ids.station, WALLET_ADMIN_USER);

    // 2. create 3 accounts with the same admin user and no approval required
    let mut initial_accounts = BTreeMap::new();
    for account_nr in 0..3 {
        let create_account_args = AddAccountOperationInput {
            name: format!("account-{}", account_nr),
            assets: vec![icp_asset.id.clone()],
            read_permission: AllowDTO {
                auth_scope: station_api::AuthScopeDTO::Restricted,
                user_groups: vec![],
                users: vec![admin_user.id.clone()],
            },
            configs_permission: AllowDTO {
                auth_scope: station_api::AuthScopeDTO::Restricted,
                user_groups: vec![],
                users: vec![admin_user.id.clone()],
            },
            transfer_permission: AllowDTO {
                auth_scope: station_api::AuthScopeDTO::Restricted,
                user_groups: vec![],
                users: vec![admin_user.id.clone()],
            },
            transfer_request_policy: Some(RequestPolicyRuleDTO::AutoApproved),
            configs_request_policy: Some(RequestPolicyRuleDTO::AutoApproved),
            metadata: vec![station_api::MetadataDTO {
                key: "key".to_string(),
                value: "value".to_string(),
            }],
        };

        let request = execute_request(
            &env,
            WALLET_ADMIN_USER,
            canister_ids.station,
            RequestOperationInput::AddAccount(create_account_args),
        )
        .expect("Unexpected failed to create account");

        if let RequestOperationDTO::AddAccount(operation) = request.operation {
            let newly_added_account = operation
                .account
                .expect("Unexpected new account not available");

            initial_accounts.insert(newly_added_account.id.clone(), newly_added_account);
        } else {
            panic!("Unexpected request operation found");
        }
    }

    let init_assets_input = station_api::InitAssetInput {
        id: icp_asset.id.clone(),
        name: icp_asset.name.clone(),
        symbol: icp_asset.symbol.clone(),
        decimals: icp_asset.decimals,
        blockchain: icp_asset.blockchain.clone(),
        standards: icp_asset.standards.clone(),
        metadata: vec![],
    };

    // 3. perform a reinstall disaster recovery request
    let init_accounts_input = initial_accounts
        .iter()
        .map(
            |(id, AccountDTO { name, .. })| station_api::InitAccountInput {
                id: Some(id.clone()),
                name: name.to_string(),
                metadata: vec![],
                assets: vec![icp_asset.id.clone()],
                seed: Uuid::from_str(id.as_str())
                    .expect("Failed to parse uuid")
                    .as_bytes()
                    .to_owned(),
            },
        )
        .collect();

    let (base_chunk, module_extra_chunks) =
        upload_canister_chunks_to_asset_canister(&env, station_wasm_module, 500_000);
    request_disaster_recovery(
        &env,
        upgrader_id,
        WALLET_ADMIN_USER,
<<<<<<< HEAD
        "request_disaster_recovery",
        (upgrader_api::RequestDisasterRecoveryInput::InstallCode(
            upgrader_api::RequestDisasterRecoveryInstallCodeInput {
                module: base_chunk,
                module_extra_chunks: Some(module_extra_chunks),
                arg: Encode!(&station_api::SystemInstall::Init(station_api::SystemInit {
                    name: "Station".to_string(),
                    admins: vec![
                        station_api::AdminInitInput {
                            identity: WALLET_ADMIN_USER,
                            name: "updated-admin-name".to_string(),
                        },
                        station_api::AdminInitInput {
                            identity: Principal::from_slice(&[95; 29]),
                            name: "another-admin".to_string(),
                        },
                        station_api::AdminInitInput {
                            identity: Principal::from_slice(&[97; 29]),
                            name: "yet-another-admin".to_string(),
                        }
                    ],
                    quorum: None,
                    fallback_controller: None,
                    upgrader: station_api::SystemUpgraderInput::Id(upgrader_id),
                    accounts: Some(init_accounts_input),
                    assets: Some(vec![init_assets_input]),
                }))
                .unwrap(),
                install_mode: upgrader_api::InstallMode::Reinstall,
            },
        ),),
=======
        upgrader_api::RequestDisasterRecoveryInput {
            module: base_chunk,
            module_extra_chunks: Some(module_extra_chunks),
            arg: Encode!(&station_api::SystemInstall::Init(station_api::SystemInit {
                name: "Station".to_string(),
                admins: vec![
                    station_api::AdminInitInput {
                        identity: WALLET_ADMIN_USER,
                        name: "updated-admin-name".to_string(),
                    },
                    station_api::AdminInitInput {
                        identity: Principal::from_slice(&[95; 29]),
                        name: "another-admin".to_string(),
                    },
                    station_api::AdminInitInput {
                        identity: Principal::from_slice(&[97; 29]),
                        name: "yet-another-admin".to_string(),
                    }
                ],
                quorum: None,
                fallback_controller: None,
                upgrader: station_api::SystemUpgraderInput::Id(upgrader_id),
                accounts: Some(init_accounts_input),
                assets: Some(vec![init_assets_input]),
            }))
            .unwrap(),
            install_mode: upgrader_api::InstallMode::Reinstall,
        },
>>>>>>> 62b3a593
    )
    .expect("Unexpected failed to request disaster recovery");

    let dr_status = get_upgrader_disaster_recovery(&env, &upgrader_id, &canister_ids.station);
    assert!(matches!(
        dr_status.recovery_status,
        upgrader_api::RecoveryStatus::InProgress { .. }
    ));

    await_disaster_recovery_success(&env, canister_ids.station, upgrader_id);
    await_station_healthy(&env, canister_ids.station);

    // 4. assert that the station is reinstalled with the same accounts and the apporoval policies are set correctly
    let res: (ApiResult<ListAccountsResponse>,) = update_candid_as(
        &env,
        canister_ids.station,
        WALLET_ADMIN_USER,
        "list_accounts",
        (station_api::ListAccountsInput {
            search_term: None,
            paginate: None,
        },),
    )
    .expect("Unexpected failed update call to list accounts");
    let existing_accounts = res.0.expect("Unexpected failed to list accounts").accounts;

    assert_eq!(existing_accounts.len(), initial_accounts.len());

    fn assert_expected_approval_quorum(policy: &Option<RequestPolicyRuleDTO>, group_id: String) {
        let policy = policy.as_ref().expect("No policy found");

        match policy {
            RequestPolicyRuleDTO::Quorum(quorum) => {
                assert_eq!(quorum.min_approved, 2);
                match &quorum.approvers {
                    station_api::UserSpecifierDTO::Group(groups) => {
                        assert_eq!(groups.len(), 1);
                        assert_eq!(groups[0], group_id);
                    }
                    _ => {
                        panic!("Unexpected approvers found");
                    }
                }
            }
            _ => {
                panic!("Unexpected request policy found");
            }
        }
    }

    fn assert_expected_account_permissions(allow: &AllowDTO, group_id: String) {
        assert_eq!(allow.users.len(), 0);
        assert_eq!(allow.user_groups.len(), 1);
        assert_eq!(allow.user_groups[0], group_id);

        if let station_api::AuthScopeDTO::Restricted = allow.auth_scope {
        } else {
            panic!("Unexpected auth scope found");
        }
    }

    assert_eq!(admin_user.groups.len(), 1);
    let admin_user_group = admin_user.groups.first().expect("No user group found");

    for (id, initial_account) in initial_accounts {
        let account = existing_accounts
            .iter()
            .find(|a| a.id == id)
            .expect("Unexpected account not found");

        assert_eq!(account.name, initial_account.name);

        for account_address in initial_account.addresses.iter() {
            assert!(account.addresses.iter().any(|recovered_account_address| {
                recovered_account_address.address == account_address.address
            }));
        }

        account.metadata.iter().for_each(|m| {
            assert_eq!(m.key, "key");
            assert_eq!(m.value, "value");
        });

        assert_expected_account_permissions(
            &get_account_read_permission(
                &env,
                WALLET_ADMIN_USER,
                canister_ids.station,
                account.id.clone(),
            ),
            admin_user_group.id.clone(),
        );

        assert_expected_account_permissions(
            &get_account_update_permission(
                &env,
                WALLET_ADMIN_USER,
                canister_ids.station,
                account.id.clone(),
            ),
            admin_user_group.id.clone(),
        );

        assert_expected_account_permissions(
            &get_account_transfer_permission(
                &env,
                WALLET_ADMIN_USER,
                canister_ids.station,
                account.id.clone(),
            ),
            admin_user_group.id.clone(),
        );

        assert_expected_approval_quorum(
            &account.transfer_request_policy,
            admin_user_group.id.clone(),
        );
        assert_expected_approval_quorum(
            &account.configs_request_policy,
            admin_user_group.id.clone(),
        );
    }
}

// The goal of this test is not to check if the committee is set correctly, but to check that when the station is
// reinstalled, the upgrader canister is not recreated.
#[test]
fn test_disaster_recovery_flow_reuses_same_upgrader() {
    // 1. setup the environment with one admin user
    let TestEnv {
        env, canister_ids, ..
    } = setup_new_env();

    let station_wasm_module = get_canister_wasm("station");
    let system_info = get_system_info(&env, WALLET_ADMIN_USER, canister_ids.station);
    let upgrader_id = system_info.upgrader_id;
    let initial_fallback_controller = Principal::from_slice(&[50; 29]);
    let fallback_controller = Principal::from_slice(&[99; 29]);

    env.set_controllers(
        canister_ids.station,
        Some(upgrader_id),
        vec![initial_fallback_controller, upgrader_id],
    )
    .expect("Unexpected failed to set controllers of the station canister");

    // 2. perform the disaster recovery request with the station wasm and using the same upgrader id
    let (base_chunk, module_extra_chunks) =
        upload_canister_chunks_to_asset_canister(&env, station_wasm_module.clone(), 500_000);
    request_disaster_recovery(
        &env,
        upgrader_id,
        WALLET_ADMIN_USER,
<<<<<<< HEAD
        "request_disaster_recovery",
        (upgrader_api::RequestDisasterRecoveryInput::InstallCode(
            upgrader_api::RequestDisasterRecoveryInstallCodeInput {
                module: base_chunk,
                module_extra_chunks: Some(module_extra_chunks),
                arg: Encode!(&station_api::SystemInstall::Init(station_api::SystemInit {
                    name: "Station".to_string(),
                    admins: vec![station_api::AdminInitInput {
                        identity: WALLET_ADMIN_USER,
                        name: "updated-admin-name".to_string(),
                    }],
                    quorum: None,
                    fallback_controller: Some(fallback_controller),
                    upgrader: station_api::SystemUpgraderInput::Id(upgrader_id),
                    accounts: None,
                    assets: None,
                }))
                .unwrap(),
                install_mode: upgrader_api::InstallMode::Reinstall,
            },
        ),),
=======
        upgrader_api::RequestDisasterRecoveryInput {
            module: base_chunk,
            module_extra_chunks: Some(module_extra_chunks),
            arg: Encode!(&station_api::SystemInstall::Init(station_api::SystemInit {
                name: "Station".to_string(),
                admins: vec![station_api::AdminInitInput {
                    identity: WALLET_ADMIN_USER,
                    name: "updated-admin-name".to_string(),
                }],
                quorum: None,
                fallback_controller: Some(fallback_controller),
                upgrader: station_api::SystemUpgraderInput::Id(upgrader_id),
                accounts: None,
                assets: None,
            }))
            .unwrap(),
            install_mode: upgrader_api::InstallMode::Reinstall,
        },
>>>>>>> 62b3a593
    )
    .expect("Unexpected failed to request disaster recovery");

    let dr_status = get_upgrader_disaster_recovery(&env, &upgrader_id, &canister_ids.station);
    assert!(matches!(
        dr_status.recovery_status,
        upgrader_api::RecoveryStatus::InProgress { .. }
    ));

    await_disaster_recovery_success(&env, canister_ids.station, upgrader_id);

    // 3. assert that the upgrader id is the same as the one used in the disaster recovery request
    let system_info = get_system_info(&env, WALLET_ADMIN_USER, canister_ids.station);

    assert_eq!(system_info.upgrader_id, upgrader_id);

    // 4. assert that the station is reinstalled with the same wasm and the user has the new updated name
    let new_wasm_hash = env
        .canister_status(canister_ids.station, Some(upgrader_id))
        .expect("Failed to get canister status")
        .module_hash
        .expect("No module hash found");

    assert_eq!(new_wasm_hash, sha256_hash(&station_wasm_module));

    let admin_user = get_user(&env, WALLET_ADMIN_USER, canister_ids.station);
    assert_eq!(admin_user.name, "updated-admin-name");

    // 5. assert that the fallback controller is updated
    let updated_controllers = env
        .canister_status(canister_ids.station, Some(upgrader_id))
        .expect("Failed to get canister status")
        .settings
        .controllers;

    assert_eq!(updated_controllers.len(), 2);
    assert!(updated_controllers.contains(&fallback_controller));
    assert!(updated_controllers.contains(&upgrader_id));

    // 6. check that the upgrader has the new fallback controller
    let upgrader_controllers = env
        .canister_status(upgrader_id, Some(canister_ids.station))
        .expect("Failed to get canister status")
        .settings
        .controllers;

    assert_eq!(upgrader_controllers.len(), 2);
    assert!(upgrader_controllers.contains(&fallback_controller));
    assert!(upgrader_controllers.contains(&canister_ids.station));
}

#[test]
fn test_disaster_recovery_in_progress() {
    let TestEnv {
        env, canister_ids, ..
    } = setup_new_env();

    let system_info = get_system_info(&env, WALLET_ADMIN_USER, canister_ids.station);
    let upgrader_id = system_info.upgrader_id;

    let new_wasm_module = get_canister_wasm("upgrader");
    let (base_chunk, module_extra_chunks) =
        upload_canister_chunks_to_asset_canister(&env, new_wasm_module, 50_000);

    // install the upgrader wasm for the station as a test
    let good_request = upgrader_api::RequestDisasterRecoveryInput::InstallCode(
        upgrader_api::RequestDisasterRecoveryInstallCodeInput {
            module: base_chunk,
            module_extra_chunks: Some(module_extra_chunks),
            arg: Encode!(&upgrader_api::InitArg {
                target_canister: canister_ids.station
            })
            .unwrap(),
            install_mode: upgrader_api::InstallMode::Reinstall,
        },
    );

    request_disaster_recovery(&env, upgrader_id, WALLET_ADMIN_USER, good_request.clone())
        .expect("Failed to request disaster recovery");

    let dr_status = get_upgrader_disaster_recovery(&env, &upgrader_id, &canister_ids.station);
    assert!(matches!(
        dr_status.recovery_status,
        upgrader_api::RecoveryStatus::InProgress { .. }
    ));

    request_disaster_recovery(&env, upgrader_id, WALLET_ADMIN_USER, good_request.clone())
        .expect("Failed to request disaster recovery");

    let dr_status = get_upgrader_disaster_recovery(&env, &upgrader_id, &canister_ids.station);
    assert!(matches!(
        dr_status.recovery_status,
        upgrader_api::RecoveryStatus::InProgress { .. }
    ));

    let logs_result = get_upgrader_logs(&env, &upgrader_id, &WALLET_ADMIN_USER);

    // assert that the 2nd request is not processed because the first one is still in progress
    assert_eq!(
        logs_result.logs.first().expect("No logs found").entry_type,
        "disaster_recovery_in_progress".to_owned()
    );
}

// Test disaster recovery Install canister by waiting for the station to run out cycles and then doing DR Install
#[test]
fn test_disaster_recovery_install() {
    let TestEnv {
        env, canister_ids, ..
    } = setup_new_env_with_config(crate::setup::SetupConfig {
        start_cycles: Some(4_500_000_000_000),
        ..Default::default()
    });

    let system_info = get_system_info(&env, WALLET_ADMIN_USER, canister_ids.station);
    let upgrader_id = system_info.upgrader_id;

    // top the upgrader up so that it wont run out of cycles
    env.add_cycles(upgrader_id, 100_000_000_000_000);

    // stop the upgrader canister to prevent topping up the station
    env.stop_canister(upgrader_id, Some(NNS_ROOT_CANISTER_ID))
        .expect("Failed to stop canister");

    // burn all cycles in the station
    advance_time_to_burn_cycles(&env, NNS_ROOT_CANISTER_ID, canister_ids.station, 0);

    // start the upgrader canister
    env.start_canister(upgrader_id, Some(NNS_ROOT_CANISTER_ID))
        .expect("Failed to start canister");

    env.tick();

    env.add_cycles(canister_ids.station, 3_000_000_000_000);

    // the station should be wiped by now
    assert!(env
        .canister_status(canister_ids.station, Some(upgrader_id))
        .expect("Failed to get canister status")
        .module_hash
        .is_none());

    // install the upgrader wasm for the station as a test
    let new_wasm_module = get_canister_wasm("upgrader");
    let (base_chunk, module_extra_chunks) =
        upload_canister_chunks_to_asset_canister(&env, new_wasm_module, 50_000);
    let good_request = upgrader_api::RequestDisasterRecoveryInput::InstallCode(
        upgrader_api::RequestDisasterRecoveryInstallCodeInput {
            module: base_chunk,
            module_extra_chunks: Some(module_extra_chunks),
            arg: Encode!(&upgrader_api::InitArg {
                target_canister: canister_ids.station
            })
            .unwrap(),
            install_mode: upgrader_api::InstallMode::Install,
        },
    );

    request_disaster_recovery(&env, upgrader_id, WALLET_ADMIN_USER, good_request.clone())
        .expect("Failed to request disaster recovery");

    await_disaster_recovery_success(&env, canister_ids.station, upgrader_id);
}

#[test]
fn test_disaster_recovery_upgrade() {
    let TestEnv {
        env, canister_ids, ..
    } = setup_new_env();

    let system_info = get_system_info(&env, WALLET_ADMIN_USER, canister_ids.station);
    let upgrader_id = system_info.upgrader_id;

    let station_init_arg = SystemInstall::Upgrade(SystemUpgrade { name: None });
    let new_wasm_module = get_canister_wasm("station");
    let (base_chunk, module_extra_chunks) =
        upload_canister_chunks_to_asset_canister(&env, new_wasm_module, 500_000);
    let good_request = upgrader_api::RequestDisasterRecoveryInput::InstallCode(
        upgrader_api::RequestDisasterRecoveryInstallCodeInput {
            module: base_chunk,
            module_extra_chunks: Some(module_extra_chunks),
            arg: Encode!(&station_init_arg).unwrap(),
            install_mode: upgrader_api::InstallMode::Upgrade,
        },
    );

    request_disaster_recovery(&env, upgrader_id, WALLET_ADMIN_USER, good_request.clone())
        .expect("Failed to request disaster recovery");

    await_disaster_recovery_success(&env, canister_ids.station, upgrader_id);
}

#[test]
fn test_disaster_recovery_failing() {
    let TestEnv {
        env, canister_ids, ..
    } = setup_new_env();

    let system_info = get_system_info(&env, WALLET_ADMIN_USER, canister_ids.station);
    let upgrader_id = system_info.upgrader_id;

    // intentionally bad arg to fail Upgrade
    let arg = SystemInstall::Init(SystemInit {
        fallback_controller: None,
        quorum: None,
        upgrader: station_api::SystemUpgraderInput::WasmModule(vec![]),
        name: "Station".to_string(),
        admins: vec![],
        accounts: None,
        assets: None,
    });

    // install with intentionally bad arg to fail
    let new_wasm_module = get_canister_wasm("station");
    let (base_chunk, module_extra_chunks) =
        upload_canister_chunks_to_asset_canister(&env, new_wasm_module, 500_000);
    let good_request = upgrader_api::RequestDisasterRecoveryInput::InstallCode(
        upgrader_api::RequestDisasterRecoveryInstallCodeInput {
            module: base_chunk,
            module_extra_chunks: Some(module_extra_chunks),
            arg: Encode!(&arg).unwrap(),
            install_mode: upgrader_api::InstallMode::Upgrade,
        },
    );

    request_disaster_recovery(&env, upgrader_id, WALLET_ADMIN_USER, good_request.clone())
        .expect("Failed to request disaster recovery");

    await_disaster_recovery_failure(&env, canister_ids.station, upgrader_id);
}

#[test]
fn test_disaster_recovery_supports_legacy_format() {
    let TestEnv {
        env, canister_ids, ..
    } = setup_new_env();

    let system_info = get_system_info(&env, WALLET_ADMIN_USER, canister_ids.station);
    let upgrader_id = system_info.upgrader_id;

    let accounts = vec![
        Account {
            id: Uuid::from_bytes([0; 16]).hyphenated().to_string(),
            name: "Main Account".to_owned(),
            metadata: vec![],
            blockchain: "icp".to_owned(),
            address: "1".to_owned(),
            standard: "icp_native".to_owned(),
            symbol: "ICP1".to_owned(),
            decimals: 8,
        },
        Account {
            id: Uuid::from_bytes([1; 16]).hyphenated().to_string(),
            name: "Another Account".to_owned(),
            metadata: vec![],
            blockchain: "icp".to_owned(),
            address: "2".to_owned(),
            standard: "icp_native".to_owned(),
            symbol: "ICP2".to_owned(),
            decimals: 8,
        },
    ];

    set_disaster_recovery_accounts(&env, upgrader_id, canister_ids.station, accounts)
        .expect("Failed to set disaster recovery accounts");

    let actual_accounts = get_disaster_recovery_accounts(&env, upgrader_id, canister_ids.station);

    assert!(actual_accounts.len() == 2);
    assert_eq!(actual_accounts[0].name, "Main Account");
    assert_eq!(actual_accounts[0].address, "1");

    assert_eq!(actual_accounts[1].name, "Another Account");
    assert_eq!(actual_accounts[1].address, "2");

    // old response format should deserialize correctly
    #[derive(Clone, Debug, CandidType, Deserialize)]
    pub struct GetDisasterRecoveryStateResponse {
        pub committee: Option<DisasterRecoveryCommittee>,
        pub accounts: Vec<Account>,

        pub recovery_requests: Vec<StationRecoveryRequest>,
        pub recovery_status: RecoveryStatus,
        pub last_recovery_result: Option<RecoveryResult>,
    }

    let res: (ApiResult<GetDisasterRecoveryStateResponse>,) = query_candid_as(
        &env,
        upgrader_id,
        canister_ids.station,
        "get_disaster_recovery_state",
        ((),),
    )
    .expect("Failed query call to get disaster recovery accounts");

    let res = res.0.expect("Failed to get disaster recovery accounts");

    assert!(res.accounts.len() == 2);
}

#[test]
fn test_disaster_recovery_committee_change_with_open_requests() {
    let TestEnv {
        env, canister_ids, ..
    } = setup_new_env();

    let upgrader_id = get_system_info(&env, WALLET_ADMIN_USER, canister_ids.station).upgrader_id;

    let users: Vec<_> = (0..5)
        .map(|i: u64| AdminUser {
            id: Uuid::from_u128(i.into()).hyphenated().to_string(),
            name: format!("user_{}", i),
            identities: vec![Principal::from_slice(&i.to_le_bytes())],
        })
        .collect();
    let request = upgrader_api::RequestDisasterRecoveryInput {
        module: vec![],
        module_extra_chunks: None,
        arg: vec![],
        install_mode: upgrader_api::InstallMode::Reinstall,
    };
    let disaster_recovery = |i: usize| {
        request_disaster_recovery(
            &env,
            upgrader_id,
            *users[i].identities.first().unwrap(),
            request.clone(),
        )
        .unwrap();
    };

    // set committee to be {u0, u1, u2, u3}, quorum=3
    let quorum = 3;
    let committee = DisasterRecoveryCommittee {
        quorum,
        users: users[..=3].to_vec(),
    };
    set_disaster_recovery_committee(&env, upgrader_id, canister_ids.station, committee.clone())
        .unwrap();

    // users u0, u1 make disaster recovery request
    disaster_recovery(0);
    disaster_recovery(1);

    // user u0 leaves the committee: set committee to be {u1, u2, u3}, quorum=3
    let quorum = 3;
    let committee = DisasterRecoveryCommittee {
        quorum,
        users: users[1..=3].to_vec(),
    };
    set_disaster_recovery_committee(&env, upgrader_id, canister_ids.station, committee.clone())
        .unwrap();

    // user u2 makes disaster recovery request
    disaster_recovery(2);

    // disaster recovery should not be triggered as only users u1, u2 (less than quorum=3)
    // from the current committee submitted disaster recovery requests,
    // but the requests from the current committee should be retained
    let some_committee_member = *users[3].identities.first().unwrap();
    let state = get_disaster_recovery_state(&env, upgrader_id, some_committee_member);
    assert_eq!(state.recovery_requests.len(), 2);
    state
        .recovery_requests
        .iter()
        .all(|request| request.user_id == users[1].id || request.user_id == users[2].id);
    assert_eq!(state.recovery_status, upgrader_api::RecoveryStatus::Idle);
    assert!(state.last_recovery_result.is_none());
}<|MERGE_RESOLUTION|>--- conflicted
+++ resolved
@@ -497,9 +497,7 @@
         &env,
         upgrader_id,
         WALLET_ADMIN_USER,
-<<<<<<< HEAD
-        "request_disaster_recovery",
-        (upgrader_api::RequestDisasterRecoveryInput::InstallCode(
+        upgrader_api::RequestDisasterRecoveryInput::InstallCode(
             upgrader_api::RequestDisasterRecoveryInstallCodeInput {
                 module: base_chunk,
                 module_extra_chunks: Some(module_extra_chunks),
@@ -528,37 +526,7 @@
                 .unwrap(),
                 install_mode: upgrader_api::InstallMode::Reinstall,
             },
-        ),),
-=======
-        upgrader_api::RequestDisasterRecoveryInput {
-            module: base_chunk,
-            module_extra_chunks: Some(module_extra_chunks),
-            arg: Encode!(&station_api::SystemInstall::Init(station_api::SystemInit {
-                name: "Station".to_string(),
-                admins: vec![
-                    station_api::AdminInitInput {
-                        identity: WALLET_ADMIN_USER,
-                        name: "updated-admin-name".to_string(),
-                    },
-                    station_api::AdminInitInput {
-                        identity: Principal::from_slice(&[95; 29]),
-                        name: "another-admin".to_string(),
-                    },
-                    station_api::AdminInitInput {
-                        identity: Principal::from_slice(&[97; 29]),
-                        name: "yet-another-admin".to_string(),
-                    }
-                ],
-                quorum: None,
-                fallback_controller: None,
-                upgrader: station_api::SystemUpgraderInput::Id(upgrader_id),
-                accounts: Some(init_accounts_input),
-                assets: Some(vec![init_assets_input]),
-            }))
-            .unwrap(),
-            install_mode: upgrader_api::InstallMode::Reinstall,
-        },
->>>>>>> 62b3a593
+        ),
     )
     .expect("Unexpected failed to request disaster recovery");
 
@@ -712,9 +680,7 @@
         &env,
         upgrader_id,
         WALLET_ADMIN_USER,
-<<<<<<< HEAD
-        "request_disaster_recovery",
-        (upgrader_api::RequestDisasterRecoveryInput::InstallCode(
+        upgrader_api::RequestDisasterRecoveryInput::InstallCode(
             upgrader_api::RequestDisasterRecoveryInstallCodeInput {
                 module: base_chunk,
                 module_extra_chunks: Some(module_extra_chunks),
@@ -733,27 +699,7 @@
                 .unwrap(),
                 install_mode: upgrader_api::InstallMode::Reinstall,
             },
-        ),),
-=======
-        upgrader_api::RequestDisasterRecoveryInput {
-            module: base_chunk,
-            module_extra_chunks: Some(module_extra_chunks),
-            arg: Encode!(&station_api::SystemInstall::Init(station_api::SystemInit {
-                name: "Station".to_string(),
-                admins: vec![station_api::AdminInitInput {
-                    identity: WALLET_ADMIN_USER,
-                    name: "updated-admin-name".to_string(),
-                }],
-                quorum: None,
-                fallback_controller: Some(fallback_controller),
-                upgrader: station_api::SystemUpgraderInput::Id(upgrader_id),
-                accounts: None,
-                assets: None,
-            }))
-            .unwrap(),
-            install_mode: upgrader_api::InstallMode::Reinstall,
-        },
->>>>>>> 62b3a593
+        ),
     )
     .expect("Unexpected failed to request disaster recovery");
 
@@ -1069,12 +1015,14 @@
             identities: vec![Principal::from_slice(&i.to_le_bytes())],
         })
         .collect();
-    let request = upgrader_api::RequestDisasterRecoveryInput {
-        module: vec![],
-        module_extra_chunks: None,
-        arg: vec![],
-        install_mode: upgrader_api::InstallMode::Reinstall,
-    };
+    let request = upgrader_api::RequestDisasterRecoveryInput::InstallCode(
+        upgrader_api::RequestDisasterRecoveryInstallCodeInput {
+            module: vec![],
+            module_extra_chunks: None,
+            arg: vec![],
+            install_mode: upgrader_api::InstallMode::Reinstall,
+        },
+    );
     let disaster_recovery = |i: usize| {
         request_disaster_recovery(
             &env,
