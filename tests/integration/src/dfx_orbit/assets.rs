use super::{
    setup::{dfx_orbit_test, setup_dfx_user, DfxOrbitTestConfig},
    util::{permit_call_operation, set_auto_approve, set_four_eyes_on_call},
};
use crate::{
    dfx_orbit::{setup::setup_dfx_orbit, util::fetch_asset},
    setup::{create_canister, get_canister_wasm, setup_new_env, WALLET_ADMIN_USER},
    utils::{add_user, execute_request, user_test_id},
    CanisterIds, TestEnv,
};
use candid::{Nat, Principal};
use dfx_orbit::args::{
    request::{
        asset::{RequestAssetActionArgs, RequestAssetArgs, RequestAssetUploadArgs},
        RequestArgs, RequestArgsActions,
    },
    verify::{
        VerifyArgs, VerifyArgsAction, VerifyAssetActionArgs, VerifyAssetArgs, VerifyAssetUploadArgs,
    },
};
use ic_certified_assets::types::{GrantPermissionArguments, Permission};
use pocket_ic::PocketIc;
use rand::{thread_rng, Rng};
use station_api::{
    CallExternalCanisterOperationInput, CanisterMethodDTO, GetRequestInput, RequestOperationInput,
};
use std::{
    collections::BTreeMap,
    path::PathBuf,
    time::{Duration, SystemTime, UNIX_EPOCH},
};
use tempfile::Builder;

const ASSET_CANISTER_NAME: &str = "test_asset_upload";

#[test]
fn asset_upload() {
    let TestEnv {
        mut env,
        canister_ids,
        ..
    } = setup_new_env();

    let asset_canister = setup_asset_canister(&mut env, &canister_ids);

<<<<<<< HEAD
    let (dfx_principal, _dfx_user) = setup_dfx_user(&env, &canister_ids);
    let other_user = user_test_id(1);
    add_user(&env, other_user, vec![], canister_ids.station);
=======
    // Install the assets canister under orbit control
    let asset_canister = create_canister(&env, canister_ids.station);
    let asset_canister_wasm = get_canister_wasm("assetstorage");
    env.install_canister(
        asset_canister,
        asset_canister_wasm,
        candid::encode_args(()).unwrap(),
        Some(canister_ids.station),
    );
>>>>>>> 82eecf16

    // As admin: Grant the user the call and prepare permissions
    permit_call_operation(&env, &canister_ids);
    //set_four_eyes_on_call(&env, &canister_ids);
    set_auto_approve(&env, &canister_ids);
    grant_prepare_permission(&env, &canister_ids, asset_canister, dfx_principal);

    let (asset_dir, assets) = setup_assets();

    let mut asset_canisters = BTreeMap::new();
    asset_canisters.insert(
        ASSET_CANISTER_NAME.into(),
        vec![asset_dir.to_str().unwrap().to_string()],
    );
    let config = DfxOrbitTestConfig {
        asset_canisters,
        canister_ids: vec![(ASSET_CANISTER_NAME.into(), asset_canister.clone())],
        ..Default::default()
    };

    dfx_orbit_test(&mut env, config, async {
        // Setup the station agent
        let dfx_orbit = setup_dfx_orbit(canister_ids.station).await;

        let request_args = RequestAssetUploadArgs {
            canister: ASSET_CANISTER_NAME.into(),
            ignore_evidence: false,
            files: vec![],
        };
        let request = RequestArgs {
            title: None,
            summary: None,
            action: RequestArgsActions::Asset(RequestAssetArgs {
                action: RequestAssetActionArgs::Upload(request_args),
            }),
        }
        .into_request(&dfx_orbit)
        .await
        .unwrap();
        let _ = dfx_orbit.station.request(request.clone()).await.unwrap();

        // NOTE: We need to wait until the certified state becomes available.
        // Since we are in live mode, we can not simply advance pocketIC by some
        // ticks, but actially need to wait.
        tokio::time::sleep(Duration::from_secs(1)).await;

        // Test that we can fetch the assets
        for (asset_path, expected_asset) in assets {
            let req = fetch_asset(asset_canister, &asset_path).await;
            let test_asset_a = String::from_utf8_lossy(&req);
            assert_eq!(expected_asset, test_asset_a);
        }
    });
}

#[test]
fn asset_validation() {
    let TestEnv {
        mut env,
        canister_ids,
        ..
    } = setup_new_env();

    let asset_canister = setup_asset_canister(&mut env, &canister_ids);

    let (dfx_principal, _dfx_user) = setup_dfx_user(&env, &canister_ids);
    let other_user = user_test_id(1);
    add_user(&env, other_user, vec![], canister_ids.station);

    // As admin: Grant the user the call and prepare permissions
    permit_call_operation(&env, &canister_ids);
    set_four_eyes_on_call(&env, &canister_ids);
    grant_prepare_permission(&env, &canister_ids, asset_canister, dfx_principal);

    let (asset_dir, _) = setup_assets();

    let mut asset_canisters = BTreeMap::new();
    asset_canisters.insert(
        ASSET_CANISTER_NAME.into(),
        vec![asset_dir.to_str().unwrap().to_string()],
    );
    let config = DfxOrbitTestConfig {
        asset_canisters,
        canister_ids: vec![(ASSET_CANISTER_NAME.into(), asset_canister.clone())],
        ..Default::default()
    };

    dfx_orbit_test(&mut env, config, async {
        // Setup the station agent
        let dfx_orbit = setup_dfx_orbit(canister_ids.station).await;

        let request_args = RequestAssetUploadArgs {
            canister: ASSET_CANISTER_NAME.into(),
            ignore_evidence: false,
            files: vec![],
        };

        let request = RequestArgs {
            title: None,
            summary: None,
            action: RequestArgsActions::Asset(RequestAssetArgs {
                action: RequestAssetActionArgs::Upload(request_args),
            }),
        }
        .into_request(&dfx_orbit)
        .await
        .unwrap();
        let request = dfx_orbit.station.request(request.clone()).await.unwrap();

        // Check that the request verifies
        let verify_args = VerifyAssetUploadArgs {
            canister: ASSET_CANISTER_NAME.into(),
            batch_id: Nat::from(1u64),
            files: vec![],
        };
        let req_response = dfx_orbit
            .station
            .review_id(GetRequestInput {
                request_id: request.request.id.clone(),
            })
            .await
            .unwrap();
        VerifyArgs {
            request_id: request.request.id,
            and_approve: false,
            or_reject: false,
            action: VerifyArgsAction::Asset(VerifyAssetArgs {
                action: VerifyAssetActionArgs::Upload(verify_args),
            }),
        }
        .verify(&dfx_orbit, &req_response)
        .await
        .unwrap();
    });
}

/// Setup a tmpdir, and store assets in it
///
/// We generate the assets dyniamically, since we want to make sure we are not
/// fetching old assets
/// NOTE: Currently, the local asset computation skips hidden files while the
/// remote version does not. This creates an issue if we just used tempdir(), as that
/// uses `.` prefix.
fn setup_assets() -> (PathBuf, BTreeMap<String, String>) {
    let asset_dir = Builder::new().prefix("asset").tempdir().unwrap();
    let mut assets = BTreeMap::new();

    let asset_a = format!(
        "This is the current time: {}",
        SystemTime::now()
            .duration_since(UNIX_EPOCH)
            .unwrap()
            .as_nanos()
    );
    let asset_a_path = PathBuf::from("system_time");
    std::fs::write(asset_dir.path().join(&asset_a_path), &asset_a).unwrap();
    assets.insert(
        asset_a_path.into_os_string().into_string().unwrap(),
        asset_a,
    );

    let asset_b = format!("This is a random number: {}", thread_rng().gen::<u64>());
    let asset_b_path = PathBuf::from("subdir").join("random_number");
    std::fs::create_dir_all(asset_dir.path().join("subdir")).unwrap();
    std::fs::write(asset_dir.path().join(&asset_b_path), &asset_b).unwrap();
    assets.insert(
        asset_b_path.into_os_string().into_string().unwrap(),
        asset_b,
    );

    (asset_dir.into_path(), assets)
}

/// Install the assets canister under orbit control
fn setup_asset_canister(env: &mut PocketIc, canister_ids: &CanisterIds) -> Principal {
    let asset_canister = create_canister(env, canister_ids.station);
    let asset_canister_wasm = get_canister_wasm("assetstorage");
    env.install_canister(
        asset_canister,
        asset_canister_wasm,
        candid::encode_args(()).unwrap(),
        Some(canister_ids.station),
    );
    asset_canister
}

fn grant_prepare_permission(
    env: &PocketIc,
    canister_ids: &CanisterIds,
    asset_canister: Principal,
    to_principal: Principal,
) {
    let arg = GrantPermissionArguments {
        to_principal,
        permission: Permission::Prepare,
    };
    let arg = candid::encode_one(arg).unwrap();

    let request = RequestOperationInput::CallExternalCanister(CallExternalCanisterOperationInput {
        validation_method: None,
        execution_method: CanisterMethodDTO {
            canister_id: asset_canister,
            method_name: String::from("grant_permission"),
        },
        arg: Some(arg),
        execution_method_cycles: None,
    });

    execute_request(&env, WALLET_ADMIN_USER, canister_ids.station, request).unwrap();
}<|MERGE_RESOLUTION|>--- conflicted
+++ resolved
@@ -43,25 +43,12 @@
 
     let asset_canister = setup_asset_canister(&mut env, &canister_ids);
 
-<<<<<<< HEAD
     let (dfx_principal, _dfx_user) = setup_dfx_user(&env, &canister_ids);
     let other_user = user_test_id(1);
     add_user(&env, other_user, vec![], canister_ids.station);
-=======
-    // Install the assets canister under orbit control
-    let asset_canister = create_canister(&env, canister_ids.station);
-    let asset_canister_wasm = get_canister_wasm("assetstorage");
-    env.install_canister(
-        asset_canister,
-        asset_canister_wasm,
-        candid::encode_args(()).unwrap(),
-        Some(canister_ids.station),
-    );
->>>>>>> 82eecf16
 
     // As admin: Grant the user the call and prepare permissions
     permit_call_operation(&env, &canister_ids);
-    //set_four_eyes_on_call(&env, &canister_ids);
     set_auto_approve(&env, &canister_ids);
     grant_prepare_permission(&env, &canister_ids, asset_canister, dfx_principal);
 
