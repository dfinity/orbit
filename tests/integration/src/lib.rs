#![cfg(test)]

use candid::Principal;
use pocket_ic::PocketIc;

mod address_book_tests;
mod control_panel_tests;
mod cycles_monitor_tests;
mod dfx_orbit;
mod disaster_recovery_tests;
mod external_canister_tests;
mod interfaces;
<<<<<<< HEAD
mod notification;
=======
mod migration_tests;
>>>>>>> ecd210db
mod register_tests;
mod setup;
mod test_data;
mod transfer_tests;
mod upgrade_station_tests;
mod utils;

pub struct TestEnv {
    pub env: PocketIc,
    pub canister_ids: CanisterIds,
    pub controller: Principal,
    pub minter: Principal,
}

#[derive(Debug)]
pub struct CanisterIds {
    pub icp_ledger: Principal,
    pub icp_index: Principal,
    pub cycles_minting_canister: Principal,
    pub control_panel: Principal,
    pub station: Principal,
}<|MERGE_RESOLUTION|>--- conflicted
+++ resolved
@@ -10,11 +10,8 @@
 mod disaster_recovery_tests;
 mod external_canister_tests;
 mod interfaces;
-<<<<<<< HEAD
+mod migration_tests;
 mod notification;
-=======
-mod migration_tests;
->>>>>>> ecd210db
 mod register_tests;
 mod setup;
 mod test_data;
