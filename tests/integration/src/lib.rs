--- conflicted
+++ resolved
@@ -11,11 +11,8 @@
 mod external_canister_tests;
 mod interfaces;
 mod migration_tests;
-<<<<<<< HEAD
+mod notification;
 mod rate_limiter;
-=======
-mod notification;
->>>>>>> 18560cf4
 mod register_tests;
 mod setup;
 mod test_data;
