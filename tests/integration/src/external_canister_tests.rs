--- conflicted
+++ resolved
@@ -280,11 +280,8 @@
         sort_by: None,
         only_approvable: false,
         with_evaluation_results: false,
-<<<<<<< HEAD
+        deduplication_keys: None,
         tags: None,
-=======
-        deduplication_keys: None,
->>>>>>> 2831e8c3
     };
     let res: (ApiResult<ListRequestsResponse>,) = update_candid_as(
         &env,
@@ -313,11 +310,8 @@
         sort_by: None,
         only_approvable: false,
         with_evaluation_results: false,
-<<<<<<< HEAD
+        deduplication_keys: None,
         tags: None,
-=======
-        deduplication_keys: None,
->>>>>>> 2831e8c3
     };
     let res: (ApiResult<ListRequestsResponse>,) = update_candid_as(
         &env,
@@ -344,11 +338,8 @@
         sort_by: None,
         only_approvable: false,
         with_evaluation_results: false,
-<<<<<<< HEAD
+        deduplication_keys: None,
         tags: None,
-=======
-        deduplication_keys: None,
->>>>>>> 2831e8c3
     };
     let res: (ApiResult<ListRequestsResponse>,) = update_candid_as(
         &env,
