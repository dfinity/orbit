--- conflicted
+++ resolved
@@ -1561,8 +1561,7 @@
         .into_iter()
         .map(|snapshot| snapshot.id)
         .collect();
-<<<<<<< HEAD
-    assert_eq!(snapshots, vec![new_snapshot_id.clone()]);
+    assert_eq!(snapshots, vec![hex::decode(&new_snapshot_id).unwrap()]);
 
     // prune the new snapshot
     let prune_canister_operation =
@@ -1676,9 +1675,6 @@
     // check that the external canister is empty now
     let status = canister_status(&env, Some(canister_ids.station), external_canister_id);
     assert_eq!(status.module_hash, None);
-=======
-    assert_eq!(snapshots, vec![hex::decode(&new_snapshot_id).unwrap()]);
->>>>>>> 830dca64
 }
 
 #[test]
