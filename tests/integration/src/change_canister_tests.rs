use crate::setup::{create_canister, setup_new_env, WALLET_ADMIN_USER};
use crate::utils::{
    add_user, canister_status, execute_request, submit_request, submit_request_approval,
<<<<<<< HEAD
    update_raw, user_test_id, wait_for_request, COUNTER_WAT,
=======
    submit_request_with_expected_trap, user_test_id, wait_for_request,
>>>>>>> f86effab
};
use crate::TestEnv;
use candid::Principal;
use sha2::{Digest, Sha256};
use station_api::CanisterInstallMode;
use station_api::{
<<<<<<< HEAD
    AddRequestPolicyOperationInput, ChangeCanisterOperationInput, ChangeCanisterTargetDTO,
    EditPermissionOperationInput, InstallCanisterInputDTO, QuorumDTO, RequestApprovalStatusDTO,
=======
    AddRequestPolicyOperationInput, ChangeCanisterOperationInput, ChangeCanisterResourceTargetDTO,
    ChangeCanisterTargetDTO, EditPermissionOperationInput, QuorumDTO, RequestApprovalStatusDTO,
>>>>>>> f86effab
    RequestOperationInput, RequestPolicyRuleDTO, RequestSpecifierDTO, UserSpecifierDTO,
};

#[test]
fn successful_four_eyes_upgrade() {
    let TestEnv {
        mut env,
        canister_ids,
        ..
    } = setup_new_env();

    // create and install the canister to be upgraded by a request
    let canister_id = create_canister(&mut env, canister_ids.station);
    let module_bytes = vec![0x00, 0x61, 0x73, 0x6d, 0x01, 0x00, 0x00, 0x00];
    let module_hash =
        hex::decode("93a44bbb96c751218e4c00d479e4c14358122a389acca16205b1e4d0dc5f9476").unwrap();
    env.install_canister(
        canister_id,
        module_bytes.clone(),
        vec![],
        Some(canister_ids.station),
    );

    // check canister status and ensure that the WASM matches the old canister module
    let status = canister_status(&env, Some(canister_ids.station), canister_id);
    assert_eq!(status.module_hash, Some(module_hash.clone()));

    // create new user identities and add them to the station
    let user_a = user_test_id(0);
    add_user(&env, user_a, vec![], canister_ids.station);
    let user_b = user_test_id(1);
    add_user(&env, user_b, vec![], canister_ids.station);

    // new canister WASM
    let new_module_bytes = hex::decode("0061736d010000000503010001").unwrap();
    let new_module_hash =
        hex::decode("d7f602df8d1cb581cc5c886a4ff8809793c50627e305ef45f6d770f27e0261cc").unwrap();

<<<<<<< HEAD
    // submit canister upgrade request
    let install_canister_input = InstallCanisterInputDTO {
        mode: CanisterInstallMode::Upgrade,
        canister_id,
    };
=======
    // submitting canister upgrade request fails due to insufficient permissions to create change canister requests
>>>>>>> f86effab
    let change_canister_operation =
        RequestOperationInput::ChangeCanister(ChangeCanisterOperationInput {
            target: ChangeCanisterTargetDTO::InstallCanister(install_canister_input),
            module: new_module_bytes,
            arg: None,
        });
    let trap_message = submit_request_with_expected_trap(
        &env,
        user_a,
        canister_ids.station,
        change_canister_operation.clone(),
    );
    assert!(trap_message
        .contains("Canister trapped explicitly: Unauthorized access to resources: ChangeCanister"));

    // allow anyone to create change canister requests
    let add_permission = RequestOperationInput::EditPermission(EditPermissionOperationInput {
        resource: station_api::ResourceDTO::ChangeCanister(
            station_api::ChangeCanisterResourceActionDTO::Create(
                ChangeCanisterResourceTargetDTO::Canister(canister_id),
            ),
        ),
        auth_scope: Some(station_api::AuthScopeDTO::Authenticated),
        user_groups: None,
        users: None,
    });
    execute_request(
        &env,
        WALLET_ADMIN_USER,
        canister_ids.station,
        add_permission,
    )
    .unwrap();

    // set four eyes principle for canister changes
    let add_request_policy =
        RequestOperationInput::AddRequestPolicy(AddRequestPolicyOperationInput {
            specifier: RequestSpecifierDTO::ChangeCanister(
                ChangeCanisterResourceTargetDTO::Canister(canister_id),
            ),
            rule: RequestPolicyRuleDTO::Quorum(QuorumDTO {
                approvers: UserSpecifierDTO::Any,
                min_approved: 2,
            }),
        });
    execute_request(
        &env,
        WALLET_ADMIN_USER,
        canister_ids.station,
        add_request_policy,
    )
    .unwrap();

    let change_canister_operation_request = submit_request(
        &env,
        user_a,
        canister_ids.station,
        change_canister_operation,
    );

    // the request should not be completed before the second user approves on it
    assert!(wait_for_request(
        &env,
        user_a,
        canister_ids.station,
        change_canister_operation_request.clone(),
    )
    .is_err());

    // the second user approves and then the request will eventually become completed
    submit_request_approval(
        &env,
        user_b,
        canister_ids.station,
        change_canister_operation_request.clone(),
        RequestApprovalStatusDTO::Approved,
    );
    wait_for_request(
        &env,
        user_a,
        canister_ids.station,
        change_canister_operation_request.clone(),
    )
    .unwrap();

    // check canister status and ensure that the WASM matches the new canister module
    let status = canister_status(&env, Some(canister_ids.station), canister_id);
    assert_eq!(status.module_hash, Some(new_module_hash));
}

#[test]
fn reinstall_canister() {
    let TestEnv {
        mut env,
        canister_ids,
        ..
    } = setup_new_env();

    // create and install the canister to be reinstalled by a request
    let canister_id = create_canister(&mut env, canister_ids.station);
    let module_bytes = wat::parse_str(COUNTER_WAT).unwrap();
    let mut sha256 = Sha256::new();
    sha256.update(module_bytes.clone());
    let module_hash = sha256.finalize().to_vec();
    env.install_canister(
        canister_id,
        module_bytes.clone(),
        vec![],
        Some(canister_ids.station),
    );

    // check canister status and ensure that the WASM matches the counter canister module
    let status = canister_status(&env, Some(canister_ids.station), canister_id);
    assert_eq!(status.module_hash, Some(module_hash.clone()));

    // initialize stable memory and increment the counter in stable memory
    update_raw(&env, canister_id, Principal::anonymous(), "init", vec![]).unwrap();
    update_raw(&env, canister_id, Principal::anonymous(), "inc", vec![]).unwrap();

    // reading the counter should yield 2 after the increment
    let ctr = update_raw(&env, canister_id, Principal::anonymous(), "read", vec![]).unwrap();
    assert_eq!(ctr, 2_u32.to_le_bytes());

    // submit canister upgrade request
    let install_canister_input = InstallCanisterInputDTO {
        mode: CanisterInstallMode::Upgrade,
        canister_id,
    };
    let change_canister_operation =
        RequestOperationInput::ChangeCanister(ChangeCanisterOperationInput {
            target: ChangeCanisterTargetDTO::InstallCanister(install_canister_input),
            module: module_bytes.clone(),
            arg: None,
        });
    execute_request(
        &env,
        WALLET_ADMIN_USER,
        canister_ids.station,
        change_canister_operation,
    )
    .unwrap();

    // check canister status and ensure that the WASM matches the counter canister module
    let status = canister_status(&env, Some(canister_ids.station), canister_id);
    assert_eq!(status.module_hash, Some(module_hash.clone()));

    // the counter value should be preserved across upgrade
    let ctr = update_raw(&env, canister_id, Principal::anonymous(), "read", vec![]).unwrap();
    assert_eq!(ctr, 2_u32.to_le_bytes());

    // submit canister reinstall request
    let install_canister_input = InstallCanisterInputDTO {
        mode: CanisterInstallMode::Reinstall,
        canister_id,
    };
    let change_canister_operation =
        RequestOperationInput::ChangeCanister(ChangeCanisterOperationInput {
            target: ChangeCanisterTargetDTO::InstallCanister(install_canister_input),
            module: module_bytes,
            arg: None,
        });
    execute_request(
        &env,
        WALLET_ADMIN_USER,
        canister_ids.station,
        change_canister_operation,
    )
    .unwrap();

    // check canister status and ensure that the WASM matches the counter canister module
    let status = canister_status(&env, Some(canister_ids.station), canister_id);
    assert_eq!(status.module_hash, Some(module_hash));

    // stable memory should be reset now and thus "read" will trap
    let err = update_raw(&env, canister_id, Principal::anonymous(), "read", vec![]).unwrap_err();
    assert!(err
        .description
        .contains("Canister trapped: stable memory out of bounds"));
}<|MERGE_RESOLUTION|>--- conflicted
+++ resolved
@@ -1,25 +1,16 @@
 use crate::setup::{create_canister, setup_new_env, WALLET_ADMIN_USER};
 use crate::utils::{
     add_user, canister_status, execute_request, submit_request, submit_request_approval,
-<<<<<<< HEAD
-    update_raw, user_test_id, wait_for_request, COUNTER_WAT,
-=======
-    submit_request_with_expected_trap, user_test_id, wait_for_request,
->>>>>>> f86effab
+    submit_request_with_expected_trap, update_raw, user_test_id, wait_for_request, COUNTER_WAT,
 };
 use crate::TestEnv;
 use candid::Principal;
 use sha2::{Digest, Sha256};
-use station_api::CanisterInstallMode;
 use station_api::{
-<<<<<<< HEAD
-    AddRequestPolicyOperationInput, ChangeCanisterOperationInput, ChangeCanisterTargetDTO,
-    EditPermissionOperationInput, InstallCanisterInputDTO, QuorumDTO, RequestApprovalStatusDTO,
-=======
-    AddRequestPolicyOperationInput, ChangeCanisterOperationInput, ChangeCanisterResourceTargetDTO,
-    ChangeCanisterTargetDTO, EditPermissionOperationInput, QuorumDTO, RequestApprovalStatusDTO,
->>>>>>> f86effab
-    RequestOperationInput, RequestPolicyRuleDTO, RequestSpecifierDTO, UserSpecifierDTO,
+    AddRequestPolicyOperationInput, CanisterInstallMode, ChangeCanisterOperationInput,
+    ChangeCanisterResourceTargetDTO, ChangeCanisterTargetDTO, EditPermissionOperationInput,
+    InstallCanisterInputDTO, QuorumDTO, RequestApprovalStatusDTO, RequestOperationInput,
+    RequestPolicyRuleDTO, RequestSpecifierDTO, UserSpecifierDTO,
 };
 
 #[test]
@@ -57,15 +48,12 @@
     let new_module_hash =
         hex::decode("d7f602df8d1cb581cc5c886a4ff8809793c50627e305ef45f6d770f27e0261cc").unwrap();
 
-<<<<<<< HEAD
     // submit canister upgrade request
     let install_canister_input = InstallCanisterInputDTO {
         mode: CanisterInstallMode::Upgrade,
         canister_id,
     };
-=======
     // submitting canister upgrade request fails due to insufficient permissions to create change canister requests
->>>>>>> f86effab
     let change_canister_operation =
         RequestOperationInput::ChangeCanister(ChangeCanisterOperationInput {
             target: ChangeCanisterTargetDTO::InstallCanister(install_canister_input),
