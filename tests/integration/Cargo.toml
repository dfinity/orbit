--- conflicted
+++ resolved
@@ -19,8 +19,5 @@
 control-panel-api = { path = '../../core/control-panel/api', version = '0.0.2-alpha.2' }
 upgrader-api = { path = '../../core/upgrader/api', version = '0.0.2-alpha.2' }
 station-api = { path = '../../core/station/api', version = '0.0.2-alpha.2' }
-<<<<<<< HEAD
 uuid = { workspace = true }
-=======
-wat = { workspace = true }
->>>>>>> 03c5a513
+wat = { workspace = true }