--- conflicted
+++ resolved
@@ -11,10 +11,6 @@
 flate2 = { workspace = true }
 hex = { workspace = true }
 orbit-essentials = { path = '../../libs/orbit-essentials', version = '0.0.2-alpha.6' }
-<<<<<<< HEAD
-ic-cdk = { workspace = true }
-=======
->>>>>>> 494257f0
 ic-certified-assets = { workspace = true }
 ic-ledger-types = { workspace = true }
 itertools = { workspace = true }
