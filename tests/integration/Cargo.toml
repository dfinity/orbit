
[package]
name = 'integration-tests'
version = '0.0.1'
edition = '2021'

[dependencies]
candid = { workspace = true }
candid_parser = { workspace = true }
dfx-orbit = { path = "../../tools/dfx-orbit" }
hex = { workspace = true }
orbit-essentials = { path = '../../libs/orbit-essentials', version = '0.0.2-alpha.3' }
ic-cdk = { workspace = true }
ic-ledger-types = { workspace = true }
lazy_static = { workspace = true }
num-bigint = { workspace = true }
pocket-ic = { workspace = true }
rand = { workspace = true }
rand_chacha = { workspace = true }
reqwest = { version = "0.12", default-features = false }
sha2 = { workspace = true }
serde = { workspace = true, features = ['derive'] }
<<<<<<< HEAD
tempfile = "3.10"
tokio.workspace = true
control-panel-api = { path = '../../core/control-panel/api', version = '0.0.2-alpha.2' }
upgrader-api = { path = '../../core/upgrader/api', version = '0.0.2-alpha.2' }
station-api = { path = '../../core/station/api', version = '0.0.2-alpha.2' }
=======
uuid = { workspace = true }
control-panel-api = { path = '../../core/control-panel/api', version = '0.0.2-alpha.3' }
upgrader-api = { path = '../../core/upgrader/api', version = '0.0.2-alpha.4' }
station-api = { path = '../../core/station/api', version = '0.0.2-alpha.4' }
>>>>>>> 5a56e711
wat = { workspace = true }<|MERGE_RESOLUTION|>--- conflicted
+++ resolved
@@ -20,16 +20,10 @@
 reqwest = { version = "0.12", default-features = false }
 sha2 = { workspace = true }
 serde = { workspace = true, features = ['derive'] }
-<<<<<<< HEAD
 tempfile = "3.10"
 tokio.workspace = true
-control-panel-api = { path = '../../core/control-panel/api', version = '0.0.2-alpha.2' }
-upgrader-api = { path = '../../core/upgrader/api', version = '0.0.2-alpha.2' }
-station-api = { path = '../../core/station/api', version = '0.0.2-alpha.2' }
-=======
 uuid = { workspace = true }
 control-panel-api = { path = '../../core/control-panel/api', version = '0.0.2-alpha.3' }
 upgrader-api = { path = '../../core/upgrader/api', version = '0.0.2-alpha.4' }
 station-api = { path = '../../core/station/api', version = '0.0.2-alpha.4' }
->>>>>>> 5a56e711
 wat = { workspace = true }