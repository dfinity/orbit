--- conflicted
+++ resolved
@@ -1,16 +1,12 @@
 use candid::{CandidType, Deserialize, Principal};
 use futures::future::join_all;
 use ic_cdk::api::call::call_raw;
-<<<<<<< HEAD
 use ic_cdk::api::performance_counter;
-use ic_cdk::{id, update};
-=======
-use ic_cdk::{query, update};
+use ic_cdk::{id, query, update};
 
 thread_local! {
     static NUMBER: std::cell::RefCell<u64> = const { std::cell::RefCell::new(0) };
 }
->>>>>>> f709895e
 
 #[update]
 async fn call(canister_id: Principal, method_name: String, arg: Vec<u8>, mut total_calls: u64) {
@@ -28,17 +24,6 @@
     }
 }
 
-<<<<<<< HEAD
-#[update]
-async fn noop() {}
-
-#[update]
-async fn expensive() {
-    loop {
-        if performance_counter(0) >= 19_000_000_000 {
-            ic_cdk::call::<_, ()>(id(), "noop", ((),)).await.unwrap();
-        }
-=======
 #[derive(CandidType, Deserialize)]
 pub enum ValidationResponse {
     Ok(String),
@@ -71,6 +56,18 @@
     NUMBER.with(|n| *n.borrow())
 }
 
+#[update]
+async fn noop() {}
+
+#[update]
+async fn expensive() {
+    loop {
+        if performance_counter(0) >= 19_000_000_000 {
+            ic_cdk::call::<_, ()>(id(), "noop", ((),)).await.unwrap();
+        }
+    }
+}
+
 #[cfg(test)]
 mod tests {
     use super::*;
@@ -87,6 +84,5 @@
             CandidSource::Text(include_str!("../../api/spec.did")),
         )
         .unwrap();
->>>>>>> f709895e
     }
 }