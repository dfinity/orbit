--- conflicted
+++ resolved
@@ -1,18 +1,14 @@
 //! Implementation of the `dfx-orbit` commands.
 pub(crate) mod asset;
 pub(crate) mod station;
-
-use orbit_station_api::{RequestApprovalStatusDTO, SubmitRequestApprovalInput};
-<<<<<<< HEAD
-use slog::trace;
-=======
->>>>>>> a9e84111
 
 use crate::{
     args::{review::ReviewArgs, DfxOrbitArgs, DfxOrbitSubcommands},
     dfx_extension_api::OrbitExtensionAgent,
     DfxOrbit,
 };
+use orbit_station_api::{RequestApprovalStatusDTO, SubmitRequestApprovalInput};
+use slog::trace;
 
 /// A command line tool for interacting with Orbit on the Internet Computer.
 pub async fn exec(args: DfxOrbitArgs) -> anyhow::Result<()> {
