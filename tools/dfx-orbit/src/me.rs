use crate::DfxOrbit;
use clap::Parser;
use itertools::Itertools;
use station_api::{MeResponse, UserPrivilege, UserStatusDTO};
use std::fmt::Write;

#[derive(Debug, Clone, Parser)]
pub struct MeArgs {
    /// Return output as JSON
    #[clap(short, long)]
    pub(crate) json: bool,
}

impl DfxOrbit {
    pub(crate) fn display_me(&self, response: MeResponse) -> anyhow::Result<String> {
        let mut output = String::new();

        writeln!(output, "Name: {}", response.me.name)?;
        writeln!(output, "Id: {}", response.me.id)?;
        writeln!(
            output,
            "Status: {}",
            display_user_status_dto(&response.me.status)
        )?;
        writeln!(
            output,
            "Identities: {}",
            response
                .me
                .identities
                .iter()
                .map(|p| format!("\n\t{}", p))
                .join("")
        )?;
        writeln!(
            output,
            "Groups: {}",
            response
                .me
                .groups
                .iter()
                .map(|group| format!("\n\t{} ({})", group.name, group.id))
                .join("")
        )?;
        writeln!(
            output,
            "Privileges: {}",
            response
                .privileges
                .iter()
                .map(|p| format!("\n\t{}", display_privilege(p)))
                .join("")
        )?;

        Ok(output)
    }
}

fn display_user_status_dto(status: &UserStatusDTO) -> &'static str {
    match status {
        UserStatusDTO::Active => "Active",
        UserStatusDTO::Inactive => "Inactive",
    }
}

fn display_privilege(privilege: &UserPrivilege) -> &'static str {
    match privilege {
        UserPrivilege::Capabilities => "Capabilities",
        UserPrivilege::SystemInfo => "SystemInfo",
        UserPrivilege::ManageSystemInfo => "ManageSystemInfo",
        UserPrivilege::ListAccounts => "ListAccounts",
        UserPrivilege::AddAccount => "AddAccount",
        UserPrivilege::ListUsers => "ListUsers",
        UserPrivilege::AddUser => "AddUser",
        UserPrivilege::ListUserGroups => "ListUserGroups",
        UserPrivilege::AddUserGroup => "AddUserGroup",
        UserPrivilege::ListPermissions => "ListPermissions",
        UserPrivilege::ListRequestPolicies => "ListRequestPolicies",
        UserPrivilege::AddRequestPolicy => "AddRequestPolicy",
        UserPrivilege::ListAddressBookEntries => "ListAddressBookEntries",
        UserPrivilege::AddAddressBookEntry => "AddAddressBookEntry",
        UserPrivilege::SystemUpgrade => "SystemUpgrade",
        UserPrivilege::ListRequests => "ListRequests",
        UserPrivilege::CreateExternalCanister => "CreateExternalCanister",
        UserPrivilege::ListExternalCanisters => "ListExternalCanisters",
<<<<<<< HEAD
        UserPrivilege::AddAsset => "AddAsset",
        UserPrivilege::ListAssets => "ListAssets",
=======
        UserPrivilege::CallAnyExternalCanister => "CallAnyExternalCanister",
>>>>>>> 3f6eb100
    }
}<|MERGE_RESOLUTION|>--- conflicted
+++ resolved
@@ -83,11 +83,8 @@
         UserPrivilege::ListRequests => "ListRequests",
         UserPrivilege::CreateExternalCanister => "CreateExternalCanister",
         UserPrivilege::ListExternalCanisters => "ListExternalCanisters",
-<<<<<<< HEAD
+        UserPrivilege::CallAnyExternalCanister => "CallAnyExternalCanister",
         UserPrivilege::AddAsset => "AddAsset",
         UserPrivilege::ListAssets => "ListAssets",
-=======
-        UserPrivilege::CallAnyExternalCanister => "CallAnyExternalCanister",
->>>>>>> 3f6eb100
     }
 }