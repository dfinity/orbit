use crate::DfxOrbit;
use station_api::{
    EvaluatedRequestPolicyRuleDTO, EvaluationStatusDTO, GetRequestResponse,
    RequestAdditionalInfoDTO, RequestApprovalDTO, RequestApprovalStatusDTO, RequestDTO,
    RequestOperationDTO, RequestStatusDTO,
};
use std::{collections::BTreeMap, fmt::Write};

impl DfxOrbit {
    pub(crate) fn display_get_request_response(
        &self,
        request: GetRequestResponse,
    ) -> anyhow::Result<String> {
        let base_info = request.request;
        let add_info = request.additional_info;

        let mut output = String::new();

        // General request information
        writeln!(output, "=== REQUEST ===")?;
        writeln!(output, "ID: {}", base_info.id)?;
        writeln!(
            output,
            "Operation: {}",
            display_request_operation(&base_info.operation)
        )?;
        writeln!(
            output,
            "Request URL: {}",
            self.station.request_url(&base_info.id)
        )?;
        writeln!(output, "Title: {}", base_info.title)?;
        if let Some(ref summary) = base_info.summary {
            writeln!(output, "Summary: {}", summary)?
        }
        writeln!(output, "Requested by: {}", add_info.requester_name)?;

        display_poll_state_overiew(&mut output, &base_info, &add_info)?;
        display_approvers_and_rejectors(&mut output, &base_info, &add_info)?;

        writeln!(
            output,
            "Execution Status: {}",
            display_request_status(&base_info.status)
        )?;
        if let Some(additional_status) = display_additional_stats_info(&base_info.status) {
            writeln!(output, "{}", additional_status)?;
        }

        match base_info.operation {
            RequestOperationDTO::ChangeExternalCanister(op) => {
                self.display_change_canister_operation(&mut output, op.as_ref())?;
            }
            RequestOperationDTO::CallExternalCanister(op) => {
                self.display_call_canister_operation(&mut output, op.as_ref())?;
            }
            // TODO: CreateCanister Additional information
            // TODO: ConfigureCanister Additional information
            _ => (),
        };

        Ok(output)
    }
}

fn display_approvers_and_rejectors<W: Write>(
    writer: &mut W,
    base_info: &RequestDTO,
    add_info: &RequestAdditionalInfoDTO,
) -> anyhow::Result<()> {
    let usernames: BTreeMap<String, String> = add_info
        .approvers
        .iter()
        .map(|user| (user.id.clone(), user.name.clone()))
        .collect();

    let (approvers, rejectors): (Vec<_>, Vec<_>) = base_info
        .approvals
        .iter()
        .partition(|approval| approval.status == RequestApprovalStatusDTO::Approved);

    if !approvers.is_empty() {
        write!(writer, "Approved by: ")?;
        display_request_approvals(writer, approvers, &usernames)?;
    }
    if !rejectors.is_empty() {
        write!(writer, "Rejected by: ")?;
        display_request_approvals(writer, rejectors, &usernames)?;
    }

    Ok(())
}

fn display_poll_state_overiew<W: Write>(
    writer: &mut W,
    base_info: &RequestDTO,
    add_info: &RequestAdditionalInfoDTO,
) -> anyhow::Result<()> {
    let Some(evaluation_result) = &add_info.evaluation_result else {
        return Ok(());
    };

    let approval_status: BTreeMap<String, RequestApprovalStatusDTO> = base_info
        .approvals
        .iter()
        .map(|approval| (approval.approver_id.clone(), approval.status.clone()))
        .collect();

    for result in &evaluation_result.policy_results {
        let status = match result.status {
            EvaluationStatusDTO::Approved => "Approved",
            EvaluationStatusDTO::Rejected => "Rejected",
            EvaluationStatusDTO::Pending => "Pending",
        };
        writeln!(writer, "Poll State: {status}")?;

        display_evaluated_rule(writer, &result.evaluated_rule, &approval_status)?;
    }

    Ok(())
}

fn display_evaluated_rule<W: Write>(
    writer: &mut W,
    rule: &EvaluatedRequestPolicyRuleDTO,
    status: &BTreeMap<String, RequestApprovalStatusDTO>,
) -> anyhow::Result<()> {
    match rule {
        EvaluatedRequestPolicyRuleDTO::AutoApproved => {
            writeln!(writer, "The request will be auto-approved")?
        }
        EvaluatedRequestPolicyRuleDTO::QuorumPercentage {
            total_possible_approvers,
            min_approved,
            approvers,
        } => display_quorum_state(
            writer,
            *total_possible_approvers,
            *min_approved,
            approvers,
            status,
        )?,
        EvaluatedRequestPolicyRuleDTO::Quorum {
            total_possible_approvers,
            min_approved,
            approvers,
        } => display_quorum_state(
            writer,
            *total_possible_approvers,
            *min_approved,
            approvers,
            status,
        )?,
        EvaluatedRequestPolicyRuleDTO::AllowListedByMetadata { metadata } => writeln!(
            writer,
            "By evaluating metadata: {}: {}",
            metadata.key, metadata.value
        )?,
        EvaluatedRequestPolicyRuleDTO::AllowListed => {
            writeln!(writer, "The request is allow-listed")?
        }
        // TODO: Implement nested rules (requires some refactoring in this file)
        EvaluatedRequestPolicyRuleDTO::AnyOf(_)
        | EvaluatedRequestPolicyRuleDTO::AllOf(_)
        | EvaluatedRequestPolicyRuleDTO::Not(_) => {
            writeln!(writer, "Displaying nested rules is currently unsupported")?
        }
    }

    Ok(())
}

fn display_quorum_state<W: Write>(
    writer: &mut W,
    eligible: usize,
    required: usize,
    approvers: &[String],
    status: &BTreeMap<String, RequestApprovalStatusDTO>,
) -> anyhow::Result<()> {
    write!(writer, "Number of eligible voters: {eligible},")?;
    write!(writer, " necessary quorum: {required},")?;
    write!(writer, " voted: {},", approvers.len())?;

    let approved = approvers
        .iter()
        .filter_map(|voter| status.get(voter))
        .filter(|&status| status == &RequestApprovalStatusDTO::Approved)
        .count();
    write!(writer, " approved: {approved},")?;

    let rejected = approvers
        .iter()
        .filter_map(|voter| status.get(voter))
        .filter(|&status| status == &RequestApprovalStatusDTO::Rejected)
        .count();
    writeln!(writer, " rejected: {rejected}")?;

    Ok(())
}

fn display_request_approvals<W: Write>(
    writer: &mut W,
    list: Vec<&RequestApprovalDTO>,
    usernames: &BTreeMap<String, String>,
) -> anyhow::Result<()> {
    for user in list {
        let name = usernames
            .get(&user.approver_id)
            .unwrap_or(&user.approver_id);
        write!(writer, "\n\t{}", name)?;
        if let Some(reason) = &user.status_reason {
            write!(writer, " (Reason: \"{}\")", reason)?;
        }
    }
    writeln!(writer)?;
    Ok(())
}

pub(super) fn display_request_operation(op: &RequestOperationDTO) -> &'static str {
    match op {
        RequestOperationDTO::Transfer(_) => "Transfer",
        RequestOperationDTO::AddAccount(_) => "AddAccount",
        RequestOperationDTO::EditAccount(_) => "EditAccount",
        RequestOperationDTO::AddAddressBookEntry(_) => "AddAddressBookEntry",
        RequestOperationDTO::EditAddressBookEntry(_) => "EditAddressBookEntry",
        RequestOperationDTO::RemoveAddressBookEntry(_) => "RemoveAddressBookEntry",
        RequestOperationDTO::AddUser(_) => "AddUser",
        RequestOperationDTO::EditUser(_) => "EditUser",
        RequestOperationDTO::AddUserGroup(_) => "AddUserGroup",
        RequestOperationDTO::EditUserGroup(_) => "EditUserGroup",
        RequestOperationDTO::RemoveUserGroup(_) => "RemoveUserGroup",
        RequestOperationDTO::SystemUpgrade(_) => "SystemUpgrade",
        RequestOperationDTO::SetDisasterRecovery(_) => "SetDisasterRecovery",
        RequestOperationDTO::ChangeExternalCanister(_) => "ChangeExternalCanister",
        RequestOperationDTO::CreateExternalCanister(_) => "CreateExternalCanister",
        RequestOperationDTO::ConfigureExternalCanister(_) => "ConfigureExternalCanister",
        RequestOperationDTO::CallExternalCanister(_) => "CallExternalCanister",
        RequestOperationDTO::FundExternalCanister(_) => "FundExternalCanister",
<<<<<<< HEAD
        RequestOperationDTO::MonitorExternalCanister(_) => "MonitorExternalCanister",
=======
        RequestOperationDTO::SnapshotExternalCanister(_) => "SnapshotExternalCanister",
        RequestOperationDTO::RestoreExternalCanister(_) => "RestoreExternalCanister",
        RequestOperationDTO::PruneExternalCanister(_) => "PruneExternalCanister",
>>>>>>> f251d516
        RequestOperationDTO::EditPermission(_) => "EditPermission",
        RequestOperationDTO::AddRequestPolicy(_) => "AddRequestPolicy",
        RequestOperationDTO::EditRequestPolicy(_) => "EditRequestPolicy",
        RequestOperationDTO::RemoveRequestPolicy(_) => "RemoveRequestPolicy",
        RequestOperationDTO::ManageSystemInfo(_) => "ManageSystemInfo",
        RequestOperationDTO::AddAsset(_) => "AddAsset",
        RequestOperationDTO::EditAsset(_) => "EditAsset",
        RequestOperationDTO::RemoveAsset(_) => "RemoveAsset",
    }
}

pub(super) fn display_request_status(status: &RequestStatusDTO) -> &'static str {
    match status {
        RequestStatusDTO::Created => "Created",
        RequestStatusDTO::Approved => "Approved",
        RequestStatusDTO::Rejected => "Rejected",
        RequestStatusDTO::Cancelled { .. } => "Cancelled",
        RequestStatusDTO::Scheduled { .. } => "Scheduled",
        RequestStatusDTO::Processing { .. } => "Processing",
        RequestStatusDTO::Completed { .. } => "Completed",
        RequestStatusDTO::Failed { .. } => "Failed",
    }
}

fn display_additional_stats_info(status: &RequestStatusDTO) -> Option<String> {
    match status {
        RequestStatusDTO::Cancelled { reason } => {
            reason.clone().map(|reason| format!("Reason: {}", reason))
        }
        RequestStatusDTO::Failed { reason } => {
            reason.clone().map(|reason| format!("Reason: {}", reason))
        }
        _ => None,
    }
}<|MERGE_RESOLUTION|>--- conflicted
+++ resolved
@@ -236,13 +236,10 @@
         RequestOperationDTO::ConfigureExternalCanister(_) => "ConfigureExternalCanister",
         RequestOperationDTO::CallExternalCanister(_) => "CallExternalCanister",
         RequestOperationDTO::FundExternalCanister(_) => "FundExternalCanister",
-<<<<<<< HEAD
         RequestOperationDTO::MonitorExternalCanister(_) => "MonitorExternalCanister",
-=======
         RequestOperationDTO::SnapshotExternalCanister(_) => "SnapshotExternalCanister",
         RequestOperationDTO::RestoreExternalCanister(_) => "RestoreExternalCanister",
         RequestOperationDTO::PruneExternalCanister(_) => "PruneExternalCanister",
->>>>>>> f251d516
         RequestOperationDTO::EditPermission(_) => "EditPermission",
         RequestOperationDTO::AddRequestPolicy(_) => "AddRequestPolicy",
         RequestOperationDTO::EditRequestPolicy(_) => "EditRequestPolicy",
