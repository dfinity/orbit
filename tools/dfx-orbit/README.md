--- conflicted
+++ resolved
@@ -7,11 +7,7 @@
 
 ### Prequisites
 
-<<<<<<< HEAD
-This guide assumes, that the user has setup and is acqainted with the following tools:
-=======
 This guide assumes, that the user has setup and is acquainted with the following tools:
->>>>>>> a9e84111
 
 - A fairly recent rust toolchain. This tool is known to work on linux using rust `1.79.0`.
 - A working `dfx` development setup.
