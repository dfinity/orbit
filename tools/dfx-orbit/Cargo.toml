
[package]
<<<<<<< HEAD
name = "dfx-orbit"
version = "0.3.0"
description = "Command line tool for interacting with the Orbit digital asset manager on the ICP blockchain."
=======
name = 'dfx-orbit'
version = '0.3.0'
description = 'Command line tool for interacting with the Orbit digital asset manager on the ICP blockchain.'
>>>>>>> 71bb6d84
authors.workspace = true
edition.workspace = true
repository.workspace = true
homepage.workspace = true
license.workspace = true

[dependencies]
anyhow.workspace = true
candid.workspace = true
candid_parser.workspace = true
clap.workspace = true
serde.workspace = true
serde_bytes.workspace = true
serde_json.workspace = true
cap-std.workspace = true
dateparser.workspace = true
dfx-core.workspace = true
hex.workspace = true
ic-agent.workspace = true
ic-asset.workspace = true
ic-certified-assets.workspace = true
ic-utils.workspace = true
itertools.workspace = true
sha2.workspace = true
slog.workspace = true
slog-term.workspace = true
slog-async.workspace = true
tabled.workspace = true
thiserror.workspace = true
tokio = { workspace = true, features = ['rt'] }
station-api = { path = '../../core/station/api', version = '0.0.2-alpha.5' }

[lib]
doctest = false<|MERGE_RESOLUTION|>--- conflicted
+++ resolved
@@ -1,14 +1,8 @@
 
 [package]
-<<<<<<< HEAD
-name = "dfx-orbit"
-version = "0.3.0"
-description = "Command line tool for interacting with the Orbit digital asset manager on the ICP blockchain."
-=======
 name = 'dfx-orbit'
 version = '0.3.0'
 description = 'Command line tool for interacting with the Orbit digital asset manager on the ICP blockchain.'
->>>>>>> 71bb6d84
 authors.workspace = true
 edition.workspace = true
 repository.workspace = true
