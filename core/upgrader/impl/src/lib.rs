--- conflicted
+++ resolved
@@ -132,62 +132,8 @@
 
 #[post_upgrade]
 fn post_upgrade() {
-<<<<<<< HEAD
-    pub struct RawBytes(pub Vec<u8>);
-    impl Storable for RawBytes {
-        fn to_bytes(&self) -> Cow<[u8]> {
-            trap("RawBytes should never be serialized")
-        }
-
-        fn from_bytes(bytes: Cow<[u8]>) -> Self {
-            Self(bytes.to_vec())
-        }
-
-        const BOUND: Bound = Bound::Unbounded;
-    }
-
-    const OLD_MEMORY_ID_TARGET_CANISTER_ID: u8 = 0;
-    const OLD_MEMORY_ID_DISASTER_RECOVERY: u8 = 1;
-    const OLD_MEMORY_ID_LOGS: u8 = 4;
-
-    let old_memory_manager = MemoryManager::init(DefaultMemoryImpl::default());
-
-    // determine stable memory layout by trying to parse the target canister from memory with OLD_MEMORY_ID_TARGET_CANISTER_ID
-    let old_target_canister_bytes: StableValue<RawBytes> =
-        StableValue::init(old_memory_manager.get(MemoryId::new(OLD_MEMORY_ID_TARGET_CANISTER_ID)));
-    let target_canister_bytes = old_target_canister_bytes
-        .get(&())
-        .unwrap_or_else(|| trap("Could not determine stable memory layout."));
-    // if a principal can be parsed out of memory with OLD_MEMORY_ID_TARGET_CANISTER_ID
-    // then we need to perform stable memory migration
-    if let Ok(target_canister) = serde_cbor::from_slice::<Principal>(&target_canister_bytes.0) {
-        let old_disaster_recovery: StableValue<DisasterRecoveryV0> = StableValue::init(
-            old_memory_manager.get(MemoryId::new(OLD_MEMORY_ID_DISASTER_RECOVERY)),
-        );
-        let disaster_recovery: DisasterRecoveryV0 =
-            old_disaster_recovery.get(&()).unwrap_or_default();
-
-        let old_logs: StableBTreeMap<Timestamp, LogEntry, Memory> =
-            StableBTreeMap::init(old_memory_manager.get(MemoryId::new(OLD_MEMORY_ID_LOGS)));
-        let logs: BTreeMap<Timestamp, LogEntry> = old_logs.iter().collect();
-
-        // clear the stable memory
-        let stable_memory_size_bytes = stable_size() * (WASM_PAGE_SIZE as u64);
-        stable_write(0, &vec![0; stable_memory_size_bytes as usize]);
-
-        let state = State {
-            target_canister,
-            backup_snapshots: BackupSnapshots::new(1),
-            disaster_recovery: disaster_recovery.into(),
-            stable_memory_version: STABLE_MEMORY_VERSION,
-        };
-        set_state(state);
-        insert_logs(logs);
-    }
-=======
     // basic health check
     let _ = get_state();
->>>>>>> 9931cea7
 }
 
 lazy_static! {
