use std::sync::Arc;

use crate::upgrader_ic_cdk::{api::is_controller, caller};
use crate::{
    errors::UpgraderApiError,
    services::{DisasterRecoveryService, DISASTER_RECOVERY_SERVICE},
};
use candid::Principal;
use ic_cdk::{query, update};
use lazy_static::lazy_static;
use orbit_essentials::api::ApiResult;

// Controller initialization and implementation.
lazy_static! {
    static ref CONTROLLER: Arc<DisasterRecoveryController> = Arc::new(DisasterRecoveryController {
        disaster_recovery_service: DISASTER_RECOVERY_SERVICE.clone()
    });
}

#[update]
fn set_disaster_recovery_committee(
    input: upgrader_api::SetDisasterRecoveryCommitteeInput,
) -> ApiResult {
    CONTROLLER.set_disaster_recovery_committee(input)
}

#[update]
fn set_disaster_recovery_accounts(
    input: upgrader_api::SetDisasterRecoveryAccountsInput,
) -> ApiResult {
    CONTROLLER.set_disaster_recovery_accounts(input)
}

#[update]
fn set_disaster_recovery_accounts_and_assets(
    input: upgrader_api::SetDisasterRecoveryAccountsAndAssetsInput,
) -> ApiResult {
    CONTROLLER.set_disaster_recovery_accounts_and_assets(input)
}

#[update]
fn request_disaster_recovery(input: upgrader_api::RequestDisasterRecoveryInput) -> ApiResult {
    CONTROLLER.request_disaster_recovery(input)
}

#[query]
fn is_committee_member() -> ApiResult<upgrader_api::IsCommitteeMemberResponse> {
    CONTROLLER.is_committee_member()
}

#[query]
fn get_disaster_recovery_accounts() -> ApiResult<upgrader_api::GetDisasterRecoveryAccountsResponse>
{
    CONTROLLER.get_disaster_recovery_accounts()
}

#[query]
fn get_disaster_recovery_accounts_and_assets(
) -> ApiResult<upgrader_api::GetDisasterRecoveryAccountsAndAssetsResponse> {
    CONTROLLER.get_disaster_recovery_accounts_and_assets()
}

#[query]
fn get_disaster_recovery_committee() -> ApiResult<upgrader_api::GetDisasterRecoveryCommitteeResponse>
{
    CONTROLLER.get_disaster_recovery_committee()
}

#[query]
fn get_disaster_recovery_state() -> ApiResult<upgrader_api::GetDisasterRecoveryStateResponse> {
    CONTROLLER.get_disaster_recovery_state()
}

pub struct DisasterRecoveryController {
    disaster_recovery_service: Arc<DisasterRecoveryService>,
}

impl DisasterRecoveryController {
    fn set_disaster_recovery_committee(
        &self,
        input: upgrader_api::SetDisasterRecoveryCommitteeInput,
    ) -> ApiResult {
        let caller = caller();
        if !is_controller(&caller) {
            Err(UpgraderApiError::NotController)?
        }

        self.disaster_recovery_service
            .set_committee(input.committee.into())
    }

    fn set_disaster_recovery_accounts(
        &self,
        input: upgrader_api::SetDisasterRecoveryAccountsInput,
    ) -> ApiResult {
        let caller = caller();
        if !is_controller(&caller) {
            Err(UpgraderApiError::NotController)?
        }

        self.disaster_recovery_service
            .set_accounts(input.accounts.into_iter().map(Into::into).collect())
    }

    fn set_disaster_recovery_accounts_and_assets(
        &self,
        input: upgrader_api::SetDisasterRecoveryAccountsAndAssetsInput,
    ) -> ApiResult {
        let caller = caller();
        if !is_controller(&caller) {
            Err(UpgraderApiError::NotController)?
        }

        self.disaster_recovery_service.set_accounts_and_assets(
            input.accounts.into_iter().map(Into::into).collect(),
            input.assets.into_iter().map(Into::into).collect(),
        )
    }

    fn request_disaster_recovery(
        &self,

        input: upgrader_api::RequestDisasterRecoveryInput,
    ) -> ApiResult {
        let caller = caller();
        if !self.disaster_recovery_service.is_committee_member(&caller) {
            Err(UpgraderApiError::Unauthorized)?
        }

        self.disaster_recovery_service
            .request_recovery(caller, input);
        self.disaster_recovery_service.check_requests();

        Ok(())
    }

    fn is_committee_member(&self) -> ApiResult<upgrader_api::IsCommitteeMemberResponse> {
        let caller = ic_cdk::caller();

        if caller == Principal::anonymous() {
            Err(UpgraderApiError::Unauthorized)?
        }

        Ok(upgrader_api::IsCommitteeMemberResponse {
            is_committee_member: self.disaster_recovery_service.is_committee_member(&caller),
        })
    }

    fn can_query_state(&self, caller: &Principal) -> bool {
        is_controller(caller) || self.disaster_recovery_service.is_committee_member(caller)
    }

    fn get_disaster_recovery_accounts(
        &self,
    ) -> ApiResult<upgrader_api::GetDisasterRecoveryAccountsResponse> {
        let caller = caller();
<<<<<<< HEAD
        if !is_controller(&caller) {
            Err(UpgraderApiError::NotController)?
=======
        if !self.can_query_state(&caller) {
            Err(UpgraderApiError::Unauthorized)?
        } else {
            Ok(upgrader_api::GetDisasterRecoveryAccountsResponse {
                accounts: self
                    .disaster_recovery_service
                    .get_accounts()
                    .into_iter()
                    .map(Into::into)
                    .collect(),
            })
>>>>>>> 286b499b
        }

        Ok(upgrader_api::GetDisasterRecoveryAccountsResponse {
            accounts: self
                .disaster_recovery_service
                .get_accounts()
                .into_iter()
                .map(Into::into)
                .collect(),
        })
    }

    fn get_disaster_recovery_accounts_and_assets(
        &self,
    ) -> ApiResult<upgrader_api::GetDisasterRecoveryAccountsAndAssetsResponse> {
        let caller = caller();
        if !is_controller(&caller) {
            Err(UpgraderApiError::NotController)?
        }

        Ok(upgrader_api::GetDisasterRecoveryAccountsAndAssetsResponse {
            accounts: self
                .disaster_recovery_service
                .get_multi_asset_accounts()
                .into_iter()
                .map(Into::into)
                .collect(),
            assets: self
                .disaster_recovery_service
                .get_assets()
                .into_iter()
                .map(Into::into)
                .collect(),
        })
    }

    fn get_disaster_recovery_committee(
        &self,
    ) -> ApiResult<upgrader_api::GetDisasterRecoveryCommitteeResponse> {
        let caller = caller();
<<<<<<< HEAD
        if !is_controller(&caller) {
            Err(UpgraderApiError::NotController)?
=======
        if !self.can_query_state(&caller) {
            Err(UpgraderApiError::Unauthorized)?
        } else {
            Ok(upgrader_api::GetDisasterRecoveryCommitteeResponse {
                committee: self
                    .disaster_recovery_service
                    .get_committee()
                    .map(Into::into),
            })
>>>>>>> 286b499b
        }

        Ok(upgrader_api::GetDisasterRecoveryCommitteeResponse {
            committee: self
                .disaster_recovery_service
                .get_committee()
                .map(Into::into),
        })
    }

    fn get_disaster_recovery_state(
        &self,
    ) -> ApiResult<upgrader_api::GetDisasterRecoveryStateResponse> {
        let caller = caller();
<<<<<<< HEAD
        if !is_controller(&caller) {
            Err(UpgraderApiError::NotController)?
=======
        if !self.can_query_state(&caller) {
            Err(UpgraderApiError::Unauthorized)?
        } else {
            Ok(self.disaster_recovery_service.get_state().into())
>>>>>>> 286b499b
        }

        Ok(self.disaster_recovery_service.get_state().into())
    }
}

#[cfg(test)]
mod tests {
    use crate::model::tests::mock_non_committee_member;
    use crate::upgrader_ic_cdk::set_caller;
    use crate::{
        model::tests::{mock_committee, mock_committee_member},
        upgrader_ic_cdk::TEST_CONTROLLER_ID,
    };
    use candid::Principal;

    use super::CONTROLLER;
    use crate::services::DISASTER_RECOVERY_SERVICE;

    #[test]
    fn committee_members_and_controllers_are_authorized() {
        let member_principal = mock_committee_member();

        DISASTER_RECOVERY_SERVICE
            .set_committee(mock_committee())
            .expect("set committee should succeed");

        assert!(CONTROLLER.can_query_state(&member_principal));
        assert!(CONTROLLER.can_query_state(&TEST_CONTROLLER_ID));

        assert!(!CONTROLLER.can_query_state(&Principal::anonymous()));
        assert!(!CONTROLLER.can_query_state(&Principal::from_slice(&[128; 29])));
    }

    #[test]
    fn authorized_callers_can_query_state() {
        let member_principal = mock_committee_member();

        DISASTER_RECOVERY_SERVICE
            .set_committee(mock_committee())
            .expect("set committee should succeed");

        set_caller(member_principal);
        assert!(CONTROLLER.get_disaster_recovery_accounts().is_ok());
    }

    #[test]
    fn unauthorized_callers_cannot_query_state() {
        DISASTER_RECOVERY_SERVICE
            .set_committee(mock_committee())
            .expect("set committee should succeed");

        set_caller(mock_non_committee_member());
        assert!(CONTROLLER.get_disaster_recovery_accounts().is_err());
    }
}<|MERGE_RESOLUTION|>--- conflicted
+++ resolved
@@ -154,22 +154,9 @@
         &self,
     ) -> ApiResult<upgrader_api::GetDisasterRecoveryAccountsResponse> {
         let caller = caller();
-<<<<<<< HEAD
-        if !is_controller(&caller) {
-            Err(UpgraderApiError::NotController)?
-=======
+
         if !self.can_query_state(&caller) {
             Err(UpgraderApiError::Unauthorized)?
-        } else {
-            Ok(upgrader_api::GetDisasterRecoveryAccountsResponse {
-                accounts: self
-                    .disaster_recovery_service
-                    .get_accounts()
-                    .into_iter()
-                    .map(Into::into)
-                    .collect(),
-            })
->>>>>>> 286b499b
         }
 
         Ok(upgrader_api::GetDisasterRecoveryAccountsResponse {
@@ -210,20 +197,8 @@
         &self,
     ) -> ApiResult<upgrader_api::GetDisasterRecoveryCommitteeResponse> {
         let caller = caller();
-<<<<<<< HEAD
-        if !is_controller(&caller) {
-            Err(UpgraderApiError::NotController)?
-=======
         if !self.can_query_state(&caller) {
             Err(UpgraderApiError::Unauthorized)?
-        } else {
-            Ok(upgrader_api::GetDisasterRecoveryCommitteeResponse {
-                committee: self
-                    .disaster_recovery_service
-                    .get_committee()
-                    .map(Into::into),
-            })
->>>>>>> 286b499b
         }
 
         Ok(upgrader_api::GetDisasterRecoveryCommitteeResponse {
@@ -238,15 +213,8 @@
         &self,
     ) -> ApiResult<upgrader_api::GetDisasterRecoveryStateResponse> {
         let caller = caller();
-<<<<<<< HEAD
-        if !is_controller(&caller) {
-            Err(UpgraderApiError::NotController)?
-=======
         if !self.can_query_state(&caller) {
             Err(UpgraderApiError::Unauthorized)?
-        } else {
-            Ok(self.disaster_recovery_service.get_state().into())
->>>>>>> 286b499b
         }
 
         Ok(self.disaster_recovery_service.get_state().into())
