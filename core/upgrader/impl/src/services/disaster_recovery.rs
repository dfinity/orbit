<<<<<<< HEAD
use std::{collections::HashMap, sync::Arc};
=======
use std::{
    cell::RefCell,
    collections::{HashMap, HashSet},
    sync::Arc,
};
>>>>>>> ae9d8007

use crate::{
    errors::UpgraderApiError,
    get_disaster_recovery, get_target_canister,
    model::{
        Asset, DisasterRecoveryInProgressLog, DisasterRecoveryResultLog, DisasterRecoveryStartLog,
        LogEntryType, MultiAssetAccount, RequestDisasterRecoveryLog, SetAccountsAndAssetsLog,
        SetAccountsLog, SetCommitteeLog,
    },
    services::LOGGER_SERVICE,
    set_disaster_recovery,
    upgrader_ic_cdk::{api::time, spawn},
};
use candid::Principal;
use lazy_static::lazy_static;
use orbit_essentials::{api::ServiceResult, utils::sha256_hash};

use crate::model::{
    Account, AdminUser, DisasterRecovery, DisasterRecoveryCommittee, InstallMode,
    RecoveryEvaluationResult, RecoveryFailure, RecoveryResult, RecoveryStatus,
    StationRecoveryRequest,
};

use super::{InstallCanister, LoggerService, INSTALL_CANISTER};

pub const DISASTER_RECOVERY_REQUEST_EXPIRATION_NS: u64 = 60 * 60 * 24 * 7 * 1_000_000_000; // 1 week
pub const DISASTER_RECOVERY_IN_PROGESS_EXPIRATION_NS: u64 = 60 * 60 * 1_000_000_000; // 1 hour

lazy_static! {
    pub static ref DISASTER_RECOVERY_SERVICE: Arc<DisasterRecoveryService> =
        Arc::new(DisasterRecoveryService {
            installer: INSTALL_CANISTER.clone(),
            storage: Default::default(),
            logger: LOGGER_SERVICE.clone()
        });
}

pub struct DisasterRecoveryReleaser {
    storage: DisasterRecoveryStorage,
    logger: Arc<LoggerService>,
    pub result: Option<RecoveryResult>,
}

impl Drop for DisasterRecoveryReleaser {
    fn drop(&mut self) {
        let mut value = self.storage.get();

        let last_recovery_result =
            self.result
                .take()
                .unwrap_or(RecoveryResult::Failure(RecoveryFailure {
                    reason: "Recovery failed with unknown error".to_string(),
                }));

        value.last_recovery_result = Some(last_recovery_result.clone());
        value.recovery_status = RecoveryStatus::Idle;

        self.logger.log(LogEntryType::DisasterRecoveryResult(
            DisasterRecoveryResultLog {
                result: last_recovery_result,
            },
        ));

        self.storage.set(value);
    }
}

#[derive(Clone, Default)]
pub struct DisasterRecoveryStorage {}

impl DisasterRecoveryStorage {
    pub fn get(&self) -> DisasterRecovery {
        get_disaster_recovery()
    }

    fn set(&self, value: DisasterRecovery) {
        set_disaster_recovery(value);
    }
}

#[derive(Clone)]
pub struct DisasterRecoveryService {
    logger: Arc<LoggerService>,
    installer: Arc<dyn InstallCanister>,
    pub storage: DisasterRecoveryStorage,
}

impl DisasterRecoveryService {
    fn ensure_not_in_progress(
        logger: &Arc<LoggerService>,
        value: &mut DisasterRecovery,
        operation: &str,
    ) -> ServiceResult {
        if let RecoveryStatus::InProgress { since } = &value.recovery_status {
            let log = DisasterRecoveryInProgressLog {
                operation: operation.to_owned(),
            };
            if since + DISASTER_RECOVERY_IN_PROGESS_EXPIRATION_NS > time() {
                logger.log(LogEntryType::DisasterRecoveryInProgress(log));
                return Err(UpgraderApiError::DisasterRecoveryInProgress.into());
            }

            logger.log(LogEntryType::DisasterRecoveryInProgressExpired(log));
            value.recovery_status = RecoveryStatus::Idle;
        }

        Ok(())
    }

    pub fn set_committee(&self, committee: DisasterRecoveryCommittee) -> ServiceResult {
        let mut value = self.storage.get();

        Self::ensure_not_in_progress(&self.logger, &mut value, "set_committee")?;

        // Ensure committee is not empty due to some error
        if committee.users.is_empty() {
            return Err(UpgraderApiError::EmptyCommittee.into());
        }

        value.committee = Some(committee.clone());

        // only retain recovery requests from committee members
        // who are in the new committee
        let committee_set: HashSet<_> = committee.users.iter().map(|user| user.id).collect();
        value
            .recovery_requests
            .retain(|request| committee_set.contains(&request.user_id));

        self.storage.set(value);

        self.logger
            .log(LogEntryType::SetCommittee(SetCommitteeLog { committee }));

        Ok(())
    }

    pub fn set_accounts(&self, accounts: Vec<Account>) -> ServiceResult {
        let mut value = self.storage.get();

        Self::ensure_not_in_progress(&self.logger, &mut value, "set_accounts")?;

        value.accounts.clone_from(&accounts);

        self.storage.set(value);

        self.logger
            .log(LogEntryType::SetAccounts(SetAccountsLog { accounts }));

        Ok(())
    }

    pub fn set_accounts_and_assets(
        &self,
        multi_asset_accounts: Vec<MultiAssetAccount>,
        assets: Vec<Asset>,
    ) -> ServiceResult {
        let mut value = self.storage.get();

        Self::ensure_not_in_progress(&self.logger, &mut value, "set_accounts_and_assets")?;

        value.multi_asset_accounts.clone_from(&multi_asset_accounts);
        value.assets.clone_from(&assets);

        self.storage.set(value);

        self.logger.log(LogEntryType::SetAccountsAndAssets(
            SetAccountsAndAssetsLog {
                multi_asset_accounts,
                assets,
            },
        ));

        Ok(())
    }

    pub fn get_accounts(&self) -> Vec<Account> {
        self.storage.get().accounts
    }

    pub fn get_multi_asset_accounts(&self) -> Vec<MultiAssetAccount> {
        self.storage.get().multi_asset_accounts
    }

    pub fn get_assets(&self) -> Vec<Asset> {
        self.storage.get().assets
    }

    pub fn get_committee(&self) -> Option<DisasterRecoveryCommittee> {
        self.storage.get().committee
    }

    pub fn get_state(&self) -> DisasterRecovery {
        self.storage.get()
    }

    pub fn is_committee_member(&self, principal: &Principal) -> bool {
        self.storage
            .get()
            .committee
            .as_ref()
            .map_or(false, |committee| {
                committee
                    .users
                    .iter()
                    .any(|user| user.identities.contains(principal))
            })
    }

    fn get_committee_member(&self, identity: Principal) -> Option<AdminUser> {
        self.storage.get().committee.as_ref().and_then(|committee| {
            committee
                .users
                .iter()
                .find(|user| user.identities.contains(&identity))
                .cloned()
        })
    }

    /// Evaluate disaster recovery requests
    /// If at least min_users requested the same wasm module (by hash) and arg,
    /// clear the requests and return the module and arg.
    fn evaluate_requests(&self) -> RecoveryEvaluationResult {
        let mut storage = self.storage.get();

        let Some(committee) = storage.committee.as_ref() else {
            return RecoveryEvaluationResult::Unmet;
        };

        // Remove expired requests
        storage.recovery_requests.retain(|request| {
            let now = time();
            let expires_at = request.submitted_at + DISASTER_RECOVERY_REQUEST_EXPIRATION_NS;

            now < expires_at
        });

        // Remove requests from users who are not in the committee
        let committee_set: HashSet<_> = committee.users.iter().map(|user| user.id).collect();
        storage
            .recovery_requests
            .retain(|request| committee_set.contains(&request.user_id));

        let mut submissions: HashMap<(Vec<u8>, Vec<u8>), usize> = Default::default();

        for request in storage.recovery_requests.iter() {
            let key = (request.wasm_sha256.clone(), request.arg.clone());
            let entry = submissions.entry(key).or_insert(0);

            *entry += 1;

            if *entry >= committee.quorum as usize {
                let result = request.clone();

                storage.recovery_requests.clear();

                self.storage.set(storage);

                return RecoveryEvaluationResult::Met(Box::new(result));
            }
        }

        RecoveryEvaluationResult::Unmet
    }

    async fn do_recovery(
        storage: DisasterRecoveryStorage,
        installer: Arc<dyn InstallCanister>,
        logger: Arc<LoggerService>,
        request: StationRecoveryRequest,
    ) {
        let mut value = storage.get();

        logger.log(LogEntryType::DisasterRecoveryStart(
            DisasterRecoveryStartLog {
                wasm_sha256: hex::encode(&request.wasm_sha256),
                arg_sha256: hex::encode(&request.arg_sha256),
                install_mode: request.install_mode.to_string(),
            },
        ));

        if Self::ensure_not_in_progress(&logger, &mut value, "do_recovery").is_err() {
            return;
        }

        let station_canister_id = get_target_canister();

        value.recovery_status = RecoveryStatus::InProgress { since: time() };
        storage.set(value);

        let mut releaser = DisasterRecoveryReleaser {
            storage: storage.clone(),
            result: None,
            logger: logger.clone(),
        };

        // only stop for upgrade
        if request.install_mode == InstallMode::Upgrade {
            if let Err(err) = installer.stop(station_canister_id).await {
                ic_cdk::print(err);
            }
        }

        match installer
            .install(
                station_canister_id,
                request.wasm_module,
                request.wasm_module_extra_chunks,
                request.arg,
                request.install_mode,
            )
            .await
        {
            Ok(_) => {
                releaser.result = Some(RecoveryResult::Success);
            }
            Err(reason) => {
                releaser.result = Some(RecoveryResult::Failure(RecoveryFailure { reason }));
            }
        }

        // only start for upgrade
        if request.install_mode == InstallMode::Upgrade {
            if let Err(err) = installer.start(station_canister_id).await {
                ic_cdk::print(err);
            }
        }
    }

    pub fn request_recovery(
        &self,
        caller: Principal,
        request: upgrader_api::RequestDisasterRecoveryInput,
    ) {
        let mut value = self.storage.get();

        if let Some(committee_member) = self.get_committee_member(caller) {
            let wasm_sha256 = if let Some(ref module_extra_chunks) = request.module_extra_chunks {
                module_extra_chunks.wasm_module_hash.clone()
            } else {
                sha256_hash(&request.module)
            };
            let recovery_request = StationRecoveryRequest {
                user_id: committee_member.id,
                wasm_sha256,
                wasm_module: request.module,
                wasm_module_extra_chunks: request.module_extra_chunks,
                arg_sha256: sha256_hash(&request.arg),
                arg: request.arg,
                submitted_at: time(),
                install_mode: request.install_mode.into(),
            };

            // check if user had previous recovery request
            if let Some(index) = value
                .recovery_requests
                .iter()
                .position(|r| r.user_id == recovery_request.user_id)
            {
                value.recovery_requests[index] = recovery_request.clone();
            } else {
                value.recovery_requests.push(recovery_request.clone());
            }

            self.storage.set(value.clone());

            self.logger.log(LogEntryType::RequestDisasterRecovery(
                RequestDisasterRecoveryLog {
                    user: committee_member,
                    wasm_sha256: hex::encode(&recovery_request.wasm_sha256),
                    arg_sha256: hex::encode(&recovery_request.arg_sha256),
                    install_mode: recovery_request.install_mode.to_string(),
                },
            ));
        }
    }

    pub fn check_requests(&self) {
        if let RecoveryEvaluationResult::Met(request) = self.evaluate_requests() {
            let storage = self.storage.clone();
            let installer = self.installer.clone();
            let logger = self.logger.clone();

            spawn(async move {
                Self::do_recovery(storage, installer, logger, *request).await;
            });
        }
    }
}

#[cfg(test)]
mod tests {
    use super::DISASTER_RECOVERY_SERVICE;
    use async_trait::async_trait;
    use candid::Principal;
    use orbit_essentials::types::WasmModuleExtraChunks;
    use std::{
        panic::{set_hook, take_hook},
        sync::{atomic::AtomicI32, Arc},
    };

    use crate::{
        model::{
            tests::{mock_accounts, mock_assets, mock_committee, mock_multi_asset_accounts},
            InstallMode, RecoveryEvaluationResult, RecoveryResult, RecoveryStatus,
            StationRecoveryRequest,
        },
        services::{
            DisasterRecoveryService, DisasterRecoveryStorage, InstallCanister, LoggerService,
        },
    };

    #[derive(Default)]
    struct TestInstaller {
        pub install_called: AtomicI32,
        pub start_called: AtomicI32,
        pub stop_called: AtomicI32,
        pub on_install_cb: Option<Box<dyn Fn() + Send + Sync>>,
    }

    impl TestInstaller {
        pub fn clear_test_counters(&self) {
            self.install_called
                .store(0, std::sync::atomic::Ordering::Relaxed);
            self.start_called
                .store(0, std::sync::atomic::Ordering::Relaxed);
            self.stop_called
                .store(0, std::sync::atomic::Ordering::Relaxed);
        }
    }

    #[async_trait]
    impl InstallCanister for TestInstaller {
        async fn install(
            &self,
            _canister_id: Principal,
            _wasm_module: Vec<u8>,
            _wasm_module_extra_chunks: Option<WasmModuleExtraChunks>,
            _arg: Vec<u8>,
            _mode: InstallMode,
        ) -> Result<(), String> {
            self.install_called
                .fetch_add(1, std::sync::atomic::Ordering::Relaxed);

            if let Some(cb) = self.on_install_cb.as_ref() {
                cb()
            }
            Ok(())
        }

        async fn start(&self, _canister_id: Principal) -> Result<(), String> {
            self.start_called
                .fetch_add(1, std::sync::atomic::Ordering::Relaxed);
            Ok(())
        }

        async fn stop(&self, _canister_id: Principal) -> Result<(), String> {
            self.stop_called
                .fetch_add(1, std::sync::atomic::Ordering::Relaxed);
            Ok(())
        }
    }

    #[derive(Default)]
    struct PanickingTestInstaller {}

    #[async_trait]
    impl InstallCanister for PanickingTestInstaller {
        async fn install(
            &self,
            _canister_id: Principal,
            _wasm_module: Vec<u8>,
            _wasm_module_extra_chunks: Option<WasmModuleExtraChunks>,
            _arg: Vec<u8>,
            _mode: InstallMode,
        ) -> Result<(), String> {
            panic!("Install failed")
        }

        async fn start(&self, _canister_id: Principal) -> Result<(), String> {
            Ok(())
        }

        async fn stop(&self, _canister_id: Principal) -> Result<(), String> {
            Ok(())
        }
    }

    #[tokio::test]
    async fn test_request_recovery() {
        let dr = DisasterRecoveryService {
            installer: Arc::new(TestInstaller::default()),
            storage: Default::default(),
            logger: Default::default(),
        };

        dr.set_committee(mock_committee())
            .expect("Failed to set committee");

        // non committee member
        dr.request_recovery(
            Principal::from_slice(&[0; 29]),
            upgrader_api::RequestDisasterRecoveryInput {
                arg: vec![1, 2, 3],
                module: vec![4, 5, 6],
                module_extra_chunks: None,
                install_mode: upgrader_api::InstallMode::Upgrade,
            },
        );
        assert!(dr.storage.get().recovery_requests.is_empty());

        // committee member
        dr.request_recovery(
            Principal::from_slice(&[1; 29]),
            upgrader_api::RequestDisasterRecoveryInput {
                arg: vec![1, 2, 3],
                module: vec![4, 5, 6],
                module_extra_chunks: None,
                install_mode: upgrader_api::InstallMode::Upgrade,
            },
        );

        assert!(dr.storage.get().recovery_requests.len() == 1);

        let eval = dr.evaluate_requests();
        assert!(matches!(eval, RecoveryEvaluationResult::Unmet));

        // committee member to submit different request
        dr.request_recovery(
            Principal::from_slice(&[2; 29]),
            upgrader_api::RequestDisasterRecoveryInput {
                arg: vec![0, 0, 0],
                module: vec![4, 5, 6],
                module_extra_chunks: None,
                install_mode: upgrader_api::InstallMode::Upgrade,
            },
        );

        assert!(dr.storage.get().recovery_requests.len() == 2);
        assert!(matches!(eval, RecoveryEvaluationResult::Unmet));

        // 3rd committee member to submit same request as first
        dr.request_recovery(
            Principal::from_slice(&[3; 29]),
            upgrader_api::RequestDisasterRecoveryInput {
                arg: vec![1, 2, 3],
                module: vec![4, 5, 6],
                module_extra_chunks: None,
                install_mode: upgrader_api::InstallMode::Upgrade,
            },
        );

        assert!(dr.storage.get().recovery_requests.len() == 3);

        // evaluation results in met DR condition
        match dr.evaluate_requests() {
            RecoveryEvaluationResult::Met(request) => {
                assert_eq!(request.arg, vec![1, 2, 3]);
                assert_eq!(request.wasm_module, vec![4, 5, 6]);
            }
            _ => panic!("Unexpected result"),
        };

        // DR requests should be cleared
        assert!(dr.storage.get().recovery_requests.is_empty());
    }

    #[tokio::test]
    async fn test_do_recovery() {
        let storage: DisasterRecoveryStorage = Default::default();
        let logger = Arc::new(LoggerService::default());
        let recovery_request = StationRecoveryRequest {
            user_id: [1; 16],
            wasm_module: vec![1, 2, 3],
            wasm_module_extra_chunks: None,
            wasm_sha256: vec![4, 5, 6],
            install_mode: InstallMode::Reinstall,
            arg: vec![7, 8, 9],
            arg_sha256: vec![10, 11, 12],
            submitted_at: 0,
        };

        // assert that during install the state is set to InProgress
        let installer = Arc::new(TestInstaller {
            on_install_cb: Some(Box::new(|| {
                let storage: DisasterRecoveryStorage = Default::default();
                assert!(matches!(
                    storage.get().recovery_status,
                    RecoveryStatus::InProgress { .. }
                ));
            })),
            ..Default::default()
        });

        DisasterRecoveryService::do_recovery(
            storage.clone(),
            installer.clone(),
            logger.clone(),
            recovery_request.clone(),
        )
        .await;

        // calls install in Idle state
        assert_eq!(
            installer
                .install_called
                .load(std::sync::atomic::Ordering::Relaxed),
            1
        );

        // recovery status is set to Idle after successful recovery
        assert_eq!(storage.get().recovery_status, RecoveryStatus::Idle);

        // last recovery result is set to Success
        assert!(matches!(
            storage.get().last_recovery_result,
            Some(RecoveryResult::Success)
        ));

        let mut value = storage.get();
        value.recovery_status = RecoveryStatus::InProgress {
            since: crate::upgrader_ic_cdk::api::time(),
        };
        storage.set(value);

        installer.clear_test_counters();

        DisasterRecoveryService::do_recovery(
            storage.clone(),
            installer.clone(),
            logger.clone(),
            recovery_request.clone(),
        )
        .await;

        // does not call install in InProgress state
        assert_eq!(
            installer
                .install_called
                .load(std::sync::atomic::Ordering::Relaxed),
            0
        );
    }

    #[tokio::test]
    async fn test_failing_do_recovery_with_panicking_install() {
        let storage: DisasterRecoveryStorage = Default::default();
        let logger = Arc::new(LoggerService::default());
        let recovery_request = StationRecoveryRequest {
            user_id: [1; 16],
            wasm_module: vec![1, 2, 3],
            wasm_module_extra_chunks: None,
            wasm_sha256: vec![4, 5, 6],
            install_mode: InstallMode::Reinstall,
            arg: vec![7, 8, 9],
            arg_sha256: vec![10, 11, 12],
            submitted_at: 0,
        };

        let installer = Arc::new(PanickingTestInstaller::default());

        tokio::spawn(async move {
            // suppress stack trace
            set_hook(Box::new(|_| {}));
            DisasterRecoveryService::do_recovery(
                DisasterRecoveryStorage::default(),
                installer.clone(),
                logger.clone(),
                recovery_request.clone(),
            )
            .await;

            // reset the hook
            let _ = take_hook();
        })
        .await
        .expect_err("Panicking install should fail");

        // last recovery result is set to Failure
        assert!(matches!(
            storage.get().last_recovery_result,
            Some(RecoveryResult::Failure(_))
        ));

        // recovery status is set to Idle even after panicking install
        assert!(matches!(
            storage.get().recovery_status,
            RecoveryStatus::Idle
        ));
    }

    #[tokio::test]
    async fn test_sync_committee_during_recovery() {
        let storage: DisasterRecoveryStorage = Default::default();

        let mut value = storage.get();
        value.recovery_status = RecoveryStatus::InProgress {
            since: crate::upgrader_ic_cdk::api::time(),
        };
        storage.set(value);

        let error = DISASTER_RECOVERY_SERVICE
            .set_committee(mock_committee())
            .expect_err("Setting committee during recovery should fail");

        assert_eq!(error.code, "DISASTER_RECOVERY_IN_PROGRESS".to_string(),);
    }

    #[tokio::test]
    async fn test_sync_accounts_during_recovery() {
        let storage: DisasterRecoveryStorage = Default::default();

        let mut value = storage.get();
        value.recovery_status = RecoveryStatus::InProgress {
            since: crate::upgrader_ic_cdk::api::time(),
        };
        storage.set(value);

        let error = DISASTER_RECOVERY_SERVICE
            .set_accounts_and_assets(mock_multi_asset_accounts(), mock_assets())
            .expect_err("Setting accounts and assets during recovery should fail");

        assert_eq!(error.code, "DISASTER_RECOVERY_IN_PROGRESS".to_string(),);

        let error = DISASTER_RECOVERY_SERVICE
            .set_accounts(mock_accounts())
            .expect_err("Setting accounts during recovery should fail");

        assert_eq!(error.code, "DISASTER_RECOVERY_IN_PROGRESS".to_string(),);

        let error = DISASTER_RECOVERY_SERVICE
            .set_committee(mock_committee())
            .expect_err("Setting committee during recovery should fail");

        assert_eq!(error.code, "DISASTER_RECOVERY_IN_PROGRESS".to_string(),);
    }
}<|MERGE_RESOLUTION|>--- conflicted
+++ resolved
@@ -1,36 +1,26 @@
-<<<<<<< HEAD
-use std::{collections::HashMap, sync::Arc};
-=======
-use std::{
-    cell::RefCell,
-    collections::{HashMap, HashSet},
-    sync::Arc,
-};
->>>>>>> ae9d8007
-
+use super::{InstallCanister, LoggerService, INSTALL_CANISTER};
 use crate::{
     errors::UpgraderApiError,
     get_disaster_recovery, get_target_canister,
     model::{
-        Asset, DisasterRecoveryInProgressLog, DisasterRecoveryResultLog, DisasterRecoveryStartLog,
-        LogEntryType, MultiAssetAccount, RequestDisasterRecoveryLog, SetAccountsAndAssetsLog,
-        SetAccountsLog, SetCommitteeLog,
+        Account, AdminUser, Asset, DisasterRecovery, DisasterRecoveryCommittee,
+        DisasterRecoveryInProgressLog, DisasterRecoveryResultLog, DisasterRecoveryStartLog,
+        InstallMode, LogEntryType, MultiAssetAccount, RecoveryEvaluationResult, RecoveryFailure,
+        RecoveryResult, RecoveryStatus, RequestDisasterRecoveryLog, SetAccountsAndAssetsLog,
+        SetAccountsLog, SetCommitteeLog, StationRecoveryRequest,
     },
     services::LOGGER_SERVICE,
     set_disaster_recovery,
     upgrader_ic_cdk::{api::time, spawn},
 };
+
 use candid::Principal;
 use lazy_static::lazy_static;
 use orbit_essentials::{api::ServiceResult, utils::sha256_hash};
-
-use crate::model::{
-    Account, AdminUser, DisasterRecovery, DisasterRecoveryCommittee, InstallMode,
-    RecoveryEvaluationResult, RecoveryFailure, RecoveryResult, RecoveryStatus,
-    StationRecoveryRequest,
+use std::{
+    collections::{HashMap, HashSet},
+    sync::Arc,
 };
-
-use super::{InstallCanister, LoggerService, INSTALL_CANISTER};
 
 pub const DISASTER_RECOVERY_REQUEST_EXPIRATION_NS: u64 = 60 * 60 * 24 * 7 * 1_000_000_000; // 1 week
 pub const DISASTER_RECOVERY_IN_PROGESS_EXPIRATION_NS: u64 = 60 * 60 * 1_000_000_000; // 1 hour
