use super::{UserService, UserStationService};
use crate::{
    core::{canister_config, CallContext, INITIAL_STATION_CYCLES, NNS_ROOT_CANISTER_ID},
    errors::{DeployError, UserError},
    models::{CanDeployStation, UserStation},
    services::{USER_SERVICE, USER_STATION_SERVICE},
};
use candid::{Encode, Principal};
use control_panel_api::DeployStationInput;
use ic_cdk::api::id as self_canister_id;
use ic_cdk::api::management_canister::main::{self as mgmt};
use lazy_static::lazy_static;
use orbit_essentials::api::ServiceResult;
use std::sync::Arc;

lazy_static! {
    pub static ref DEPLOY_SERVICE: Arc<DeployService> = Arc::new(DeployService::new(
        Arc::clone(&USER_SERVICE),
        Arc::clone(&USER_STATION_SERVICE)
    ));
}

#[derive(Default, Debug)]
pub struct DeployService {
    user_service: Arc<UserService>,
    user_station_service: Arc<UserStationService>,
}

impl DeployService {
    pub fn new(
        user_service: Arc<UserService>,
        user_station_service: Arc<UserStationService>,
    ) -> Self {
        Self {
            user_service,
            user_station_service,
        }
    }

    /// Deploys a station canister for the user.
    pub async fn deploy_station(
        &self,
        input: DeployStationInput,
        ctx: &CallContext,
    ) -> ServiceResult<Principal> {
        let user = self.user_service.get_user_by_identity(&ctx.caller(), ctx)?;
        let config = canister_config().ok_or(DeployError::Failed {
            reason: "Canister config not initialized.".to_string(),
        })?;
        let station_wasm_module = config.station_wasm_module;
        let upgrader_wasm_module = config.upgrader_wasm_module;

        let can_deploy_station_response = user.can_deploy_station();
        match can_deploy_station_response {
            CanDeployStation::Allowed(_) => {}
            CanDeployStation::QuotaExceeded => {
                return Err(UserError::DeployStationQuotaExceeded)?;
            }
            CanDeployStation::NotAllowed(subscription_status) => {
                return Err(UserError::BadUserSubscriptionStatus {
                    subscription_status: subscription_status.into(),
                })?;
            }
        }

        // Creates the station canister with some initial cycles
        let (station_canister,) = mgmt::create_canister(
            mgmt::CreateCanisterArgument { settings: None },
            INITIAL_STATION_CYCLES,
        )
        .await
        .map_err(|(_, err)| DeployError::Failed {
            reason: err.to_string(),
        })?;

        // Adds the station canister as a controller of itself so that it can change its own settings
        mgmt::update_settings(mgmt::UpdateSettingsArgument {
            canister_id: station_canister.canister_id,
            settings: mgmt::CanisterSettings {
                controllers: Some(vec![self_canister_id(), station_canister.canister_id]),
                ..Default::default()
            },
        })
        .await
        .map_err(|(_, err)| DeployError::Failed {
            reason: err.to_string(),
        })?;

        // The initial admins added to the station.
        let admins = input
            .admins
            .iter()
            .map(|admin| station_api::AdminInitInput {
                identity: admin.identity,
                name: admin.username.clone(),
            })
            .collect::<Vec<_>>();

        // installs the station canister with the associated upgrader wasm module
        mgmt::install_code(mgmt::InstallCodeArgument {
            mode: mgmt::CanisterInstallMode::Install,
            canister_id: station_canister.canister_id,
            wasm_module: station_wasm_module,
            arg: Encode!(&station_api::SystemInstall::Init(station_api::SystemInit {
                name: input.name.clone(),
                admins,
                upgrader_wasm_module,
<<<<<<< HEAD
                quorum: Some(1),
=======
                fallback_controller: Some(NNS_ROOT_CANISTER_ID),
>>>>>>> bb315123
            }))
            .map_err(|err| DeployError::Failed {
                reason: err.to_string(),
            })?,
        })
        .await
        .map_err(|(_, err)| DeployError::Failed {
            reason: err.to_string(),
        })?;

        self.user_service
            .add_deployed_station(&user.id, station_canister.canister_id, ctx)
            .await?;

        // Adds the deployed station to the user
        if let Some(info) = input.associate_with_caller {
            self.user_station_service.add_stations(
                &user.id,
                vec![UserStation {
                    canister_id: station_canister.canister_id,
                    name: input.name,
                    labels: info.labels,
                }],
                ctx,
            )?;
        }

        Ok(station_canister.canister_id)
    }
}<|MERGE_RESOLUTION|>--- conflicted
+++ resolved
@@ -105,11 +105,8 @@
                 name: input.name.clone(),
                 admins,
                 upgrader_wasm_module,
-<<<<<<< HEAD
                 quorum: Some(1),
-=======
                 fallback_controller: Some(NNS_ROOT_CANISTER_ID),
->>>>>>> bb315123
             }))
             .map_err(|err| DeployError::Failed {
                 reason: err.to_string(),
