--- conflicted
+++ resolved
@@ -7,8 +7,5 @@
     pub upgrader_wasm_module: Option<Vec<u8>>,
     #[serde(deserialize_with = "orbit_essentials::deserialize::deserialize_option_blob")]
     pub station_wasm_module: Option<Vec<u8>>,
-<<<<<<< HEAD
-=======
     pub station_wasm_module_extra_chunks: Option<Option<WasmModuleExtraChunks>>,
->>>>>>> 2ca0e539
 }