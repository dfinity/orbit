use super::{Create, Execute, RequestExecuteStage};
use crate::{
    errors::{RequestError, RequestExecuteError},
    models::{AddRequestPolicyOperation, Request, RequestOperation},
    services::RequestPolicyService,
};
use async_trait::async_trait;
use orbit_essentials::types::UUID;
use std::sync::Arc;

pub struct AddRequestPolicyRequestCreate {}

#[async_trait]
impl Create<station_api::AddRequestPolicyOperationInput> for AddRequestPolicyRequestCreate {
    async fn create(
        &self,
        request_id: UUID,
        requested_by_user: UUID,
        input: station_api::CreateRequestInput,
        operation_input: station_api::AddRequestPolicyOperationInput,
    ) -> Result<Request, RequestError> {
        let request = Request::from_request_creation_input(
            request_id,
            requested_by_user,
            input,
            RequestOperation::AddRequestPolicy(AddRequestPolicyOperation {
                policy_id: None,
                input: operation_input.into(),
            }),
            "Add approval policy".to_string(),
        );

        Ok(request)
    }
}

pub struct AddRequestPolicyRequestExecute<'p, 'o> {
    request: &'p Request,
    operation: &'o AddRequestPolicyOperation,
    policy_service: Arc<RequestPolicyService>,
}

impl<'p, 'o> AddRequestPolicyRequestExecute<'p, 'o> {
    pub fn new(
        request: &'p Request,
        operation: &'o AddRequestPolicyOperation,
        policy_service: Arc<RequestPolicyService>,
    ) -> Self {
        Self {
            request,
            operation,
            policy_service,
        }
    }
}

#[async_trait]
impl Execute for AddRequestPolicyRequestExecute<'_, '_> {
    async fn execute(&self) -> Result<RequestExecuteStage, RequestExecuteError> {
        let policy = self
            .policy_service
            .add_request_policy(self.operation.input.to_owned())
            .map_err(|e| RequestExecuteError::Failed {
                reason: format!("Failed to create request policy: {}", e),
            })?;

        let mut operation = self.request.operation.clone();

        if let RequestOperation::AddRequestPolicy(ref mut operation) = operation {
            operation.policy_id = Some(policy.id);
        }

        Ok(RequestExecuteStage::Completed(operation))
    }
}

#[cfg(test)]
mod tests {
    use super::*;
    use crate::{repositories::REQUEST_REPOSITORY, services::REQUEST_POLICY_SERVICE};
    use orbit_essentials::repository::Repository;

    #[tokio::test]
    async fn test_create_request() {
        let request_id = [0u8; 16];
        let requested_by_user = [1u8; 16];
        let operation_input = add_request_policy_test_utils::mock_add_request_policy_api_input();
        let mut request_input = add_request_policy_test_utils::mock_request_api_input();
        request_input.operation =
            station_api::RequestOperationInput::AddRequestPolicy(operation_input.clone());

        let creator = Box::new(AddRequestPolicyRequestCreate {});
        let request = creator
            .create(
                request_id,
                requested_by_user,
                request_input,
                operation_input,
            )
            .await
            .unwrap();

        assert_eq!(request.id, request_id);
        assert_eq!(request.requested_by, requested_by_user);
        assert_eq!(request.title, "Add approval policy".to_string());
    }

    #[tokio::test]
    async fn test_execute_request_completed() {
        let request_id = [0u8; 16];
        let requested_by_user = [1u8; 16];
        let operation_input = add_request_policy_test_utils::mock_add_request_policy_api_input();
        let mut request_input = add_request_policy_test_utils::mock_request_api_input();
        request_input.operation =
            station_api::RequestOperationInput::AddRequestPolicy(operation_input.clone());

        let creator = Box::new(AddRequestPolicyRequestCreate {});
        let request = creator
            .create(
                request_id,
                requested_by_user,
                request_input,
                operation_input,
            )
            .await
            .unwrap();

        REQUEST_REPOSITORY.insert(request.to_key(), request.to_owned());

        if let RequestOperation::AddRequestPolicy(operation) = &request.operation {
            let stage = AddRequestPolicyRequestExecute::new(
                &request,
                operation,
                Arc::clone(&REQUEST_POLICY_SERVICE),
            )
            .execute()
            .await
            .unwrap();

            match stage {
                RequestExecuteStage::Completed(_) => (),
                _ => panic!("Expected RequestExecuteStage::Completed, got {:?}", stage),
            }
        } else {
            panic!(
                "Expected AddRequestPolicy operation, got {:?}",
                request.operation
            );
        }
    }
}

#[cfg(test)]
pub mod add_request_policy_test_utils {
    pub fn mock_add_request_policy_api_input() -> station_api::AddRequestPolicyOperationInput {
        station_api::AddRequestPolicyOperationInput {
            rule: station_api::RequestPolicyRuleDTO::AutoApproved,
            specifier: station_api::RequestSpecifierDTO::AddRequestPolicy,
        }
    }

    pub fn mock_request_api_input() -> station_api::CreateRequestInput {
        station_api::CreateRequestInput {
            operation: station_api::RequestOperationInput::AddRequestPolicy(
                mock_add_request_policy_api_input(),
            ),
            title: None,
            summary: None,
            execution_plan: None,
            expiration_dt: None,
<<<<<<< HEAD
            tags: None,
=======
            deduplication_key: None,
>>>>>>> 2831e8c3
        }
    }
}<|MERGE_RESOLUTION|>--- conflicted
+++ resolved
@@ -168,11 +168,8 @@
             summary: None,
             execution_plan: None,
             expiration_dt: None,
-<<<<<<< HEAD
+            deduplication_key: None,
             tags: None,
-=======
-            deduplication_key: None,
->>>>>>> 2831e8c3
         }
     }
 }