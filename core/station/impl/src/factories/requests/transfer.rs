--- conflicted
+++ resolved
@@ -7,13 +7,8 @@
     factories::blockchains::BlockchainApiFactory,
     mappers::HelperMapper,
     models::{
-<<<<<<< HEAD
-        Metadata, Request, RequestExecutionPlan, RequestOperation, TokenStandard, Transfer,
-        TransferOperation, TransferOperationInput,
-=======
-        Account, Metadata, Request, RequestOperation, Transfer, TransferOperation,
+        Metadata, Request, RequestOperation, TokenStandard, Transfer, TransferOperation,
         TransferOperationInput,
->>>>>>> 73dc18e2
     },
     repositories::ASSET_REPOSITORY,
     services::TransferService,
@@ -41,7 +36,7 @@
                     info: format!("Invalid from_account_id: {}", e),
                 }
             })?;
-<<<<<<< HEAD
+
         let from_asset_id = HelperMapper::to_uuid(operation_input.from_asset_id.clone())
             .map_err(|e| RequestError::ValidationError {
                 info: format!("Invalid from_asset_id: {}", e),
@@ -55,11 +50,7 @@
                 info: format!("Asset {} does not exist.", operation_input.from_asset_id),
             })?;
 
-        let request = Request::new(
-=======
-
         let request = Request::from_request_creation_input(
->>>>>>> 73dc18e2
             request_id,
             requested_by_user,
             input,
