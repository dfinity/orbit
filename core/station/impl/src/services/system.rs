use crate::{
    core::{
        ic_cdk::{
            api::{print, trap},
            next_time,
        },
        metrics::recompute_metrics,
        read_system_info, read_system_state, write_system_info,
    },
    errors::SystemError,
    models::{
        system::{DisasterRecoveryCommittee, SystemInfo, SystemState},
<<<<<<< HEAD
        CanisterInstallMode, CanisterUpgradeModeArgs, ManageSystemInfoOperationInput, RequestId,
        RequestKey, RequestOperation, RequestStatus, SystemUpgradeTarget, WasmModuleExtraChunks,
=======
        AccountKey, Asset, Blockchain, CanisterInstallMode, CanisterUpgradeModeArgs,
        CycleObtainStrategy, ManageSystemInfoOperationInput, Metadata, RequestId, RequestKey,
        RequestOperation, RequestStatus, SystemUpgradeTarget, TokenStandard, WasmModuleExtraChunks,
>>>>>>> 841552b3
    },
    repositories::{
        permission::PERMISSION_REPOSITORY, RequestRepository, ACCOUNT_REPOSITORY, ASSET_REPOSITORY,
        REQUEST_REPOSITORY, USER_GROUP_REPOSITORY, USER_REPOSITORY,
    },
    services::{
        change_canister::{ChangeCanisterService, CHANGE_CANISTER_SERVICE},
        disaster_recovery::DISASTER_RECOVERY_SERVICE,
        request::{RequestService, REQUEST_SERVICE},
    },
    SYSTEM_VERSION,
};
use candid::Principal;
use lazy_static::lazy_static;
use orbit_essentials::api::ServiceResult;
use orbit_essentials::repository::Repository;
use station_api::{HealthStatus, SystemInit, SystemInstall, SystemUpgrade};
use std::{
    collections::{BTreeMap, BTreeSet},
    sync::Arc,
};
use upgrader_api::UpgradeParams;
use uuid::Uuid;

pub const INITIAL_ICP_ASSET_ID: [u8; 16] = [
    0x78, 0x02, 0xcb, 0xab, 0x22, 0x1d, 0x4e, 0x49, 0xb7, 0x64, 0xa6, 0x95, 0xea, 0x6d, 0xef, 0x1a,
];

lazy_static! {
    pub static ref SYSTEM_SERVICE: Arc<SystemService> = Arc::new(SystemService::new(
        Arc::clone(&REQUEST_REPOSITORY),
        Arc::clone(&REQUEST_SERVICE),
        Arc::clone(&CHANGE_CANISTER_SERVICE)
    ));
    pub static ref INITIAL_ICP_ASSET: Asset = Asset {
        id: INITIAL_ICP_ASSET_ID,
        blockchain: Blockchain::InternetComputer,
        decimals: 8,
        name: "Internet Computer".to_string(),
        symbol: "ICP".to_string(),

        standards: BTreeSet::from([TokenStandard::InternetComputerNative, TokenStandard::ICRC1,]),
        metadata: Metadata::new(BTreeMap::from([
            (
                "ledger_canister_id".to_string(),
                "ryjl3-tyaaa-aaaaa-aaaba-cai".to_string(),
            ),
            (
                "index_canister_id".to_string(),
                "qhbym-qaaaa-aaaaa-aaafq-cai".to_string(),
            ),
        ])),
    };
}

thread_local! {
    pub static INITIALIZING: std::cell::RefCell<bool> = const { std::cell::RefCell::new(false) };
}

#[derive(Default, Debug)]
pub struct SystemService {
    request_repository: Arc<RequestRepository>,
    request_service: Arc<RequestService>,
    change_canister_service: Arc<ChangeCanisterService>,
}

impl SystemService {
    pub fn new(
        request_repository: Arc<RequestRepository>,
        request_service: Arc<RequestService>,
        change_canister_service: Arc<ChangeCanisterService>,
    ) -> Self {
        Self {
            request_repository,
            request_service,
            change_canister_service,
        }
    }

    /// Gets the system information of the current canister.
    pub fn get_system_info(&self) -> SystemInfo {
        read_system_info()
    }

    pub fn clear_self_upgrade_request(&self) {
        let mut system_info = self.get_system_info();
        system_info.clear_change_canister_request();

        write_system_info(system_info);
    }

    pub fn set_self_upgrade_request(&self, self_upgrade_request_id: RequestId) {
        let mut system_info = self.get_system_info();
        system_info.set_change_canister_request(self_upgrade_request_id);

        write_system_info(system_info);
    }

    pub fn health_status(&self) -> HealthStatus {
        let state = read_system_state();

        match state {
            SystemState::Initialized(_) => {
                if INITIALIZING.with_borrow(|init| *init) {
                    HealthStatus::Uninitialized
                } else {
                    HealthStatus::Healthy
                }
            }
            SystemState::Uninitialized => HealthStatus::Uninitialized,
        }
    }

    pub fn is_healthy(&self) -> bool {
        self.health_status() == HealthStatus::Healthy
    }

    pub fn get_upgrader_canister_id(&self) -> Principal {
        *read_system_info().get_upgrader_canister_id()
    }

    pub fn assert_system_readiness(&self) {
        if !self.is_healthy() {
            trap("Canister is not healthy, it must be initialized first.");
        }
    }

    pub fn update_system_info(&self, input: ManageSystemInfoOperationInput) {
        let mut system_info = self.get_system_info();

        if let Some(name) = input.name {
            system_info.set_name(name.clone());
        }

        if let Some(strategy) = input.cycle_obtain_strategy {
            system_info.set_cycle_obtain_strategy(strategy);
        }

        write_system_info(system_info);
    }

    pub fn set_disaster_recovery_committee(committee: Option<DisasterRecoveryCommittee>) {
        let mut system_info = read_system_info();
        system_info.set_disaster_recovery_committee(committee);
        write_system_info(system_info);

        // syncs the committee and account to the upgrader
        crate::core::ic_cdk::spawn(async {
            DISASTER_RECOVERY_SERVICE.sync_all().await;
        });
    }

    /// Execute an upgrade of the station by requesting the upgrader to perform it on our behalf.
    pub async fn upgrade_station(
        &self,
        module: &[u8],
        module_extra_chunks: &Option<WasmModuleExtraChunks>,
        arg: &[u8],
    ) -> ServiceResult<()> {
        let upgrader_canister_id = self.get_upgrader_canister_id();

        ic_cdk::call(
            upgrader_canister_id,
            "trigger_upgrade",
            (UpgradeParams {
                module: module.to_owned(),
                module_extra_chunks: module_extra_chunks.clone().map(|c| c.into()),
                arg: arg.to_owned(),
            },),
        )
        .await
        .map_err(|(_, err)| SystemError::UpgradeFailed {
            reason: err.to_string(),
        })?;

        Ok(())
    }

    /// Execute an upgrade of the upgrader canister.
    pub async fn upgrade_upgrader(
        &self,
        module: &[u8],
        module_extra_chunks: &Option<WasmModuleExtraChunks>,
        arg: Option<Vec<u8>>,
    ) -> ServiceResult<()> {
        let upgrader_canister_id = self.get_upgrader_canister_id();
        self.change_canister_service
            .install_canister(
                upgrader_canister_id,
                CanisterInstallMode::Upgrade(CanisterUpgradeModeArgs {}),
                module,
                module_extra_chunks,
                arg,
            )
            .await
            .map_err(|e| SystemError::UpgradeFailed {
                reason: e.to_string(),
            })?;

        Ok(())
    }

<<<<<<< HEAD
=======
    pub fn get_obtain_cycle_config(
        &self,
        strategy: &CycleObtainStrategy,
    ) -> Option<ObtainCyclesOptions> {
        match strategy {
            CycleObtainStrategy::Disabled => None,
            CycleObtainStrategy::MintFromNativeToken { account_id } => {
                if let Some(account) = ACCOUNT_REPOSITORY.get(&AccountKey { id: *account_id }) {
                    Some(ObtainCyclesOptions {
                        obtain_cycles: Arc::new(MintCycles {
                            ledger: Arc::new(IcLedgerCanister::new(MAINNET_LEDGER_CANISTER_ID)),
                            cmc: Arc::new(IcCyclesMintingCanister::new(
                                MAINNET_CYCLES_MINTING_CANISTER_ID,
                            )),
                            from_subaccount: Subaccount(InternetComputer::subaccount_from_seed(
                                &account.seed,
                            )),
                        }),
                        top_up_self: true,
                    })
                } else {
                    print(format!(
                        "Account with id `{}` not found, cannot create ObtainCyclesOptions",
                        Uuid::from_bytes(*account_id).hyphenated()
                    ));

                    None
                }
            }
        }
    }
    #[cfg(target_arch = "wasm32")]
    pub fn set_fund_manager_obtain_cycles(&self, strategy: &CycleObtainStrategy) {
        install_canister_handlers::FUND_MANAGER.with(|fund_manager| {
            let mut fund_manager = fund_manager.borrow_mut();
            let options = fund_manager.get_options();
            let options =
                options.with_obtain_cycles_options(self.get_obtain_cycle_config(strategy));
            fund_manager.with_options(options);
        });
    }

>>>>>>> 841552b3
    #[cfg(not(target_arch = "wasm32"))]
    fn install_canister_post_process(&self, _system_info: SystemInfo, _install: SystemInstall) {}

    // inter-canister calls can't be performed during canister code installation so we need to delay tasks
    // such as deploying the upgrader canister into a one-off timer
    //
    // WARNING: we do not perform locking, the canister might already receive calls before the timer is executed,
    // currently this is not a problem because the admins would simply get an access denied error but if more
    // complex/required business logic is added to the timer a locking mechanism should be added.
    #[cfg(target_arch = "wasm32")]
    fn install_canister_post_process(&self, system_info: SystemInfo, install: SystemInstall) {
        async fn initialize_rng_timer() {
            use orbit_essentials::utils::initialize_rng;
            if let Err(e) = initialize_rng().await {
                ic_cdk::print(format!("initializing rng failed: {}", e));
                crate::core::ic_timers::set_timer(std::time::Duration::from_secs(60), move || {
                    use crate::core::ic_cdk::spawn;
                    spawn(initialize_rng_timer())
                });
            }
        }

        crate::core::ic_timers::set_timer(std::time::Duration::from_millis(0), move || {
            use crate::core::ic_cdk::spawn;
            spawn(initialize_rng_timer())
        });

        fn install_canister_post_process_finish(mut system_info: SystemInfo) {
            use crate::jobs;

            install_canister_handlers::init_cycle_monitor(
                *system_info.get_upgrader_canister_id(),
                system_info.get_cycle_obtain_strategy(),
            );

            // initializes the job timers after the canister is fully initialized
            jobs::initialize_job_timers();

            system_info.update_last_upgrade_timestamp();
            write_system_info(system_info.to_owned());

            INITIALIZING.with_borrow_mut(|initializing| {
                *initializing = false;
            });
        }

        async fn install_canister_post_process_work(
            init: SystemInit,
            mut system_info: SystemInfo,
        ) -> Result<(), String> {
            use crate::core::ic_cdk::api::id as self_canister_id;

            // registers the default canister configurations such as policies and user groups.
            print("Adding initial canister configurations");
            install_canister_handlers::init_post_process(&init).await?;

            print("Init upgrader canister");
            let canister_id = self_canister_id();
            let mut upgrader_controllers = vec![canister_id];
            if let Some(fallback_controller) = init.fallback_controller {
                upgrader_controllers.push(fallback_controller);
            }
            let upgrader_canister_id =
                install_canister_handlers::init_upgrader(init.upgrader, upgrader_controllers)
                    .await?;
            system_info.set_upgrader_canister_id(upgrader_canister_id);

            // sets the upgrader as a controller of the station canister
            print("Updating canister settings to set the upgrader as the controller");
            let mut station_controllers = vec![upgrader_canister_id];
            if let Some(fallback_controller) = init.fallback_controller {
                station_controllers.push(fallback_controller);
            }
            install_canister_handlers::set_controllers(station_controllers).await?;

            // calculates the initial quorum based on the number of admins and the provided quorum
            let admin_count = init.admins.len() as u16;
            let quorum = calc_initial_quorum(admin_count, init.quorum);

            // if provided, creates the initial assets
            if let Some(assets) = init.assets.clone() {
                print("Adding initial assets");
                install_canister_handlers::set_initial_assets(assets).await?;
            }

            // if provided, creates the initial accounts
            if let Some(accounts) = init.accounts {
                print("Adding initial accounts");
                install_canister_handlers::set_initial_accounts(accounts, &init.assets, quorum)
                    .await?;
            }

            if SYSTEM_SERVICE.is_healthy() {
                print("canister reports healthy already before its initialization has finished!");
            }

            install_canister_post_process_finish(system_info);

            SystemService::set_disaster_recovery_committee(Some(DisasterRecoveryCommittee {
                quorum,
                user_group_id: *crate::models::ADMIN_GROUP_ID,
            }));

            crate::core::ic_cdk::spawn(async {
                DISASTER_RECOVERY_SERVICE.sync_all().await;
            });

            Ok(())
        }

        async fn install_canister_post_process_timer(init: SystemInit, system_info: SystemInfo) {
            if let Err(e) =
                install_canister_post_process_work(init.clone(), system_info.clone()).await
            {
                ic_cdk::print(format!("canister initialization failed: {}", e));
                crate::core::ic_timers::set_timer(
                    std::time::Duration::from_secs(3600),
                    move || {
                        use crate::core::ic_cdk::spawn;
                        spawn(install_canister_post_process_timer(init, system_info))
                    },
                );
            }
        }

        match install {
            SystemInstall::Init(init) => {
                crate::core::ic_timers::set_timer(std::time::Duration::from_millis(0), move || {
                    use crate::core::ic_cdk::spawn;
                    spawn(install_canister_post_process_timer(init, system_info))
                });
            }
            SystemInstall::Upgrade(_) => {
                install_canister_post_process_finish(system_info);
            }
        };
    }

    /// Initializes the cache of the canister data.
    ///
    /// Must only be called within a canister init or post_upgrade call.
    fn init_cache(&self) {
        USER_GROUP_REPOSITORY.build_cache();
        USER_REPOSITORY.build_cache();
        PERMISSION_REPOSITORY.build_cache();
        ASSET_REPOSITORY.build_cache();
    }

    /// Initializes the canister with the given owners and settings.
    ///
    /// Must only be called within a canister init call.
    pub async fn init_canister(&self, input: SystemInit) -> ServiceResult<()> {
        let mut system_info = SystemInfo::default();

        if input.admins.is_empty() {
            return Err(SystemError::NoAdminsSpecified)?;
        }

        if input.admins.len() > u16::MAX as usize {
            return Err(SystemError::TooManyAdminsSpecified {
                max: u16::MAX as usize,
            })?;
        }

        // adds the default admin group
        init_canister_sync_handlers::add_admin_group();

        // registers the admins of the canister
        init_canister_sync_handlers::set_admins(input.admins.clone())?;

        // add initial assets
        init_canister_sync_handlers::add_initial_assets();

        // sets the name of the canister
        system_info.set_name(input.name.clone());

        // initializes the cache of the canister data, must happen during the same call as the init
        self.init_cache();

        // Handles the post init process in a one-off timer to allow for inter canister calls,
        // this adds the default canister configurations, deploys the station upgrader and makes sure
        // there are no unintended controllers of the canister.
        self.install_canister_post_process(system_info, SystemInstall::Init(input));

        Ok(())
    }

    /// Updates the canister with the given settings.
    ///
    /// Must only be called within a canister post_upgrade call.
    pub async fn upgrade_canister(&self, input: Option<SystemUpgrade>) -> ServiceResult<()> {
        // initializes the cache of the canister data, must happen during the same call as the upgrade
        self.init_cache();

        // recompute all metrics to make sure they are up to date, only gauges are recomputed
        // since they are the only ones that can change over time.
        recompute_metrics();

        let mut system_info = read_system_info();
        let input = match input {
            Some(input) => input,
            None => SystemUpgrade { name: None },
        };

        // Version is set to the current global system version, needs to happen after the migrations.
        system_info.set_version(SYSTEM_VERSION.to_string());

        // verifies that the upgrade request exists and marks it as completed
        if let Some(request_id) = system_info.get_change_canister_request() {
            match self.request_repository.get(&RequestKey { id: *request_id }) {
                Some(mut request) => {
                    let completed_time = next_time();
                    request.status = RequestStatus::Completed {
                        completed_at: completed_time,
                    };
                    request.last_modification_timestamp = completed_time;

                    if let RequestOperation::SystemUpgrade(operation) = &mut request.operation {
                        // Clears the module when the operation is completed, this helps to reduce memory usage.
                        operation.input.module = Vec::new();
                    }

                    self.request_repository.insert(request.to_key(), request);
                }
                None => {
                    // Do not fail the upgrade if the request is not found, even though this should never happen
                    // it's not a critical error
                    print(format!(
                        "Error: verifying upgrade failed, request not found {}",
                        Uuid::from_bytes(*request_id).hyphenated()
                    ));
                }
            };

            // clears the change canister request from the config to avoid it being used again
            system_info.clear_change_canister_request();

            write_system_info(system_info.clone());
        }

        if let Some(name) = &input.name {
            system_info.set_name(name.clone());

            write_system_info(system_info.clone());
        }

        // Handles the post upgrade process in a one-off timer to allow for inter canister calls,
        // this upgrades the upgrader canister if a new upgrader module is provided.
        self.install_canister_post_process(system_info, SystemInstall::Upgrade(input));

        Ok(())
    }

    pub async fn notify_failed_station_upgrade(&self, reason: String) -> ServiceResult<()> {
        let system_info = self.get_system_info();
        let request_id = system_info
            .get_change_canister_request()
            .ok_or(SystemError::NoStationUpgradeProcessing)?;

        let request = self.request_service.get_request(request_id)?;

        // Check that the request is indeed a station upgrade request.
        match request.operation {
            RequestOperation::SystemUpgrade(ref system_upgrade) => {
                match system_upgrade.input.target {
                    SystemUpgradeTarget::UpgradeStation => (),
                    _ => panic!(
                        "Expected upgrade request for station, got upgrade request for {:?}",
                        system_upgrade.input.target
                    ),
                }
            }
            _ => panic!(
                "Expected station upgrade request, got {:?}",
                request.operation
            ),
        };

        // Check that the request is still processing before making it failed.
        match request.status {
            RequestStatus::Processing { .. } => (),
            _ => panic!(
                "Expected the station upgrade request to be Processing, but it is {:?}",
                request.status
            ),
        };

        self.request_service
            .fail_request(request, reason, next_time())
            .await;

        Ok(())
    }
}

mod init_canister_sync_handlers {
    use crate::core::ic_cdk::{api::print, next_time};
    use crate::models::{AddUserOperationInput, Asset, UserStatus};
    use crate::repositories::ASSET_REPOSITORY;
    use crate::services::USER_SERVICE;
    use crate::{
        models::{UserGroup, ADMIN_GROUP_ID},
        repositories::USER_GROUP_REPOSITORY,
    };
    use orbit_essentials::api::ApiError;
    use orbit_essentials::model::ModelKey;
    use orbit_essentials::repository::Repository;
    use station_api::AdminInitInput;
    use uuid::Uuid;

    use super::INITIAL_ICP_ASSET;

    pub fn add_admin_group() {
        // adds the admin group which is used as the default group for admins during the canister instantiation
        USER_GROUP_REPOSITORY.insert(
            ADMIN_GROUP_ID.to_owned(),
            UserGroup {
                id: ADMIN_GROUP_ID.to_owned(),
                name: "Admin".to_owned(),
                last_modification_timestamp: next_time(),
            },
        );
    }

    pub fn add_initial_assets() {
        let initial_assets: Vec<Asset> = vec![INITIAL_ICP_ASSET.clone()];

        for asset in initial_assets {
            print(format!("Adding initial asset: {}", asset.name));
            ASSET_REPOSITORY.insert(asset.key(), asset);
        }
    }

    /// Registers the newly added admins of the canister.
    pub fn set_admins(admins: Vec<AdminInitInput>) -> Result<(), ApiError> {
        print(format!("Registering {} admin users", admins.len()));
        for admin in admins {
            let user = USER_SERVICE.add_user(AddUserOperationInput {
                identities: vec![admin.identity.to_owned()],
                groups: vec![ADMIN_GROUP_ID.to_owned()],
                name: admin.name.to_owned(),
                status: UserStatus::Active,
            })?;

            print(&format!(
                "Added admin user with principal {} and user id {}",
                admin.identity.to_text(),
                Uuid::from_bytes(user.id).hyphenated()
            ));
        }
        Ok(())
    }
}

// Calculates the initial quorum based on the number of admins and the provided quorum, if not provided
// the quorum is set to the majority of the admins.
#[cfg(any(target_arch = "wasm32", test))]
pub fn calc_initial_quorum(admin_count: u16, quorum: Option<u16>) -> u16 {
    quorum.unwrap_or(admin_count / 2 + 1).clamp(1, admin_count)
}

#[cfg(target_arch = "wasm32")]
mod install_canister_handlers {
    use crate::core::ic_cdk::api::id as self_canister_id;
    use crate::core::init::{default_policies, DEFAULT_PERMISSIONS};
    use crate::core::INITIAL_UPGRADER_CYCLES;
    use crate::mappers::blockchain::BlockchainMapper;
    use crate::mappers::HelperMapper;
    use crate::models::permission::Allow;
    use crate::models::request_specifier::UserSpecifier;
    use crate::models::{
        AddAccountOperationInput, AddAssetOperationInput, AddRequestPolicyOperationInput,
        CycleObtainStrategy, EditPermissionOperationInput, RequestPolicyRule, ADMIN_GROUP_ID,
    };
    use crate::repositories::ASSET_REPOSITORY;
    use crate::services::permission::PERMISSION_SERVICE;
    use crate::services::REQUEST_POLICY_SERVICE;
    use crate::services::{ACCOUNT_SERVICE, ASSET_SERVICE};
    use candid::{Encode, Principal};
    use canfund::manager::options::{EstimatedRuntime, FundStrategy};
    use ic_cdk::api::management_canister::main::{self as mgmt};
    use ic_cdk::id;

<<<<<<< HEAD
    use crate::services::cycle_manager::CYCLE_MANAGER;
    use orbit_essentials::types::UUID;
    use station_api::{InitAccountInput, SystemInit};
=======
    use orbit_essentials::api::ApiError;
    use orbit_essentials::repository::Repository;
    use orbit_essentials::types::UUID;
    use station_api::{InitAccountInput, InitAssetInput, SystemInit};
    use std::cell::RefCell;
    use uuid::Uuid;

    use super::SYSTEM_SERVICE;

    thread_local! {
        pub static FUND_MANAGER: RefCell<FundManager> = RefCell::new(FundManager::new());
    }
>>>>>>> 841552b3

    /// Registers the default configurations for the canister.
    pub async fn init_post_process(init: &SystemInit) -> Result<(), String> {
        let admin_quorum = super::calc_initial_quorum(init.admins.len() as u16, init.quorum);

        let policies_to_create = default_policies(admin_quorum);

        // adds the default request policies which sets safe defaults for the canister
        for policy in policies_to_create.iter() {
            REQUEST_POLICY_SERVICE
                .add_request_policy(AddRequestPolicyOperationInput {
                    specifier: policy.0.to_owned(),
                    rule: policy.1.to_owned(),
                })
                .map_err(|e| format!("Failed to add default request policy: {:?}", e))?;
        }

        // adds the default permissions which sets safe defaults for the canister
        for policy in DEFAULT_PERMISSIONS.iter() {
            let allow = policy.0.to_owned();
            PERMISSION_SERVICE
                .edit_permission(EditPermissionOperationInput {
                    auth_scope: Some(allow.auth_scope),
                    user_groups: Some(allow.user_groups),
                    users: Some(allow.users),
                    resource: policy.1.to_owned(),
                })
                .map_err(|e| format!("Failed to add default permission: {:?}", e))?;
        }

        Ok(())
    }

    // Registers the initial accounts of the canister during the canister initialization.
    pub async fn set_initial_accounts(
        accounts: Vec<InitAccountInput>,
        initial_assets: &Option<Vec<InitAssetInput>>,
        quorum: u16,
    ) -> Result<(), String> {
        let add_accounts = accounts
            .into_iter()
            .map(|account| {
                let input = AddAccountOperationInput {
                    name: account.name,
                    assets: account
                        .assets
                        .into_iter()
                        .map(|asset| {
                            *HelperMapper::to_uuid(asset)
                                .expect("Invalid UUID")
                                .as_bytes()
                        })
                        .collect(),
                    metadata: account.metadata.into(),
                    transfer_request_policy: Some(RequestPolicyRule::Quorum(
                        UserSpecifier::Group(vec![*ADMIN_GROUP_ID]),
                        quorum,
                    )),
                    configs_request_policy: Some(RequestPolicyRule::Quorum(
                        UserSpecifier::Group(vec![*ADMIN_GROUP_ID]),
                        quorum,
                    )),
                    read_permission: Allow::user_groups(vec![*ADMIN_GROUP_ID]),
                    configs_permission: Allow::user_groups(vec![*ADMIN_GROUP_ID]),
                    transfer_permission: Allow::user_groups(vec![*ADMIN_GROUP_ID]),
                };

                (
                    input,
                    account
                        .id
                        .map(|id| *HelperMapper::to_uuid(id).expect("Invalid UUID").as_bytes()),
                )
            })
            .collect::<Vec<(AddAccountOperationInput, Option<UUID>)>>();

        //
        // In case there are assets existing in the Asset repository at the time of recovering the assets
        // some of the assets might not be able to be recreated, in this case we try to find the same asset
        // in the existing assets and replace the asset_id in the recreated account with the existing one.
        //
        for (mut new_account, with_account_id) in add_accounts {
            if let Some(initial_assets) = initial_assets {
                let mut new_account_assets = new_account.assets.clone();
                for asset_id in new_account.assets.iter() {
                    if ASSET_REPOSITORY.get(asset_id).is_none() {
                        // the asset could not be recreated, try to find the same asset in the existing assets
                        let asset_id_str = Uuid::from_bytes(*asset_id).hyphenated().to_string();
                        let Some(original_asset_to_create) = initial_assets
                            .iter()
                            .find(|initial_asset| initial_asset.id == asset_id_str)
                        else {
                            // the asset does not exist and it could not be recreated, skip
                            continue;
                        };

                        if let Some(existing_asset_id) = ASSET_REPOSITORY.exists_unique(
                            &original_asset_to_create.blockchain,
                            &original_asset_to_create.symbol,
                        ) {
                            // replace the asset_id in the recreated account with the existing one
                            new_account_assets.retain(|id| asset_id != id);
                            new_account_assets.push(existing_asset_id);

                            print(format!(
                                "Asset {} could not be recreated, replaced with existing asset {}",
                                asset_id_str,
                                Uuid::from_bytes(existing_asset_id).hyphenated()
                            ));
                        } else {
                            // the asset does not exist and it could not be recreated, skip

                            print(format!(
                                "Asset {} could not be recreated and does not exist in the existing assets, skipping",
                                asset_id_str
                            ));

                            continue;
                        }
                    }
                }

                new_account.assets = new_account_assets;
            }

            ACCOUNT_SERVICE
                .create_account(new_account, with_account_id)
                .await
                .map_err(|e| format!("Failed to add account: {:?}", e))?;
        }

        Ok(())
    }
    // Registers the initial accounts of the canister during the canister initialization.
    pub async fn set_initial_assets(assets: Vec<InitAssetInput>) -> Result<(), String> {
        let add_assets = assets
            .into_iter()
            .map(|asset| {
                let input = AddAssetOperationInput {
                    name: asset.name,
                    blockchain: BlockchainMapper::to_blockchain(asset.blockchain.clone())
                        .expect("Invalid blockchain"),
                    standards: asset
                        .standards
                        .iter()
                        .map(|standard| {
                            BlockchainMapper::to_blockchain_standard(standard.clone())
                                .expect("Invalid blockchain standard")
                        })
                        .collect(),
                    decimals: asset.decimals,
                    symbol: asset.symbol,
                    metadata: asset.metadata.into(),
                };

                (
                    input,
                    *HelperMapper::to_uuid(asset.id)
                        .expect("Invalid UUID")
                        .as_bytes(),
                )
            })
            .collect::<Vec<(AddAssetOperationInput, UUID)>>();

        for (new_asset, with_asset_id) in add_assets {
            match ASSET_SERVICE.create(new_asset, Some(with_asset_id)) {
                Err(ApiError { code, details, .. }) if &code == "ALREADY_EXISTS" => {
                    // asset already exists, can skip safely
                    print(format!(
                        "Asset already exists, skipping. Details: {:?}",
                        details.unwrap_or_default()
                    ));
                }
                Err(e) => Err(format!("Failed to add asset: {:?}", e))?,
                Ok(_) => {}
            }
        }

        Ok(())
    }

    pub async fn init_upgrader(
        input: station_api::SystemUpgraderInput,
        controllers: Vec<Principal>,
    ) -> Result<Principal, String> {
        match input {
            station_api::SystemUpgraderInput::Id(upgrader_id) => {
                mgmt::update_settings(mgmt::UpdateSettingsArgument {
                    canister_id: upgrader_id,
                    settings: mgmt::CanisterSettings {
                        controllers: Some(controllers),
                        ..Default::default()
                    },
                })
                .await
                .map_err(|e| format!("Failed to set upgrader controller: {:?}", e))?;

                Ok(upgrader_id)
            }
            station_api::SystemUpgraderInput::WasmModule(upgrader_wasm_module) => {
                deploy_upgrader(upgrader_wasm_module, controllers).await
            }
        }
    }

    /// Deploys the station upgrader canister and sets the station as the controller of the upgrader.
    async fn deploy_upgrader(
        upgrader_wasm_module: Vec<u8>,
        controllers: Vec<Principal>,
    ) -> Result<Principal, String> {
        let (upgrader_canister,) = mgmt::create_canister(
            mgmt::CreateCanisterArgument {
                settings: Some(mgmt::CanisterSettings {
                    controllers: Some(controllers),
                    ..Default::default()
                }),
            },
            INITIAL_UPGRADER_CYCLES,
        )
        .await
        .map_err(|e| format!("Failed to create upgrader canister: {:?}", e))?;

        mgmt::install_code(mgmt::InstallCodeArgument {
            mode: mgmt::CanisterInstallMode::Install,
            canister_id: upgrader_canister.canister_id,
            wasm_module: upgrader_wasm_module,
            arg: Encode!(&upgrader_api::InitArg {
                target_canister: self_canister_id(),
            })
            .expect("Failed to encode upgrader init arg"),
        })
        .await
        .map_err(|e| format!("Failed to install upgrader canister: {:?}", e))?;

        Ok(upgrader_canister.canister_id)
    }

    /// Sets the only controller of the canister.
    pub async fn set_controllers(controllers: Vec<Principal>) -> Result<(), String> {
        mgmt::update_settings(mgmt::UpdateSettingsArgument {
            canister_id: self_canister_id(),
            settings: mgmt::CanisterSettings {
                controllers: Some(controllers),
                ..Default::default()
            },
        })
        .await
        .map_err(|e| format!("Failed to set station controller: {:?}", e))
    }

    /// Starts the fund manager service setting it up to monitor the upgrader canister cycles and top it up if needed.
    pub fn init_cycle_monitor(upgrader_id: Principal, cycle_obtain_strategy: &CycleObtainStrategy) {
        let fund_strategy = FundStrategy::BelowEstimatedRuntime(
            EstimatedRuntime::new()
                .with_min_runtime_secs(14 * 24 * 60 * 60) // 14 days
                .with_fund_runtime_secs(30 * 24 * 60 * 60) // 30 days
                .with_max_runtime_cycles_fund(1_000_000_000_000)
                .with_fallback_min_cycles(400_000_000_000)
                .with_fallback_fund_cycles(200_000_000_000),
        );

        CYCLE_MANAGER.set_global_cycle_obtain_strategy(cycle_obtain_strategy);
        CYCLE_MANAGER.add_canister(id(), fund_strategy.clone());
        CYCLE_MANAGER.add_canister(upgrader_id, fund_strategy.clone());

        CYCLE_MANAGER.start();
    }
}

#[cfg(test)]
mod tests {
    use super::*;
    use crate::models::request_test_utils::mock_request;
    use candid::Principal;
    use station_api::AdminInitInput;

    #[tokio::test]
    async fn canister_init() {
        let result = SYSTEM_SERVICE
            .init_canister(SystemInit {
                name: "Station".to_string(),
                admins: vec![AdminInitInput {
                    name: "Admin".to_string(),
                    identity: Principal::from_slice(&[1; 29]),
                }],
                quorum: Some(1),
                upgrader: station_api::SystemUpgraderInput::WasmModule(vec![]),
                fallback_controller: None,
                accounts: None,
                assets: None,
            })
            .await;

        assert!(result.is_ok());
    }

    #[tokio::test]
    async fn canister_upgrade_marks_request_completed_and_clears_it() {
        let mut request = mock_request();
        request.status = RequestStatus::Processing {
            started_at: next_time(),
        };

        REQUEST_REPOSITORY.insert(request.to_key(), request.clone());

        let mut system_info = SystemInfo::new(Principal::management_canister(), Vec::new());
        system_info.set_change_canister_request(request.id);

        write_system_info(system_info);

        let result = SYSTEM_SERVICE.upgrade_canister(None).await;

        assert!(result.is_ok());

        let request = REQUEST_REPOSITORY.get(&request.to_key()).unwrap();
        assert!(matches!(request.status, RequestStatus::Completed { .. }));

        let system_info = read_system_info();

        assert!(system_info.get_change_canister_request().is_none());
    }

    #[test]
    fn test_initial_quorum_is_majority() {
        assert_eq!(calc_initial_quorum(1, None), 1);
        assert_eq!(calc_initial_quorum(2, None), 2);
        assert_eq!(calc_initial_quorum(3, None), 2);
        assert_eq!(calc_initial_quorum(4, None), 3);
        assert_eq!(calc_initial_quorum(5, None), 3);
        assert_eq!(calc_initial_quorum(6, None), 4);
        assert_eq!(calc_initial_quorum(7, None), 4);
        assert_eq!(calc_initial_quorum(8, None), 5);
        assert_eq!(calc_initial_quorum(9, None), 5);
        assert_eq!(calc_initial_quorum(10, None), 6);
        assert_eq!(calc_initial_quorum(11, None), 6);
        assert_eq!(calc_initial_quorum(12, None), 7);
        assert_eq!(calc_initial_quorum(13, None), 7);
        assert_eq!(calc_initial_quorum(14, None), 8);
        assert_eq!(calc_initial_quorum(15, None), 8);
        assert_eq!(calc_initial_quorum(16, None), 9);
    }

    #[test]
    fn test_initial_quorum_is_custom() {
        // smaller than the number of admins
        assert_eq!(calc_initial_quorum(4, Some(1)), 1);
        // half of the number of admins
        assert_eq!(calc_initial_quorum(4, Some(2)), 2);
        // equal to the number of admins
        assert_eq!(calc_initial_quorum(4, Some(4)), 4);
        // larger than the number of admins
        assert_eq!(calc_initial_quorum(4, Some(5)), 4);
    }
}<|MERGE_RESOLUTION|>--- conflicted
+++ resolved
@@ -10,14 +10,8 @@
     errors::SystemError,
     models::{
         system::{DisasterRecoveryCommittee, SystemInfo, SystemState},
-<<<<<<< HEAD
-        CanisterInstallMode, CanisterUpgradeModeArgs, ManageSystemInfoOperationInput, RequestId,
-        RequestKey, RequestOperation, RequestStatus, SystemUpgradeTarget, WasmModuleExtraChunks,
-=======
-        AccountKey, Asset, Blockchain, CanisterInstallMode, CanisterUpgradeModeArgs,
-        CycleObtainStrategy, ManageSystemInfoOperationInput, Metadata, RequestId, RequestKey,
-        RequestOperation, RequestStatus, SystemUpgradeTarget, TokenStandard, WasmModuleExtraChunks,
->>>>>>> 841552b3
+        AccountKey, Asset, Blockchain,CanisterInstallMode, CanisterUpgradeModeArgs, ManageSystemInfoOperationInput, Metadata,RequestId,
+        RequestKey, RequestOperation, RequestStatus, SystemUpgradeTarget, TokenStandard, WasmModuleExtraChunks,
     },
     repositories::{
         permission::PERMISSION_REPOSITORY, RequestRepository, ACCOUNT_REPOSITORY, ASSET_REPOSITORY,
@@ -220,51 +214,6 @@
         Ok(())
     }
 
-<<<<<<< HEAD
-=======
-    pub fn get_obtain_cycle_config(
-        &self,
-        strategy: &CycleObtainStrategy,
-    ) -> Option<ObtainCyclesOptions> {
-        match strategy {
-            CycleObtainStrategy::Disabled => None,
-            CycleObtainStrategy::MintFromNativeToken { account_id } => {
-                if let Some(account) = ACCOUNT_REPOSITORY.get(&AccountKey { id: *account_id }) {
-                    Some(ObtainCyclesOptions {
-                        obtain_cycles: Arc::new(MintCycles {
-                            ledger: Arc::new(IcLedgerCanister::new(MAINNET_LEDGER_CANISTER_ID)),
-                            cmc: Arc::new(IcCyclesMintingCanister::new(
-                                MAINNET_CYCLES_MINTING_CANISTER_ID,
-                            )),
-                            from_subaccount: Subaccount(InternetComputer::subaccount_from_seed(
-                                &account.seed,
-                            )),
-                        }),
-                        top_up_self: true,
-                    })
-                } else {
-                    print(format!(
-                        "Account with id `{}` not found, cannot create ObtainCyclesOptions",
-                        Uuid::from_bytes(*account_id).hyphenated()
-                    ));
-
-                    None
-                }
-            }
-        }
-    }
-    #[cfg(target_arch = "wasm32")]
-    pub fn set_fund_manager_obtain_cycles(&self, strategy: &CycleObtainStrategy) {
-        install_canister_handlers::FUND_MANAGER.with(|fund_manager| {
-            let mut fund_manager = fund_manager.borrow_mut();
-            let options = fund_manager.get_options();
-            let options =
-                options.with_obtain_cycles_options(self.get_obtain_cycle_config(strategy));
-            fund_manager.with_options(options);
-        });
-    }
-
->>>>>>> 841552b3
     #[cfg(not(target_arch = "wasm32"))]
     fn install_canister_post_process(&self, _system_info: SystemInfo, _install: SystemInstall) {}
 
@@ -648,11 +597,7 @@
     use ic_cdk::api::management_canister::main::{self as mgmt};
     use ic_cdk::id;
 
-<<<<<<< HEAD
     use crate::services::cycle_manager::CYCLE_MANAGER;
-    use orbit_essentials::types::UUID;
-    use station_api::{InitAccountInput, SystemInit};
-=======
     use orbit_essentials::api::ApiError;
     use orbit_essentials::repository::Repository;
     use orbit_essentials::types::UUID;
@@ -660,12 +605,6 @@
     use std::cell::RefCell;
     use uuid::Uuid;
 
-    use super::SYSTEM_SERVICE;
-
-    thread_local! {
-        pub static FUND_MANAGER: RefCell<FundManager> = RefCell::new(FundManager::new());
-    }
->>>>>>> 841552b3
 
     /// Registers the default configurations for the canister.
     pub async fn init_post_process(init: &SystemInit) -> Result<(), String> {
