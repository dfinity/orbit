use crate::{
    core::{
        ic_cdk::{
            api::{print, trap},
            next_time,
        },
        metrics::recompute_metrics,
        read_system_info, read_system_state, write_system_info,
    },
    errors::SystemError,
    models::{
        system::{DisasterRecoveryCommittee, SystemInfo, SystemState},
        Asset, Blockchain, CanisterInstallMode, CanisterUpgradeModeArgs,
        ManageSystemInfoOperationInput, Metadata, RequestId, RequestKey, RequestOperation,
        RequestStatus, SystemUpgradeTarget, TokenStandard, WasmModuleExtraChunks,
    },
    repositories::{
        permission::PERMISSION_REPOSITORY, RequestRepository, ASSET_REPOSITORY, REQUEST_REPOSITORY,
        USER_GROUP_REPOSITORY, USER_REPOSITORY,
    },
    services::{
        change_canister::{ChangeCanisterService, CHANGE_CANISTER_SERVICE},
        disaster_recovery::DISASTER_RECOVERY_SERVICE,
        request::{RequestService, REQUEST_SERVICE},
    },
    SYSTEM_VERSION,
};
use candid::Principal;
use lazy_static::lazy_static;
use orbit_essentials::api::ServiceResult;
use orbit_essentials::repository::Repository;
use station_api::{HealthStatus, SystemInit, SystemInstall, SystemUpgrade};
use std::{
    collections::{BTreeMap, BTreeSet},
    sync::Arc,
};
use upgrader_api::UpgradeParams;
use uuid::Uuid;

pub const INITIAL_ICP_ASSET_ID: [u8; 16] = [
    0x78, 0x02, 0xcb, 0xab, 0x22, 0x1d, 0x4e, 0x49, 0xb7, 0x64, 0xa6, 0x95, 0xea, 0x6d, 0xef, 0x1a,
];

lazy_static! {
    pub static ref SYSTEM_SERVICE: Arc<SystemService> = Arc::new(SystemService::new(
        Arc::clone(&REQUEST_REPOSITORY),
        Arc::clone(&REQUEST_SERVICE),
        Arc::clone(&CHANGE_CANISTER_SERVICE)
    ));
    pub static ref INITIAL_ICP_ASSET: Asset = Asset {
        id: INITIAL_ICP_ASSET_ID,
        blockchain: Blockchain::InternetComputer,
        decimals: 8,
        name: "Internet Computer".to_string(),
        symbol: "ICP".to_string(),

        standards: BTreeSet::from([TokenStandard::InternetComputerNative, TokenStandard::ICRC1,]),
        metadata: Metadata::new(BTreeMap::from([
            (
                "ledger_canister_id".to_string(),
                "ryjl3-tyaaa-aaaaa-aaaba-cai".to_string(),
            ),
            (
                "index_canister_id".to_string(),
                "qhbym-qaaaa-aaaaa-aaafq-cai".to_string(),
            ),
        ])),
    };
}

thread_local! {
    pub static INITIALIZING: std::cell::RefCell<bool> = const { std::cell::RefCell::new(false) };
}

#[derive(Default, Debug)]
pub struct SystemService {
    request_repository: Arc<RequestRepository>,
    request_service: Arc<RequestService>,
    change_canister_service: Arc<ChangeCanisterService>,
}

impl SystemService {
    pub fn new(
        request_repository: Arc<RequestRepository>,
        request_service: Arc<RequestService>,
        change_canister_service: Arc<ChangeCanisterService>,
    ) -> Self {
        Self {
            request_repository,
            request_service,
            change_canister_service,
        }
    }

    /// Gets the system information of the current canister.
    pub fn get_system_info(&self) -> SystemInfo {
        read_system_info()
    }

    pub fn clear_self_upgrade_request(&self) {
        let mut system_info = self.get_system_info();
        system_info.clear_change_canister_request();

        write_system_info(system_info);
    }

    pub fn set_self_upgrade_request(&self, self_upgrade_request_id: RequestId) {
        let mut system_info = self.get_system_info();
        system_info.set_change_canister_request(self_upgrade_request_id);

        write_system_info(system_info);
    }

    pub fn health_status(&self) -> HealthStatus {
        let state = read_system_state();

        match state {
            SystemState::Initialized(_) => {
                if INITIALIZING.with_borrow(|init| *init) {
                    HealthStatus::Uninitialized
                } else {
                    HealthStatus::Healthy
                }
            }
            SystemState::Uninitialized => HealthStatus::Uninitialized,
        }
    }

    pub fn is_healthy(&self) -> bool {
        self.health_status() == HealthStatus::Healthy
    }

    pub fn get_upgrader_canister_id(&self) -> Principal {
        *read_system_info().get_upgrader_canister_id()
    }

    pub fn assert_system_readiness(&self) {
        if !self.is_healthy() {
            trap("Canister is not healthy, it must be initialized first.");
        }
    }

    pub fn update_system_info(&self, input: ManageSystemInfoOperationInput) {
        let mut system_info = self.get_system_info();

        if let Some(name) = input.name {
            system_info.set_name(name.clone());
        }

        if let Some(strategy) = input.cycle_obtain_strategy {
            system_info.set_cycle_obtain_strategy(strategy);
        }

        write_system_info(system_info);
    }

    pub fn set_disaster_recovery_committee(committee: Option<DisasterRecoveryCommittee>) {
        let mut system_info = read_system_info();
        system_info.set_disaster_recovery_committee(committee);
        write_system_info(system_info);

        // syncs the committee and account to the upgrader
        crate::core::ic_cdk::spawn(async {
            DISASTER_RECOVERY_SERVICE.sync_all().await;
        });
    }

    /// Execute an upgrade of the station by requesting the upgrader to perform it on our behalf.
    pub async fn upgrade_station(
        &self,
        module: &[u8],
        module_extra_chunks: &Option<WasmModuleExtraChunks>,
        arg: &[u8],
    ) -> ServiceResult<()> {
        let upgrader_canister_id = self.get_upgrader_canister_id();

        ic_cdk::call(
            upgrader_canister_id,
            "trigger_upgrade",
            (UpgradeParams {
                module: module.to_owned(),
                module_extra_chunks: module_extra_chunks.clone().map(|c| c.into()),
                arg: arg.to_owned(),
            },),
        )
        .await
        .map_err(|(_, err)| SystemError::UpgradeFailed {
            reason: err.to_string(),
        })?;

        Ok(())
    }

    /// Execute an upgrade of the upgrader canister.
    pub async fn upgrade_upgrader(
        &self,
        module: &[u8],
        module_extra_chunks: &Option<WasmModuleExtraChunks>,
        arg: Option<Vec<u8>>,
    ) -> ServiceResult<()> {
        let upgrader_canister_id = self.get_upgrader_canister_id();
        self.change_canister_service
            .install_canister(
                upgrader_canister_id,
                CanisterInstallMode::Upgrade(CanisterUpgradeModeArgs {}),
                module,
                module_extra_chunks,
                arg,
            )
            .await
            .map_err(|e| SystemError::UpgradeFailed {
                reason: e.to_string(),
            })?;

        Ok(())
    }

    #[cfg(not(target_arch = "wasm32"))]
    fn install_canister_post_process(&self, _system_info: SystemInfo, _install: SystemInstall) {}

    // inter-canister calls can't be performed during canister code installation so we need to delay tasks
    // such as deploying the upgrader canister into a one-off timer
    //
    // WARNING: we do not perform locking, the canister might already receive calls before the timer is executed,
    // currently this is not a problem because the admins would simply get an access denied error but if more
    // complex/required business logic is added to the timer a locking mechanism should be added.
    #[cfg(target_arch = "wasm32")]
    fn install_canister_post_process(&self, system_info: SystemInfo, install: SystemInstall) {
        async fn initialize_rng_timer() {
            use orbit_essentials::utils::initialize_rng;
            if let Err(e) = initialize_rng().await {
                ic_cdk::print(format!("initializing rng failed: {}", e));
                crate::core::ic_timers::set_timer(std::time::Duration::from_secs(60), move || {
                    use crate::core::ic_cdk::spawn;
                    spawn(initialize_rng_timer())
                });
            }
        }

        crate::core::ic_timers::set_timer(std::time::Duration::from_millis(0), move || {
            use crate::core::ic_cdk::spawn;
            spawn(initialize_rng_timer())
        });

        fn install_canister_post_process_finish(mut system_info: SystemInfo) {
            use crate::jobs;

            install_canister_handlers::init_cycle_monitor(
                *system_info.get_upgrader_canister_id(),
                system_info.get_cycle_obtain_strategy(),
            );

            // initializes the job timers after the canister is fully initialized
            jobs::initialize_job_timers();

            system_info.update_last_upgrade_timestamp();
            write_system_info(system_info.to_owned());

            INITIALIZING.with_borrow_mut(|initializing| {
                *initializing = false;
            });
        }

        async fn install_canister_post_process_work(
            init: SystemInit,
            mut system_info: SystemInfo,
        ) -> Result<(), String> {
            use crate::core::ic_cdk::api::id as self_canister_id;

            // registers the default canister configurations such as policies and user groups.
            print("Adding initial canister configurations");
            install_canister_handlers::init_post_process(&init).await?;

            print("Init upgrader canister");
            let canister_id = self_canister_id();
            let mut upgrader_controllers = vec![canister_id];
            if let Some(fallback_controller) = init.fallback_controller {
                upgrader_controllers.push(fallback_controller);
            }
            let upgrader_canister_id =
                install_canister_handlers::init_upgrader(init.upgrader, upgrader_controllers)
                    .await?;
            system_info.set_upgrader_canister_id(upgrader_canister_id);

            // sets the upgrader as a controller of the station canister
            print("Updating canister settings to set the upgrader as the controller");
            let mut station_controllers = vec![upgrader_canister_id];
            if let Some(fallback_controller) = init.fallback_controller {
                station_controllers.push(fallback_controller);
            }
            install_canister_handlers::set_controllers(station_controllers).await?;

            // calculates the initial quorum based on the number of admins and the provided quorum
            let admin_count = init.admins.len() as u16;
            let quorum = calc_initial_quorum(admin_count, init.quorum);

            // if provided, creates the initial assets
            if let Some(assets) = init.assets.clone() {
                print("Adding initial assets");
                install_canister_handlers::set_initial_assets(assets).await?;
            }

            // if provided, creates the initial accounts
            if let Some(accounts) = init.accounts {
                print("Adding initial accounts");
                install_canister_handlers::set_initial_accounts(accounts, &init.assets, quorum)
                    .await?;
            }

            if SYSTEM_SERVICE.is_healthy() {
                print("canister reports healthy already before its initialization has finished!");
            }

            install_canister_post_process_finish(system_info);

            SystemService::set_disaster_recovery_committee(Some(DisasterRecoveryCommittee {
                quorum,
                user_group_id: *crate::models::ADMIN_GROUP_ID,
            }));

            crate::core::ic_cdk::spawn(async {
                DISASTER_RECOVERY_SERVICE.sync_all().await;
            });

            Ok(())
        }

        async fn install_canister_post_process_timer(init: SystemInit, system_info: SystemInfo) {
            if let Err(e) =
                install_canister_post_process_work(init.clone(), system_info.clone()).await
            {
                ic_cdk::print(format!("canister initialization failed: {}", e));
                crate::core::ic_timers::set_timer(
                    std::time::Duration::from_secs(3600),
                    move || {
                        use crate::core::ic_cdk::spawn;
                        spawn(install_canister_post_process_timer(init, system_info))
                    },
                );
            }
        }

        match install {
            SystemInstall::Init(init) => {
                crate::core::ic_timers::set_timer(std::time::Duration::from_millis(0), move || {
                    use crate::core::ic_cdk::spawn;
                    spawn(install_canister_post_process_timer(init, system_info))
                });
            }
            SystemInstall::Upgrade(_) => {
                install_canister_post_process_finish(system_info);
            }
        };
    }

    /// Initializes the cache of the canister data.
    ///
    /// Must only be called within a canister init or post_upgrade call.
    fn init_cache(&self) {
        USER_GROUP_REPOSITORY.build_cache();
        USER_REPOSITORY.build_cache();
        PERMISSION_REPOSITORY.build_cache();
        ASSET_REPOSITORY.build_cache();
    }

    /// Initializes the canister with the given owners and settings.
    ///
    /// Must only be called within a canister init call.
    pub async fn init_canister(&self, input: SystemInit) -> ServiceResult<()> {
        let mut system_info = SystemInfo::default();

        if input.admins.is_empty() {
            return Err(SystemError::NoAdminsSpecified)?;
        }

        if input.admins.len() > u16::MAX as usize {
            return Err(SystemError::TooManyAdminsSpecified {
                max: u16::MAX as usize,
            })?;
        }

        // adds the default admin group
        init_canister_sync_handlers::add_admin_group();

        // registers the admins of the canister
        init_canister_sync_handlers::set_admins(input.admins.clone())?;

        // add initial assets
        init_canister_sync_handlers::add_initial_assets();

        // sets the name of the canister
        system_info.set_name(input.name.clone());

        // initializes the cache of the canister data, must happen during the same call as the init
        self.init_cache();

        // Handles the post init process in a one-off timer to allow for inter canister calls,
        // this adds the default canister configurations, deploys the station upgrader and makes sure
        // there are no unintended controllers of the canister.
        self.install_canister_post_process(system_info, SystemInstall::Init(input));

        Ok(())
    }

    /// Updates the canister with the given settings.
    ///
    /// Must only be called within a canister post_upgrade call.
    pub async fn upgrade_canister(&self, input: Option<SystemUpgrade>) -> ServiceResult<()> {
        // initializes the cache of the canister data, must happen during the same call as the upgrade
        self.init_cache();

        // recompute all metrics to make sure they are up to date, only gauges are recomputed
        // since they are the only ones that can change over time.
        recompute_metrics();

        let mut system_info = read_system_info();
        let input = match input {
            Some(input) => input,
            None => SystemUpgrade { name: None },
        };

        // Version is set to the current global system version, needs to happen after the migrations.
        system_info.set_version(SYSTEM_VERSION.to_string());

        // verifies that the upgrade request exists and marks it as completed
        if let Some(request_id) = system_info.get_change_canister_request() {
            match self.request_repository.get(&RequestKey { id: *request_id }) {
                Some(mut request) => {
                    let completed_time = next_time();
                    request.status = RequestStatus::Completed {
                        completed_at: completed_time,
                    };
                    request.last_modification_timestamp = completed_time;

                    if let RequestOperation::SystemUpgrade(operation) = &mut request.operation {
                        // Clears the module when the operation is completed, this helps to reduce memory usage.
                        operation.input.module = Vec::new();
                    }

                    self.request_repository.insert(request.to_key(), request);
                }
                None => {
                    // Do not fail the upgrade if the request is not found, even though this should never happen
                    // it's not a critical error
                    print(format!(
                        "Error: verifying upgrade failed, request not found {}",
                        Uuid::from_bytes(*request_id).hyphenated()
                    ));
                }
            };

            // clears the change canister request from the config to avoid it being used again
            system_info.clear_change_canister_request();

            write_system_info(system_info.clone());
        }

        if let Some(name) = &input.name {
            system_info.set_name(name.clone());

            write_system_info(system_info.clone());
        }

        // Handles the post upgrade process in a one-off timer to allow for inter canister calls,
        // this upgrades the upgrader canister if a new upgrader module is provided.
        self.install_canister_post_process(system_info, SystemInstall::Upgrade(input));

        Ok(())
    }

    pub async fn notify_failed_station_upgrade(&self, reason: String) -> ServiceResult<()> {
        let system_info = self.get_system_info();
        let request_id = system_info
            .get_change_canister_request()
            .ok_or(SystemError::NoStationUpgradeProcessing)?;

        let request = self.request_service.get_request(request_id)?;

        // Check that the request is indeed a station upgrade request.
        match request.operation {
            RequestOperation::SystemUpgrade(ref system_upgrade) => {
                match system_upgrade.input.target {
                    SystemUpgradeTarget::UpgradeStation => (),
                    _ => panic!(
                        "Expected upgrade request for station, got upgrade request for {:?}",
                        system_upgrade.input.target
                    ),
                }
            }
            _ => panic!(
                "Expected station upgrade request, got {:?}",
                request.operation
            ),
        };

        // Check that the request is still processing before making it failed.
        match request.status {
            RequestStatus::Processing { .. } => (),
            _ => panic!(
                "Expected the station upgrade request to be Processing, but it is {:?}",
                request.status
            ),
        };

        self.request_service
            .fail_request(request, reason, next_time())
            .await;

        Ok(())
    }
}

mod init_canister_sync_handlers {
    use crate::core::ic_cdk::{api::print, next_time};
    use crate::models::{AddUserOperationInput, Asset, UserStatus};
    use crate::repositories::ASSET_REPOSITORY;
    use crate::services::USER_SERVICE;
    use crate::{
        models::{UserGroup, ADMIN_GROUP_ID},
        repositories::USER_GROUP_REPOSITORY,
    };
    use orbit_essentials::api::ApiError;
    use orbit_essentials::model::ModelKey;
    use orbit_essentials::repository::Repository;
    use station_api::AdminInitInput;
    use uuid::Uuid;

    use super::INITIAL_ICP_ASSET;

    pub fn add_admin_group() {
        // adds the admin group which is used as the default group for admins during the canister instantiation
        USER_GROUP_REPOSITORY.insert(
            ADMIN_GROUP_ID.to_owned(),
            UserGroup {
                id: ADMIN_GROUP_ID.to_owned(),
                name: "Admin".to_owned(),
                last_modification_timestamp: next_time(),
            },
        );
    }

    pub fn add_initial_assets() {
        let initial_assets: Vec<Asset> = vec![INITIAL_ICP_ASSET.clone()];

        for asset in initial_assets {
            print(format!("Adding initial asset: {}", asset.name));
            ASSET_REPOSITORY.insert(asset.key(), asset);
        }
    }

    /// Registers the newly added admins of the canister.
    pub fn set_admins(admins: Vec<AdminInitInput>) -> Result<(), ApiError> {
        print(format!("Registering {} admin users", admins.len()));
        for admin in admins {
            let user = USER_SERVICE.add_user(AddUserOperationInput {
                identities: vec![admin.identity.to_owned()],
                groups: vec![ADMIN_GROUP_ID.to_owned()],
                name: admin.name.to_owned(),
                status: UserStatus::Active,
            })?;

            print(&format!(
                "Added admin user with principal {} and user id {}",
                admin.identity.to_text(),
                Uuid::from_bytes(user.id).hyphenated()
            ));
        }
        Ok(())
    }
}

// Calculates the initial quorum based on the number of admins and the provided quorum, if not provided
// the quorum is set to the majority of the admins.
#[cfg(any(target_arch = "wasm32", test))]
pub fn calc_initial_quorum(admin_count: u16, quorum: Option<u16>) -> u16 {
    quorum.unwrap_or(admin_count / 2 + 1).clamp(1, admin_count)
}

#[cfg(target_arch = "wasm32")]
mod install_canister_handlers {
    use crate::core::ic_cdk::api::id as self_canister_id;
    use crate::core::init::{default_policies, DEFAULT_PERMISSIONS};
    use crate::core::INITIAL_UPGRADER_CYCLES;
    use crate::mappers::blockchain::BlockchainMapper;
    use crate::mappers::HelperMapper;
    use crate::models::permission::Allow;
    use crate::models::request_specifier::UserSpecifier;
    use crate::models::{
<<<<<<< HEAD
        AddAccountOperationInput, AddRequestPolicyOperationInput, CycleObtainStrategy,
        EditPermissionOperationInput, MonitorExternalCanisterStrategy,
        MonitoringExternalCanisterEstimatedRuntimeInput, RequestPolicyRule, ADMIN_GROUP_ID,
=======
        AddAccountOperationInput, AddAssetOperationInput, AddRequestPolicyOperationInput,
        CycleObtainStrategy, EditPermissionOperationInput, RequestPolicyRule, ADMIN_GROUP_ID,
>>>>>>> 6d0fb791
    };
    use crate::repositories::ASSET_REPOSITORY;
    use crate::services::permission::PERMISSION_SERVICE;
    use crate::services::REQUEST_POLICY_SERVICE;
    use crate::services::{ACCOUNT_SERVICE, ASSET_SERVICE};
    use candid::{Encode, Principal};
    use ic_cdk::api::management_canister::main::{self as mgmt};
    use ic_cdk::{id, print};

    use crate::services::cycle_manager::CYCLE_MANAGER;
    use orbit_essentials::api::ApiError;
    use orbit_essentials::repository::Repository;
    use orbit_essentials::types::UUID;
    use station_api::{InitAccountInput, InitAssetInput, SystemInit};
    use uuid::Uuid;

    /// Registers the default configurations for the canister.
    pub async fn init_post_process(init: &SystemInit) -> Result<(), String> {
        let admin_quorum = super::calc_initial_quorum(init.admins.len() as u16, init.quorum);

        let policies_to_create = default_policies(admin_quorum);

        // adds the default request policies which sets safe defaults for the canister
        for policy in policies_to_create.iter() {
            REQUEST_POLICY_SERVICE
                .add_request_policy(AddRequestPolicyOperationInput {
                    specifier: policy.0.to_owned(),
                    rule: policy.1.to_owned(),
                })
                .map_err(|e| format!("Failed to add default request policy: {:?}", e))?;
        }

        // adds the default permissions which sets safe defaults for the canister
        for policy in DEFAULT_PERMISSIONS.iter() {
            let allow = policy.0.to_owned();
            PERMISSION_SERVICE
                .edit_permission(EditPermissionOperationInput {
                    auth_scope: Some(allow.auth_scope),
                    user_groups: Some(allow.user_groups),
                    users: Some(allow.users),
                    resource: policy.1.to_owned(),
                })
                .map_err(|e| format!("Failed to add default permission: {:?}", e))?;
        }

        Ok(())
    }

    // Registers the initial accounts of the canister during the canister initialization.
    pub async fn set_initial_accounts(
        accounts: Vec<InitAccountInput>,
        initial_assets: &Option<Vec<InitAssetInput>>,
        quorum: u16,
    ) -> Result<(), String> {
        let add_accounts = accounts
            .into_iter()
            .map(|account| {
                let input = AddAccountOperationInput {
                    name: account.name,
                    assets: account
                        .assets
                        .into_iter()
                        .map(|asset| {
                            *HelperMapper::to_uuid(asset)
                                .expect("Invalid UUID")
                                .as_bytes()
                        })
                        .collect(),
                    metadata: account.metadata.into(),
                    transfer_request_policy: Some(RequestPolicyRule::Quorum(
                        UserSpecifier::Group(vec![*ADMIN_GROUP_ID]),
                        quorum,
                    )),
                    configs_request_policy: Some(RequestPolicyRule::Quorum(
                        UserSpecifier::Group(vec![*ADMIN_GROUP_ID]),
                        quorum,
                    )),
                    read_permission: Allow::user_groups(vec![*ADMIN_GROUP_ID]),
                    configs_permission: Allow::user_groups(vec![*ADMIN_GROUP_ID]),
                    transfer_permission: Allow::user_groups(vec![*ADMIN_GROUP_ID]),
                };

                (
                    input,
                    account
                        .id
                        .map(|id| *HelperMapper::to_uuid(id).expect("Invalid UUID").as_bytes()),
                )
            })
            .collect::<Vec<(AddAccountOperationInput, Option<UUID>)>>();

        //
        // In case there are assets existing in the Asset repository at the time of recovering the assets
        // some of the assets might not be able to be recreated, in this case we try to find the same asset
        // in the existing assets and replace the asset_id in the recreated account with the existing one.
        //
        for (mut new_account, with_account_id) in add_accounts {
            if let Some(initial_assets) = initial_assets {
                let mut new_account_assets = new_account.assets.clone();
                for asset_id in new_account.assets.iter() {
                    if ASSET_REPOSITORY.get(asset_id).is_none() {
                        // the asset could not be recreated, try to find the same asset in the existing assets
                        let asset_id_str = Uuid::from_bytes(*asset_id).hyphenated().to_string();
                        let Some(original_asset_to_create) = initial_assets
                            .iter()
                            .find(|initial_asset| initial_asset.id == asset_id_str)
                        else {
                            // the asset does not exist and it could not be recreated, skip
                            continue;
                        };

                        if let Some(existing_asset_id) = ASSET_REPOSITORY.exists_unique(
                            &original_asset_to_create.blockchain,
                            &original_asset_to_create.symbol,
                        ) {
                            // replace the asset_id in the recreated account with the existing one
                            new_account_assets.retain(|id| asset_id != id);
                            new_account_assets.push(existing_asset_id);

                            print(format!(
                                "Asset {} could not be recreated, replaced with existing asset {}",
                                asset_id_str,
                                Uuid::from_bytes(existing_asset_id).hyphenated()
                            ));
                        } else {
                            // the asset does not exist and it could not be recreated, skip

                            print(format!(
                                "Asset {} could not be recreated and does not exist in the existing assets, skipping",
                                asset_id_str
                            ));

                            continue;
                        }
                    }
                }

                new_account.assets = new_account_assets;
            }

            ACCOUNT_SERVICE
                .create_account(new_account, with_account_id)
                .await
                .map_err(|e| format!("Failed to add account: {:?}", e))?;
        }

        Ok(())
    }
    // Registers the initial accounts of the canister during the canister initialization.
    pub async fn set_initial_assets(assets: Vec<InitAssetInput>) -> Result<(), String> {
        let add_assets = assets
            .into_iter()
            .map(|asset| {
                let input = AddAssetOperationInput {
                    name: asset.name,
                    blockchain: BlockchainMapper::to_blockchain(asset.blockchain.clone())
                        .expect("Invalid blockchain"),
                    standards: asset
                        .standards
                        .iter()
                        .map(|standard| {
                            BlockchainMapper::to_blockchain_standard(standard.clone())
                                .expect("Invalid blockchain standard")
                        })
                        .collect(),
                    decimals: asset.decimals,
                    symbol: asset.symbol,
                    metadata: asset.metadata.into(),
                };

                (
                    input,
                    *HelperMapper::to_uuid(asset.id)
                        .expect("Invalid UUID")
                        .as_bytes(),
                )
            })
            .collect::<Vec<(AddAssetOperationInput, UUID)>>();

        for (new_asset, with_asset_id) in add_assets {
            match ASSET_SERVICE.create(new_asset, Some(with_asset_id)) {
                Err(ApiError { code, details, .. }) if &code == "ALREADY_EXISTS" => {
                    // asset already exists, can skip safely
                    print(format!(
                        "Asset already exists, skipping. Details: {:?}",
                        details.unwrap_or_default()
                    ));
                }
                Err(e) => Err(format!("Failed to add asset: {:?}", e))?,
                Ok(_) => {}
            }
        }

        Ok(())
    }

    pub async fn init_upgrader(
        input: station_api::SystemUpgraderInput,
        controllers: Vec<Principal>,
    ) -> Result<Principal, String> {
        match input {
            station_api::SystemUpgraderInput::Id(upgrader_id) => {
                mgmt::update_settings(mgmt::UpdateSettingsArgument {
                    canister_id: upgrader_id,
                    settings: mgmt::CanisterSettings {
                        controllers: Some(controllers),
                        ..Default::default()
                    },
                })
                .await
                .map_err(|e| format!("Failed to set upgrader controller: {:?}", e))?;

                Ok(upgrader_id)
            }
            station_api::SystemUpgraderInput::WasmModule(upgrader_wasm_module) => {
                deploy_upgrader(upgrader_wasm_module, controllers).await
            }
        }
    }

    /// Deploys the station upgrader canister and sets the station as the controller of the upgrader.
    async fn deploy_upgrader(
        upgrader_wasm_module: Vec<u8>,
        controllers: Vec<Principal>,
    ) -> Result<Principal, String> {
        let (upgrader_canister,) = mgmt::create_canister(
            mgmt::CreateCanisterArgument {
                settings: Some(mgmt::CanisterSettings {
                    controllers: Some(controllers),
                    ..Default::default()
                }),
            },
            INITIAL_UPGRADER_CYCLES,
        )
        .await
        .map_err(|e| format!("Failed to create upgrader canister: {:?}", e))?;

        mgmt::install_code(mgmt::InstallCodeArgument {
            mode: mgmt::CanisterInstallMode::Install,
            canister_id: upgrader_canister.canister_id,
            wasm_module: upgrader_wasm_module,
            arg: Encode!(&upgrader_api::InitArg {
                target_canister: self_canister_id(),
            })
            .expect("Failed to encode upgrader init arg"),
        })
        .await
        .map_err(|e| format!("Failed to install upgrader canister: {:?}", e))?;

        Ok(upgrader_canister.canister_id)
    }

    /// Sets the only controller of the canister.
    pub async fn set_controllers(controllers: Vec<Principal>) -> Result<(), String> {
        mgmt::update_settings(mgmt::UpdateSettingsArgument {
            canister_id: self_canister_id(),
            settings: mgmt::CanisterSettings {
                controllers: Some(controllers),
                ..Default::default()
            },
        })
        .await
        .map_err(|e| format!("Failed to set station controller: {:?}", e))
    }

    /// Starts the fund manager service setting it up to monitor the upgrader canister cycles and top it up if needed.
    pub fn init_cycle_monitor(upgrader_id: Principal, cycle_obtain_strategy: &CycleObtainStrategy) {
        let fund_strategy = MonitorExternalCanisterStrategy::BelowEstimatedRuntime(
            MonitoringExternalCanisterEstimatedRuntimeInput {
                min_runtime_secs: 14 * 24 * 60 * 60,  // 14 days
                fund_runtime_secs: 30 * 24 * 60 * 60, // 30 days
                max_runtime_cycles_fund: 1_000_000_000_000,
                fallback_min_cycles: 400_000_000_000,
                fallback_fund_cycles: 200_000_000_000,
            },
        );

        CYCLE_MANAGER.set_global_cycle_obtain_strategy(cycle_obtain_strategy);
        CYCLE_MANAGER.add_canister(id(), fund_strategy.clone(), None);
        CYCLE_MANAGER.add_canister(upgrader_id, fund_strategy.clone(), None);

        CYCLE_MANAGER.start();
    }
}

#[cfg(test)]
mod tests {
    use super::*;
    use crate::models::request_test_utils::mock_request;
    use candid::Principal;
    use station_api::AdminInitInput;

    #[tokio::test]
    async fn canister_init() {
        let result = SYSTEM_SERVICE
            .init_canister(SystemInit {
                name: "Station".to_string(),
                admins: vec![AdminInitInput {
                    name: "Admin".to_string(),
                    identity: Principal::from_slice(&[1; 29]),
                }],
                quorum: Some(1),
                upgrader: station_api::SystemUpgraderInput::WasmModule(vec![]),
                fallback_controller: None,
                accounts: None,
                assets: None,
            })
            .await;

        assert!(result.is_ok());
    }

    #[tokio::test]
    async fn canister_upgrade_marks_request_completed_and_clears_it() {
        let mut request = mock_request();
        request.status = RequestStatus::Processing {
            started_at: next_time(),
        };

        REQUEST_REPOSITORY.insert(request.to_key(), request.clone());

        let mut system_info = SystemInfo::new(Principal::management_canister(), Vec::new());
        system_info.set_change_canister_request(request.id);

        write_system_info(system_info);

        let result = SYSTEM_SERVICE.upgrade_canister(None).await;

        assert!(result.is_ok());

        let request = REQUEST_REPOSITORY.get(&request.to_key()).unwrap();
        assert!(matches!(request.status, RequestStatus::Completed { .. }));

        let system_info = read_system_info();

        assert!(system_info.get_change_canister_request().is_none());
    }

    #[test]
    fn test_initial_quorum_is_majority() {
        assert_eq!(calc_initial_quorum(1, None), 1);
        assert_eq!(calc_initial_quorum(2, None), 2);
        assert_eq!(calc_initial_quorum(3, None), 2);
        assert_eq!(calc_initial_quorum(4, None), 3);
        assert_eq!(calc_initial_quorum(5, None), 3);
        assert_eq!(calc_initial_quorum(6, None), 4);
        assert_eq!(calc_initial_quorum(7, None), 4);
        assert_eq!(calc_initial_quorum(8, None), 5);
        assert_eq!(calc_initial_quorum(9, None), 5);
        assert_eq!(calc_initial_quorum(10, None), 6);
        assert_eq!(calc_initial_quorum(11, None), 6);
        assert_eq!(calc_initial_quorum(12, None), 7);
        assert_eq!(calc_initial_quorum(13, None), 7);
        assert_eq!(calc_initial_quorum(14, None), 8);
        assert_eq!(calc_initial_quorum(15, None), 8);
        assert_eq!(calc_initial_quorum(16, None), 9);
    }

    #[test]
    fn test_initial_quorum_is_custom() {
        // smaller than the number of admins
        assert_eq!(calc_initial_quorum(4, Some(1)), 1);
        // half of the number of admins
        assert_eq!(calc_initial_quorum(4, Some(2)), 2);
        // equal to the number of admins
        assert_eq!(calc_initial_quorum(4, Some(4)), 4);
        // larger than the number of admins
        assert_eq!(calc_initial_quorum(4, Some(5)), 4);
    }
}<|MERGE_RESOLUTION|>--- conflicted
+++ resolved
@@ -586,14 +586,9 @@
     use crate::models::permission::Allow;
     use crate::models::request_specifier::UserSpecifier;
     use crate::models::{
-<<<<<<< HEAD
-        AddAccountOperationInput, AddRequestPolicyOperationInput, CycleObtainStrategy,
-        EditPermissionOperationInput, MonitorExternalCanisterStrategy,
+        AddAccountOperationInput, AddAssetOperationInput, AddRequestPolicyOperationInput,
+        CycleObtainStrategy, EditPermissionOperationInput, MonitorExternalCanisterStrategy,
         MonitoringExternalCanisterEstimatedRuntimeInput, RequestPolicyRule, ADMIN_GROUP_ID,
-=======
-        AddAccountOperationInput, AddAssetOperationInput, AddRequestPolicyOperationInput,
-        CycleObtainStrategy, EditPermissionOperationInput, RequestPolicyRule, ADMIN_GROUP_ID,
->>>>>>> 6d0fb791
     };
     use crate::repositories::ASSET_REPOSITORY;
     use crate::services::permission::PERMISSION_SERVICE;
