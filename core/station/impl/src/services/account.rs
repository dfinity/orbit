use crate::{
    core::{
        authorization::Authorization,
        generate_uuid_v4,
        ic_cdk::{api::time, next_time},
        read_system_info,
        utils::{paginated_items, retain_accessible_resources, PaginatedData, PaginatedItemsArgs},
        write_system_info, CallContext, ACCOUNT_BALANCE_FRESHNESS_IN_MS,
    },
    errors::AccountError,
    factories::blockchains::BlockchainApiFactory,
    mappers::{account::AccountMapper, HelperMapper},
    models::{
        request_policy_rule::RequestPolicyRuleInput,
        request_specifier::RequestSpecifier,
        resource::{AccountResourceAction, Resource, ResourceId, ResourceIds},
        Account, AccountAddress, AccountBalance, AccountCallerPrivileges, AccountId, AccountKey,
        AddAccountOperationInput, AddRequestPolicyOperationInput, AddressFormat, AssetId,
        BalanceQueryState, Blockchain, CycleObtainStrategy, EditAccountOperationInput,
        EditPermissionOperationInput, MetadataItem, TokenStandard,
    },
    repositories::{
        AccountRepository, AccountWhereClause, AssetRepository, ACCOUNT_REPOSITORY,
        ASSET_REPOSITORY,
    },
    services::{
        permission::{PermissionService, PERMISSION_SERVICE},
        RequestPolicyService, REQUEST_POLICY_SERVICE,
    },
};
use ic_ledger_types::MAINNET_LEDGER_CANISTER_ID;
use lazy_static::lazy_static;
use orbit_essentials::{
    api::ServiceResult,
    model::ModelValidator,
    repository::Repository,
    types::UUID,
    utils::{CallerGuard, State},
};
use station_api::{AccountBalanceDTO, FetchAccountBalancesInput, ListAccountsInput};
use std::{
    cell::RefCell,
    collections::{BTreeMap, HashSet},
    rc::Rc,
    sync::Arc,
    time::Duration,
};
use uuid::Uuid;

use super::SYSTEM_SERVICE;

lazy_static! {
    pub static ref ACCOUNT_SERVICE: Arc<AccountService> = Arc::new(AccountService::new(
        Arc::clone(&REQUEST_POLICY_SERVICE),
        Arc::clone(&PERMISSION_SERVICE),
        Arc::clone(&ACCOUNT_REPOSITORY),
        Arc::clone(&ASSET_REPOSITORY)
    ));
}

thread_local! {

    pub static BALANCE_FETCH_GUARD_STATE:
        Rc<RefCell<State<BalanceFetchGuardKey>>>
     = Rc::new(RefCell::new(State::default()));
}

#[derive(Debug, Clone, PartialEq, Eq, PartialOrd, Ord)]
struct BalanceFetchGuardKey {
    account_id: AccountId,
    asset_id: AssetId,
}

#[derive(Default, Debug)]
pub struct AccountService {
    request_policy_service: Arc<RequestPolicyService>,
    permission_service: Arc<PermissionService>,
    account_repository: Arc<AccountRepository>,
    asset_repository: Arc<AssetRepository>,
}

impl AccountService {
    const DEFAULT_ACCOUNT_LIST_LIMIT: u16 = 50;
    const MAX_ACCOUNT_LIST_LIMIT: u16 = 1000;

    pub fn new(
        request_policy_service: Arc<RequestPolicyService>,
        permission_service: Arc<PermissionService>,
        account_repository: Arc<AccountRepository>,
        asset_repository: Arc<AssetRepository>,
    ) -> Self {
        Self {
            request_policy_service,
            permission_service,
            account_repository,
            asset_repository,
        }
    }

    /// Returns the account associated with the given account id.
    pub fn get_account(&self, id: &AccountId) -> ServiceResult<Account> {
        let account_key = Account::key(*id);
        let account =
            self.account_repository
                .get(&account_key)
                .ok_or(AccountError::AccountNotFound {
                    id: Uuid::from_bytes(*id).hyphenated().to_string(),
                })?;

        Ok(account)
    }

    /// Returns the caller privileges for the given account.
    pub async fn get_caller_privileges_for_account(
        &self,
        account_id: &UUID,
        ctx: &CallContext,
    ) -> ServiceResult<AccountCallerPrivileges> {
        Ok(AccountCallerPrivileges {
            id: *account_id,
            can_edit: Authorization::is_allowed(
                ctx,
                &Resource::Account(AccountResourceAction::Update(ResourceId::Id(*account_id))),
            ),
            can_transfer: Authorization::is_allowed(
                ctx,
                &Resource::Account(AccountResourceAction::Transfer(ResourceId::Id(*account_id))),
            ),
        })
    }

    /// Returns a list of all the accounts of the requested owner identity.
    pub async fn list_accounts(
        &self,
        input: ListAccountsInput,
        ctx: &CallContext,
    ) -> ServiceResult<PaginatedData<Account>> {
        let mut accounts = self
            .account_repository
            .find_where(AccountWhereClause { search_term: None });

        // filter out accounts that the caller does not have access to read
        retain_accessible_resources(ctx, &mut accounts, |account: &Account| {
            Resource::Account(AccountResourceAction::Read(ResourceId::Id(account.id)))
        });

        let result = paginated_items(PaginatedItemsArgs {
            offset: input.paginate.to_owned().and_then(|p| p.offset),
            limit: input.paginate.and_then(|p| p.limit),
            default_limit: Some(Self::DEFAULT_ACCOUNT_LIST_LIMIT),
            max_limit: Some(Self::MAX_ACCOUNT_LIST_LIMIT),
            items: &accounts,
        })?;

        Ok(result)
    }

    /// Creates a new account.
    pub async fn create_account(
        &self,
        input: AddAccountOperationInput,
        with_account_id: Option<UUID>,
    ) -> ServiceResult<Account> {
        if self.account_repository.find_by_name(&input.name).is_some() {
            Err(AccountError::AccountNameAlreadyExists)?
        }

        let uuid = match with_account_id {
            Some(id) => Uuid::from_bytes(id),
            None => generate_uuid_v4().await,
        };
        let key = Account::key(*uuid.as_bytes());
        if self.account_repository.get(&key).is_some() {
            Err(AccountError::ValidationError {
                info: format!("Account with id {} already exists", uuid.hyphenated()),
            })?
        }

        let mut new_account =
            AccountMapper::from_create_input(input.to_owned(), *uuid.as_bytes(), None)?;

        let deduplicated_asset_ids = input.assets.iter().cloned().collect::<HashSet<_>>();

        for asset_id in deduplicated_asset_ids.iter() {
            let asset = self.asset_repository.get(asset_id).ok_or_else(|| {
                AccountError::ValidationError {
                    info: format!(
                        "Asset with id {} not found",
                        Uuid::from_bytes(*asset_id).hyphenated()
                    ),
                }
            })?;

            for standard in asset.standards.iter() {
                let blockchain_api = BlockchainApiFactory::build(&asset.blockchain.clone())?;

                let mut account_addresses = Vec::<AccountAddress>::new();

                for address_format in standard.get_info().address_formats.into_iter() {
                    if account_addresses
                        .iter()
                        .any(|address| address.format == address_format)
                        || new_account
                            .addresses
                            .iter()
                            .any(|address| address.format == address_format)
                    {
                        // the account already has this address
                        continue;
                    }

                    let address = blockchain_api
                        .generate_address(&new_account.seed, address_format.clone())
                        .await?;

                    account_addresses.push(address);
                }

                new_account.addresses.extend(account_addresses);
            }
        }

        if let Some(criteria) = &input.transfer_request_policy {
            criteria.validate()?;
        };
        if let Some(criteria) = &input.configs_request_policy {
            criteria.validate()?;
        };

        input.read_permission.validate()?;
        input.configs_permission.validate()?;
        input.transfer_permission.validate()?;

        // Validate here before database operations.
        new_account.validate()?;

        // Insert the account into the repository already to avoid subsequent policy validators erroring
        // out with invalid request specifier.
        self.account_repository
            .insert(key.clone(), new_account.clone());

        // adds the associated transfer policy based on the transfer criteria
        if let Some(policy_rule) = &input.transfer_request_policy {
            let transfer_request_policy =
                self.request_policy_service
                    .add_request_policy(AddRequestPolicyOperationInput {
                        specifier: RequestSpecifier::Transfer(ResourceIds::Ids(vec![
                            *uuid.as_bytes()
                        ])),
                        rule: policy_rule.clone(),
                    })?;

            new_account.transfer_request_policy_id = Some(transfer_request_policy.id);
        }

        // adds the associated edit policy based on the edit criteria
        if let Some(policy_rule) = &input.configs_request_policy {
            let configs_request_policy =
                self.request_policy_service
                    .add_request_policy(AddRequestPolicyOperationInput {
                        specifier: RequestSpecifier::EditAccount(ResourceIds::Ids(vec![
                            *uuid.as_bytes()
                        ])),
                        rule: policy_rule.to_owned(),
                    })?;

            new_account.configs_request_policy_id = Some(configs_request_policy.id);
        }

        // Inserting the account into the repository and its associations is the last step of the account creation
        // process to avoid potential consistency issues due to the fact that some of the calls to create the account
        // happen in an asynchronous way.
        self.account_repository.insert(key, new_account.clone());

        // Adds the access policies for the account.
        self.permission_service
            .edit_permission(EditPermissionOperationInput {
                auth_scope: Some(input.read_permission.auth_scope),
                users: Some(input.read_permission.users),
                user_groups: Some(input.read_permission.user_groups),
                resource: Resource::Account(AccountResourceAction::Read(ResourceId::Id(
                    *uuid.as_bytes(),
                ))),
            })?;

        self.permission_service
            .edit_permission(EditPermissionOperationInput {
                auth_scope: Some(input.configs_permission.auth_scope),
                users: Some(input.configs_permission.users),
                user_groups: Some(input.configs_permission.user_groups),
                resource: Resource::Account(AccountResourceAction::Update(ResourceId::Id(
                    *uuid.as_bytes(),
                ))),
            })?;

        self.permission_service
            .edit_permission(EditPermissionOperationInput {
                auth_scope: Some(input.transfer_permission.auth_scope),
                users: Some(input.transfer_permission.users),
                user_groups: Some(input.transfer_permission.user_groups),
                resource: Resource::Account(AccountResourceAction::Transfer(ResourceId::Id(
                    *uuid.as_bytes(),
                ))),
            })?;

        if SYSTEM_SERVICE.is_healthy() {
            let mut system_info = read_system_info();

            // if this is the first account created, and there is no cycle minting account set, set this account as the cycle minting account
            if system_info.get_cycle_obtain_strategy() == &CycleObtainStrategy::Disabled
                && ACCOUNT_REPOSITORY.len() == 1
            {
<<<<<<< HEAD
                ic_cdk::println!("Setting cycle minting account to {}", uuid);

                system_info.set_cycle_obtain_strategy(CycleObtainStrategy::MintFromNativeToken {
                    account_id: *uuid.as_bytes(),
                });
                write_system_info(system_info);

                #[cfg(target_arch = "wasm32")]
                crate::services::cycle_manager::CYCLE_MANAGER.set_global_cycle_obtain_strategy(
                    &CycleObtainStrategy::MintFromNativeToken {
                        account_id: new_account.id,
                    },
                );
=======
                // find the mainnet ICP asset that minting can be done from
                if let Some(icp_asset) = self.asset_repository.list().iter().find(|asset| {
                    asset.blockchain == Blockchain::InternetComputer
                        && asset
                            .standards
                            .contains(&TokenStandard::InternetComputerNative)
                        && asset.metadata.contains(&MetadataItem {
                            key: TokenStandard::METADATA_KEY_LEDGER_CANISTER_ID.to_string(),
                            value: MAINNET_LEDGER_CANISTER_ID.to_string(),
                        })
                }) {
                    // check if the new account has the ICP asset
                    if new_account
                        .assets
                        .iter()
                        .any(|account_asset| account_asset.asset_id == icp_asset.id)
                    {
                        ic_cdk::println!("Setting cycle minting account to {}", uuid);

                        system_info.set_cycle_obtain_strategy(
                            CycleObtainStrategy::MintFromNativeToken {
                                account_id: *uuid.as_bytes(),
                            },
                        );
                        write_system_info(system_info);

                        #[cfg(target_arch = "wasm32")]
                        crate::services::SYSTEM_SERVICE.set_fund_manager_obtain_cycles(
                            &CycleObtainStrategy::MintFromNativeToken {
                                account_id: new_account.id,
                            },
                        );
                    }
                }
>>>>>>> 841552b3
            }
        }

        Ok(new_account)
    }

    /// Edits the account with the given id and updates the associated policies if provided.
    ///
    /// This operation will fail if an account owner does not have an associated user.
    pub async fn edit_account(&self, input: EditAccountOperationInput) -> ServiceResult<Account> {
        let mut account = self.get_account(&input.account_id)?;

        if let Some(name) = &input.name {
            account.name = name.to_owned();

            if self
                .account_repository
                .find_by_name(name)
                .is_some_and(|id| id != account.id)
            {
                Err(AccountError::AccountNameAlreadyExists)?
            }
        }

        if let Some(change_assets) = input.change_assets {
            change_assets.apply(&mut account.assets);

            // get all supported address formats of the account
            let mut current_address_formats: HashSet<(Blockchain, AddressFormat)> = HashSet::new();

            for account_asset in account.assets.iter() {
                let Some(asset) = self.asset_repository.get(&account_asset.asset_id) else {
                    ic_cdk::println!(
                        "Asset `{}` does not exist in account `{}`",
                        Uuid::from_bytes(account_asset.asset_id).hyphenated(),
                        Uuid::from_bytes(account.id).hyphenated()
                    );
                    continue;
                };

                for standard in asset.standards.iter() {
                    standard.get_info().address_formats.iter().for_each(|f| {
                        current_address_formats.insert((asset.blockchain.clone(), f.to_owned()));
                    });
                }
            }

            // remove addresses which don't belong to any account_assets any more
            account.addresses.retain(|account_address| {
                current_address_formats
                    .iter()
                    .any(|(_, format)| &account_address.format == format)
            });

            for (blockchain, address_format) in current_address_formats {
                if account
                    .addresses
                    .iter()
                    .any(|address| address.format == address_format)
                {
                    // the account already has this address
                    continue;
                }

                let blockchain_api = BlockchainApiFactory::build(&blockchain)?;

                let address = blockchain_api
                    .generate_address(&account.seed, address_format.clone())
                    .await?;

                account.addresses.push(address);
            }
        }

        if let Some(RequestPolicyRuleInput::Set(criteria)) = &input.transfer_request_policy {
            criteria.validate()?;
        };
        if let Some(RequestPolicyRuleInput::Set(criteria)) = &input.configs_request_policy {
            criteria.validate()?;
        };
        if let Some(permission) = &input.read_permission {
            permission.validate()?;
        };
        if let Some(permission) = &input.configs_permission {
            permission.validate()?;
        };
        if let Some(permission) = &input.transfer_permission {
            permission.validate()?;
        };

        if let Some(transfer_request_policy_input) = input.transfer_request_policy {
            self.request_policy_service.handle_policy_change(
                RequestSpecifier::Transfer(ResourceIds::Ids(vec![account.id])),
                transfer_request_policy_input,
                &mut account.transfer_request_policy_id,
            )?;
        }

        if let Some(configs_request_policy_input) = input.configs_request_policy {
            self.request_policy_service.handle_policy_change(
                RequestSpecifier::EditAccount(ResourceIds::Ids(vec![account.id])),
                configs_request_policy_input,
                &mut account.configs_request_policy_id,
            )?;
        }

        account.validate()?;

        account.last_modification_timestamp = next_time();
        self.account_repository
            .insert(account.to_key(), account.to_owned());

        // Updates the access policies for the account.
        if let Some(read_permission) = input.read_permission {
            self.permission_service
                .edit_permission(EditPermissionOperationInput {
                    auth_scope: Some(read_permission.auth_scope),
                    users: Some(read_permission.users),
                    user_groups: Some(read_permission.user_groups),
                    resource: Resource::Account(AccountResourceAction::Read(ResourceId::Id(
                        account.id,
                    ))),
                })?;
        }

        if let Some(configs_permission) = input.configs_permission {
            self.permission_service
                .edit_permission(EditPermissionOperationInput {
                    auth_scope: Some(configs_permission.auth_scope),
                    users: Some(configs_permission.users),
                    user_groups: Some(configs_permission.user_groups),
                    resource: Resource::Account(AccountResourceAction::Update(ResourceId::Id(
                        account.id,
                    ))),
                })?;
        }

        if let Some(transfer_permission) = input.transfer_permission {
            self.permission_service
                .edit_permission(EditPermissionOperationInput {
                    auth_scope: Some(transfer_permission.auth_scope),
                    users: Some(transfer_permission.users),
                    user_groups: Some(transfer_permission.user_groups),
                    resource: Resource::Account(AccountResourceAction::Transfer(ResourceId::Id(
                        account.id,
                    ))),
                })?;
        }

        Ok(account)
    }

    /// Returns the balances of the requested accounts.
    ///
    /// If the balance is considered fresh it will be returned, otherwise it will be fetched from the blockchain.
    pub async fn fetch_account_balances(
        &self,
        input: FetchAccountBalancesInput,
    ) -> ServiceResult<Vec<Option<AccountBalanceDTO>>> {
        if input.account_ids.is_empty() || input.account_ids.len() > 5 {
            Err(AccountError::AccountBalancesBatchRange { min: 1, max: 5 })?
        }

        let account_ids = input
            .account_ids
            .iter()
            .map(|id| HelperMapper::to_uuid(id.clone()))
            .collect::<Result<HashSet<Uuid>, _>>()?;

        let accounts = self
            .account_repository
            .find_by_ids(account_ids.iter().map(|id| *id.as_bytes()).collect());

        struct BalanceQueryResult {
            balance: Option<AccountBalanceDTO>,
            update: Option<(AccountId, AssetId, AccountBalance)>,
        }

        let queries = accounts
            .iter()
            .flat_map(|account| {
                account.assets.iter().map(|account_asset| async {
                    let balance_considered_fresh = match &account_asset.balance {
                        Some(balance) => {
                            let balance_age_ns = next_time() - balance.last_modification_timestamp;
                            (balance_age_ns / 1_000_000) < ACCOUNT_BALANCE_FRESHNESS_IN_MS
                        }
                        None => false,
                    };

                    let Some(asset) = self.asset_repository.get(&account_asset.asset_id) else {
                        return BalanceQueryResult {
                            balance: None,
                            update: None,
                        };
                    };

                    match (&account_asset.balance, balance_considered_fresh) {
                        (None, _) | (_, false) => {
                            let balance_update_guard_key = BalanceFetchGuardKey {
                                account_id: account.id,
                                asset_id: asset.id,
                            };

                            let _lock = BALANCE_FETCH_GUARD_STATE.with(|state| {
                                CallerGuard::new(
                                    state.clone(),
                                    balance_update_guard_key,
                                    Some(time() + Duration::from_secs(5 * 60).as_nanos() as u64),
                                )
                            });

                            if _lock.is_none() {
                                if let Some(stale_balance) = &account_asset.balance {
                                    BalanceQueryResult {
                                        balance: Some(AccountMapper::to_balance_dto(
                                            stale_balance.to_owned(),
                                            asset.decimals,
                                            account.id,
                                            asset.id,
                                            BalanceQueryState::StaleRefreshing,
                                        )),
                                        update: None,
                                    }
                                } else {
                                    BalanceQueryResult {
                                        balance: None,
                                        update: None,
                                    }
                                }
                            } else {
                                let blockchain_api =
                                    match BlockchainApiFactory::build(&asset.blockchain) {
                                        Ok(api) => api,
                                        Err(err) => {
                                            ic_cdk::println!(
                                                "Could not build blockchain api for asset with id {}. Error: {}",
                                                Uuid::from_bytes(asset.id).hyphenated(),
                                                err
                                            );
                                            return BalanceQueryResult {
                                                balance: None,
                                                update: None,
                                            };
                                        }
                                    };

                                let fetched_balance = match blockchain_api
                                    .balance(&asset, &account.addresses)
                                    .await
                                {
                                    Ok(balance) => balance,
                                    Err(err) => {
                                        ic_cdk::println!(
                                            "Could not fetch balance for account with id {} and asset with id {}. Error: {}",
                                            Uuid::from_bytes(account.id).hyphenated(),
                                            Uuid::from_bytes(asset.id).hyphenated(),
                                            err
                                        );
                                        return BalanceQueryResult {
                                            balance: None,
                                            update: None,
                                        };
                                    }
                                };

                                let new_balance = AccountBalance {
                                    balance: candid::Nat(fetched_balance),
                                    last_modification_timestamp: next_time(),
                                };

                                BalanceQueryResult {
                                    update: Some((account.id, asset.id, new_balance.clone())),
                                    balance: Some(AccountMapper::to_balance_dto(
                                        new_balance,
                                        asset.decimals,
                                        account.id,
                                        asset.id,
                                        BalanceQueryState::Fresh,
                                    )),
                                }
                            }
                        }
                        (Some(balance), true) => BalanceQueryResult {
                            balance: Some(AccountMapper::to_balance_dto(
                                balance.to_owned(),
                                asset.decimals,
                                account.id,
                                asset.id,
                                BalanceQueryState::Fresh,
                            )),
                            update: None,
                        },
                    }
                })
            })
            .collect::<Vec<_>>();

        let balance_query_results = futures::future::join_all(queries).await;

        let mut account_balance_updates: BTreeMap<AccountId, Vec<(AssetId, AccountBalance)>> =
            Default::default();
        let mut balances = Vec::new();

        for result in balance_query_results {
            // group updates by account id to avoid multiple updates to the same account
            if let Some((account_id, asset_id, balance)) = result.update {
                account_balance_updates
                    .entry(account_id)
                    .or_default()
                    .push((asset_id, balance));
            }

            balances.push(result.balance);
        }

        for (account_id, asset_balances) in account_balance_updates.into_iter() {
            if let Some(mut account) = self.account_repository.get(&AccountKey { id: account_id }) {
                for (asset_id, account_balance) in asset_balances.into_iter() {
                    if let Some(account_asset) = account
                        .assets
                        .iter_mut()
                        .find(|asset| asset.asset_id == asset_id)
                    {
                        account_asset.balance = Some(account_balance);
                    } else {
                        // Account no longer has the asset after the balance was fetched
                        ic_cdk::println!(
                        "Could not store new balance. Account with id {} no longer has asset with id {}",
                        Uuid::from_bytes(account_id).hyphenated(),
                        Uuid::from_bytes(asset_id).hyphenated()
                    );
                    }
                }

                self.account_repository.insert(account.to_key(), account);
            } else {
                // Account no longer exists after the balance was fetched
                ic_cdk::println!(
                    "Could not store new balance. Account with id {} no longer exists",
                    Uuid::from_bytes(account_id).hyphenated()
                );
            }
        }

        Ok(balances)
    }
}

#[cfg(test)]
mod tests {
    use candid::Principal;
    use orbit_essentials::model::ModelKey;

    use super::*;
    use crate::{
        core::{test_utils, validation::disable_mock_resource_validation, CallContext},
        models::{
            account_test_utils::mock_account,
            asset_test_utils::{mock_asset, mock_asset_b},
            permission::Allow,
            request_policy_rule::RequestPolicyRule,
            request_specifier::UserSpecifier,
            user_test_utils::mock_user,
            AddAccountOperation, AddAccountOperationInput, ChangeAssets, Metadata, User,
        },
        repositories::UserRepository,
        services::ASSET_SERVICE,
    };

    struct TestContext {
        repository: AccountRepository,
        asset_repository: AssetRepository,
        service: AccountService,
        caller_user: User,
    }

    fn setup() -> TestContext {
        test_utils::init_canister_system();

        let call_context = CallContext::new(Principal::from_slice(&[9; 29]));
        let mut user = mock_user();
        user.identities = vec![call_context.caller()];

        UserRepository::default().insert(user.to_key(), user.clone());

        TestContext {
            repository: AccountRepository::default(),
            service: AccountService::default(),
            asset_repository: AssetRepository::default(),
            caller_user: user,
        }
    }

    #[test]
    fn get_account() {
        let ctx = setup();
        let account = mock_account();

        ctx.repository.insert(account.to_key(), account.clone());

        let result = ctx.service.get_account(&account.id);

        assert!(result.is_ok());
    }

    #[tokio::test]
    async fn create_account() {
        let ctx = setup();
        let operation = AddAccountOperation {
            account_id: None,
            input: AddAccountOperationInput {
                name: "foo".to_string(),
                assets: vec![],
                metadata: Metadata::default(),
                read_permission: Allow::users(vec![ctx.caller_user.id]),
                configs_permission: Allow::users(vec![ctx.caller_user.id]),
                transfer_permission: Allow::users(vec![ctx.caller_user.id]),
                configs_request_policy: Some(RequestPolicyRule::AutoApproved),
                transfer_request_policy: Some(RequestPolicyRule::AutoApproved),
            },
        };

        let result = ctx.service.create_account(operation.input, None).await;

        assert!(result.is_ok());
    }

    #[tokio::test]
    async fn add_account_with_existing_name_should_fail() {
        let ctx = setup();

        disable_mock_resource_validation();

        let mut account = mock_account();
        account.name = "foo".to_string();

        ctx.repository.insert(account.to_key(), account.clone());

        let operation = AddAccountOperation {
            account_id: None,
            input: AddAccountOperationInput {
                name: account.name,
                assets: vec![],
                metadata: Metadata::default(),
                read_permission: Allow::users(vec![ctx.caller_user.id]),
                configs_permission: Allow::users(vec![ctx.caller_user.id]),
                transfer_permission: Allow::users(vec![ctx.caller_user.id]),
                configs_request_policy: Some(RequestPolicyRule::AutoApproved),
                transfer_request_policy: Some(RequestPolicyRule::AutoApproved),
            },
        };

        let result = ctx.service.create_account(operation.input, None).await;

        assert!(result.is_err());
    }

    #[tokio::test]
    async fn add_account_with_missing_policy_should_fail() {
        let ctx = setup();

        disable_mock_resource_validation();

        let base_input = AddAccountOperationInput {
            name: "foo".to_string(),
            assets: vec![],
            metadata: Metadata::default(),
            read_permission: Allow::users(vec![ctx.caller_user.id]),
            configs_permission: Allow::users(vec![ctx.caller_user.id]),
            transfer_permission: Allow::users(vec![ctx.caller_user.id]),
            configs_request_policy: Some(RequestPolicyRule::AutoApproved),
            transfer_request_policy: Some(RequestPolicyRule::AutoApproved),
        };

        assert!(ctx
            .service
            .create_account(base_input.clone(), None)
            .await
            .is_ok());

        ctx.service
            .create_account(
                AddAccountOperationInput {
                    read_permission: Allow::users(vec![[5; 16]]),
                    ..base_input.clone()
                },
                None,
            )
            .await
            .expect_err("read_permission should be invalid");

        ctx.service
            .create_account(
                AddAccountOperationInput {
                    configs_permission: Allow::users(vec![[5; 16]]),
                    ..base_input.clone()
                },
                None,
            )
            .await
            .expect_err("configs_permission should be invalid");

        ctx.service
            .create_account(
                AddAccountOperationInput {
                    transfer_permission: Allow::users(vec![[5; 16]]),
                    ..base_input.clone()
                },
                None,
            )
            .await
            .expect_err("transfer_permission should be invalid");

        ctx.service
            .create_account(
                AddAccountOperationInput {
                    configs_request_policy: Some(RequestPolicyRule::Quorum(
                        UserSpecifier::Id(vec![[5; 16]]),
                        1,
                    )),
                    ..base_input.clone()
                },
                None,
            )
            .await
            .expect_err("configs_request_policy should be invalid");

        ctx.service
            .create_account(
                AddAccountOperationInput {
                    transfer_request_policy: Some(RequestPolicyRule::Quorum(
                        UserSpecifier::Id(vec![[5; 16]]),
                        1,
                    )),
                    ..base_input.clone()
                },
                None,
            )
            .await
            .expect_err("transfer_request_policy should be invalid");
    }

    #[tokio::test]
    async fn add_account_with_same_id_should_fail() {
        let ctx = setup();
        let account = mock_account();

        ctx.repository.insert(account.to_key(), account.clone());

        let input = AddAccountOperationInput {
            name: "foo2".to_string(),
            assets: vec![],
            metadata: Metadata::default(),
            read_permission: Allow::users(vec![ctx.caller_user.id]),
            configs_permission: Allow::users(vec![ctx.caller_user.id]),
            transfer_permission: Allow::users(vec![ctx.caller_user.id]),
            configs_request_policy: Some(RequestPolicyRule::AutoApproved),
            transfer_request_policy: Some(RequestPolicyRule::AutoApproved),
        };

        let result = ctx.service.create_account(input, Some(account.id)).await;

        assert!(result.is_err());
        assert!(result.unwrap_err().to_json_string().contains(&format!(
            "Account with id {} already exists",
            Uuid::from_bytes(account.id).hyphenated()
        )));
    }

    #[tokio::test]
    async fn edit_account() {
        let ctx = setup();
        let account = mock_account();

        ctx.repository.insert(account.to_key(), account.clone());

        let operation = EditAccountOperationInput {
            account_id: account.id,
            name: Some("test_edit".to_string()),
            change_assets: None,
            read_permission: None,
            transfer_permission: None,
            configs_permission: None,
            transfer_request_policy: None,
            configs_request_policy: None,
        };

        let result = ctx.service.edit_account(operation).await;

        assert!(result.is_ok());

        let updated_account = result.unwrap();

        assert_eq!(updated_account.name, "test_edit");
    }

    #[tokio::test]
    async fn edit_account_assets() {
        let ctx = setup();

        let asset_a = mock_asset();
        ctx.asset_repository.insert(asset_a.key(), asset_a.clone());

        let asset_b = mock_asset_b();
        ctx.asset_repository.insert(asset_b.key(), asset_b.clone());

        let mut account = mock_account();
        account.assets = vec![];
        account.addresses = vec![];
        ctx.repository.insert(account.to_key(), account.clone());

        let operation = EditAccountOperationInput {
            account_id: account.id,
            name: None,
            change_assets: Some(ChangeAssets::Change {
                add_assets: vec![asset_a.id],
                remove_assets: vec![],
            }),
            read_permission: None,
            transfer_permission: None,
            configs_permission: None,
            transfer_request_policy: None,
            configs_request_policy: None,
        };

        let updated_account = ctx
            .service
            .edit_account(operation)
            .await
            .expect("edit account should be successful");
        assert_eq!(updated_account.assets.len(), 1);
        assert_eq!(updated_account.assets[0].asset_id, asset_a.id);

        let operation = EditAccountOperationInput {
            account_id: account.id,
            name: None,
            change_assets: Some(ChangeAssets::Change {
                add_assets: vec![asset_b.id],
                remove_assets: vec![asset_a.id],
            }),
            read_permission: None,
            transfer_permission: None,
            configs_permission: None,
            transfer_request_policy: None,
            configs_request_policy: None,
        };

        let updated_account = ctx
            .service
            .edit_account(operation)
            .await
            .expect("edit account should be successful");
        assert_eq!(updated_account.assets.len(), 1);
        assert_eq!(updated_account.assets[0].asset_id, asset_b.id);

        let operation = EditAccountOperationInput {
            account_id: account.id,
            name: None,
            change_assets: Some(ChangeAssets::ReplaceWith {
                assets: vec![asset_a.id, asset_b.id],
            }),
            read_permission: None,
            transfer_permission: None,
            configs_permission: None,
            transfer_request_policy: None,
            configs_request_policy: None,
        };

        let updated_account = ctx
            .service
            .edit_account(operation)
            .await
            .expect("edit account should be successful");

        assert_eq!(updated_account.assets.len(), 2);
        assert_eq!(updated_account.assets[0].asset_id, asset_a.id);
        assert_eq!(updated_account.assets[1].asset_id, asset_b.id);
    }

    #[tokio::test]
    async fn edit_account_with_duplicate_name_should_fail() {
        let ctx = setup();
        let mut account = mock_account();
        account.name = "foo".to_string();
        let mut second_account = mock_account();
        second_account.name = "bar".to_string();

        ACCOUNT_REPOSITORY.insert(account.to_key(), account.clone());
        ACCOUNT_REPOSITORY.insert(second_account.to_key(), second_account.clone());

        let operation = EditAccountOperationInput {
            account_id: account.id,
            name: Some("bar".to_string()),
            change_assets: None,
            read_permission: None,
            transfer_permission: None,
            configs_permission: None,
            transfer_request_policy: None,
            configs_request_policy: None,
        };

        let result = ctx.service.edit_account(operation).await;

        assert!(result.is_err());
    }

    #[tokio::test]
    async fn edit_account_with_missing_policy_should_fail() {
        let ctx = setup();

        disable_mock_resource_validation();

        let account = mock_account();

        let asset = mock_asset();
        ASSET_REPOSITORY.insert(asset.key(), asset.clone());

        ctx.repository.insert(account.to_key(), account.clone());

        let base_input = EditAccountOperationInput {
            account_id: account.id,
            name: Some("test_edit".to_string()),
            change_assets: None,
            read_permission: None,
            transfer_permission: None,
            configs_permission: None,
            transfer_request_policy: None,
            configs_request_policy: None,
        };

        assert!(ctx.service.edit_account(base_input.clone()).await.is_ok());

        ctx.service
            .edit_account(EditAccountOperationInput {
                read_permission: Some(Allow::users(vec![[5; 16]])),
                ..base_input.clone()
            })
            .await
            .expect_err("read_permission should be invalid");

        ctx.service
            .edit_account(EditAccountOperationInput {
                configs_permission: Some(Allow::users(vec![[5; 16]])),
                ..base_input.clone()
            })
            .await
            .expect_err("configs_permission should be invalid");

        ctx.service
            .edit_account(EditAccountOperationInput {
                transfer_permission: Some(Allow::users(vec![[5; 16]])),
                ..base_input.clone()
            })
            .await
            .expect_err("transfer_permission should be invalid");

        ctx.service
            .edit_account(EditAccountOperationInput {
                configs_request_policy: Some(RequestPolicyRuleInput::Set(
                    RequestPolicyRule::Quorum(UserSpecifier::Id(vec![[5; 16]]), 1),
                )),
                ..base_input.clone()
            })
            .await
            .expect_err("configs_request_policy should be invalid");

        ctx.service
            .edit_account(EditAccountOperationInput {
                transfer_request_policy: Some(RequestPolicyRuleInput::Set(
                    RequestPolicyRule::Quorum(UserSpecifier::Id(vec![[5; 16]]), 1),
                )),
                ..base_input.clone()
            })
            .await
            .expect_err("transfer_request_policy should be invalid");
    }

    #[tokio::test]
    async fn can_add_icrc1_asset() {
        disable_mock_resource_validation();

        let asset = ASSET_SERVICE
            .create(
                crate::models::AddAssetOperationInput {
                    name: "Test ICRC1 token".to_owned(),
                    symbol: "TEST".to_owned(),
                    decimals: 4,
                    metadata: Metadata::default(),
                    blockchain: Blockchain::InternetComputer,
                    standards: vec![TokenStandard::ICRC1],
                },
                None,
            )
            .expect("asset creation should be successful");

        ACCOUNT_SERVICE
            .create_account(
                AddAccountOperationInput {
                    name: "Test account".to_owned(),
                    assets: vec![asset.id],
                    metadata: Metadata::default(),
                    read_permission: Allow::authenticated(),
                    configs_permission: Allow::authenticated(),
                    transfer_permission: Allow::authenticated(),
                    configs_request_policy: Some(RequestPolicyRule::AutoApproved),
                    transfer_request_policy: Some(RequestPolicyRule::AutoApproved),
                },
                None,
            )
            .await
            .expect("account creation should be successful");
    }
}<|MERGE_RESOLUTION|>--- conflicted
+++ resolved
@@ -310,21 +310,6 @@
             if system_info.get_cycle_obtain_strategy() == &CycleObtainStrategy::Disabled
                 && ACCOUNT_REPOSITORY.len() == 1
             {
-<<<<<<< HEAD
-                ic_cdk::println!("Setting cycle minting account to {}", uuid);
-
-                system_info.set_cycle_obtain_strategy(CycleObtainStrategy::MintFromNativeToken {
-                    account_id: *uuid.as_bytes(),
-                });
-                write_system_info(system_info);
-
-                #[cfg(target_arch = "wasm32")]
-                crate::services::cycle_manager::CYCLE_MANAGER.set_global_cycle_obtain_strategy(
-                    &CycleObtainStrategy::MintFromNativeToken {
-                        account_id: new_account.id,
-                    },
-                );
-=======
                 // find the mainnet ICP asset that minting can be done from
                 if let Some(icp_asset) = self.asset_repository.list().iter().find(|asset| {
                     asset.blockchain == Blockchain::InternetComputer
@@ -352,14 +337,13 @@
                         write_system_info(system_info);
 
                         #[cfg(target_arch = "wasm32")]
-                        crate::services::SYSTEM_SERVICE.set_fund_manager_obtain_cycles(
+                        crate::services::cycle_manager::CYCLE_MANAGER.set_global_cycle_obtain_strategy(
                             &CycleObtainStrategy::MintFromNativeToken {
                                 account_id: new_account.id,
                             },
                         );
                     }
                 }
->>>>>>> 841552b3
             }
         }
 
