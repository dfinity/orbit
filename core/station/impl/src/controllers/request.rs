use crate::{
<<<<<<< HEAD
    core::ic_cdk::api::call::arg_data_raw_size,
    core::ic_cdk::api::time,
=======
    core::ic_cdk::api::{time, trap},
>>>>>>> 090e9214
    core::limiter::Limiter,
    core::middlewares::{authorize, call_context, use_canister_call_metric},
    core::CallContext,
    errors::{RequestError, RequestExecuteError},
    mappers::HelperMapper,
    models::rate_limiter::RequestRateLimiterKey,
    models::resource::{RequestResourceAction, Resource},
    services::{RequestService, REQUEST_SERVICE},
};
use ic_cdk_macros::{query, update};
use lazy_static::lazy_static;
use orbit_essentials::api::ApiResult;
use orbit_essentials::types::UUID;
use orbit_essentials::with_middleware;
use station_api::{
    CreateRequestInput, CreateRequestResponse, GetNextApprovableRequestInput,
    GetNextApprovableRequestResponse, GetRequestInput, GetRequestResponse, ListRequestsInput,
    ListRequestsResponse, RequestAdditionalInfoDTO, RequestCallerPrivilegesDTO,
    SubmitRequestApprovalInput, SubmitRequestApprovalResponse,
};
use std::cell::RefCell;
use std::collections::HashMap;
use std::sync::Arc;
use std::time::{Duration, UNIX_EPOCH};

// Canister entrypoints for the controller.
#[query(name = "list_requests")]
async fn list_requests(input: ListRequestsInput) -> ApiResult<ListRequestsResponse> {
    CONTROLLER.list_requests(input).await
}

#[query(name = "get_request")]
async fn get_request(input: GetRequestInput) -> ApiResult<GetRequestResponse> {
    CONTROLLER.get_request(input).await
}

#[query(name = "get_next_approvable_request")]
async fn get_next_approvable_request(
    input: GetNextApprovableRequestInput,
) -> ApiResult<GetNextApprovableRequestResponse> {
    CONTROLLER.get_next_approvable_request(input).await
}

#[update(name = "submit_request_approval")]
async fn submit_request_approval(
    input: SubmitRequestApprovalInput,
) -> ApiResult<SubmitRequestApprovalResponse> {
    CONTROLLER.submit_request_approval(input).await
}

#[update(name = "create_request")]
async fn create_request(input: CreateRequestInput) -> ApiResult<CreateRequestResponse> {
    CONTROLLER.create_request(input, arg_data_raw_size()).await
}

#[update(name = "try_execute_request", hidden = true)]
async fn try_execute_request(id: UUID) -> Result<(), RequestExecuteError> {
    CONTROLLER.try_execute_request(id).await
}

const RATE_LIMITER_RESOLUTION: Duration = Duration::from_secs(10);
const RATE_LIMITER_TIME_WINDOW: Duration = Duration::from_secs(300);
const REQUEST_RATE_LIMITER_MAX_COUNT: usize = 2000; // 2000 requests per 5mins
const REQUEST_RATE_LIMITER_MAX_SIZE: usize = 10_000_000; // total request size of 10MB per 5mins

thread_local! {
    static REQUEST_COUNT_RATE_LIMITER: RefCell<HashMap<RequestRateLimiterKey, Limiter>> = RefCell::new(HashMap::new());
    static REQUEST_SIZE_RATE_LIMITER: RefCell<HashMap<RequestRateLimiterKey, Limiter>> = RefCell::new(HashMap::new());
}

fn rate_limit(
    limiters: &mut HashMap<RequestRateLimiterKey, Limiter>,
    max_value: usize,
    key: &RequestRateLimiterKey,
    value: usize,
) -> ApiResult<()> {
    let now = UNIX_EPOCH + Duration::from_nanos(time());
    let limiter = match limiters.get_mut(key) {
        Some(limiter) => limiter,
        None => {
            let limiter = Limiter::new(RATE_LIMITER_RESOLUTION, RATE_LIMITER_TIME_WINDOW);
            limiters.insert(*key, limiter);
            limiters.get_mut(key).unwrap()
        }
    };

    limiter.purge_old(now);
    let count = limiter.get_count();
    if count + value > max_value {
        return Err(RequestError::RateLimited.into());
    }

    limiter.add(now, value);

    Ok(())
}

async fn rate_limit_create_request(ctx: &CallContext, msg_arg_data_size: usize) -> ApiResult<()> {
    let user_id = ctx.user().map(|u| u.id);

    let request_rate_limiter_key = RequestRateLimiterKey { user_id };
    REQUEST_COUNT_RATE_LIMITER.with(|l| {
        rate_limit(
            &mut l.borrow_mut(),
            REQUEST_RATE_LIMITER_MAX_COUNT,
            &request_rate_limiter_key,
            1,
        )
    })?;
    REQUEST_SIZE_RATE_LIMITER.with(|l| {
        rate_limit(
            &mut l.borrow_mut(),
            REQUEST_RATE_LIMITER_MAX_SIZE,
            &request_rate_limiter_key,
            msg_arg_data_size,
        )
    })
}

// Controller initialization and implementation.
lazy_static! {
    static ref CONTROLLER: RequestController = RequestController::new(Arc::clone(&REQUEST_SERVICE));
}

#[derive(Debug)]
pub struct RequestController {
    request_service: Arc<RequestService>,
}

impl RequestController {
    fn new(request_service: Arc<RequestService>) -> Self {
        Self { request_service }
    }

    #[with_middleware(guard = authorize(&call_context(), &[Resource::from(&input)]))]
    #[with_middleware(tail = use_canister_call_metric("create_request", &result))]
    async fn create_request(
        &self,
        input: CreateRequestInput,
        msg_arg_data_size: usize,
    ) -> ApiResult<CreateRequestResponse> {
        let ctx = &call_context();

        // rate-limiting
        rate_limit_create_request(ctx, msg_arg_data_size).await?;

        let request = self.request_service.create_request(input, ctx).await?;
        let privileges = self
            .request_service
            .get_caller_privileges_for_request(&request.id, ctx)
            .await?;
        let additional_info = self
            .request_service
            .get_request_additional_info(&request, true)?;

        Ok(CreateRequestResponse {
            request: request.to_dto(),
            privileges: privileges.into(),
            additional_info: additional_info.into(),
        })
    }

    #[with_middleware(guard = authorize(&call_context(), &[Resource::from(&input)]))]
    async fn get_request(&self, input: GetRequestInput) -> ApiResult<GetRequestResponse> {
        let ctx = &call_context();
        let request = self
            .request_service
            .get_request(HelperMapper::to_uuid(input.request_id)?.as_bytes())?;
        let privileges = self
            .request_service
            .get_caller_privileges_for_request(&request.id, ctx)
            .await?;
        let additional_info = self
            .request_service
            .get_request_additional_info(&request, true)?;

        Ok(GetRequestResponse {
            request: request.to_dto(),
            privileges: privileges.into(),
            additional_info: additional_info.into(),
        })
    }

    #[with_middleware(guard = authorize(&call_context(), &[Resource::Request(RequestResourceAction::List)]))]
    async fn list_requests(&self, input: ListRequestsInput) -> ApiResult<ListRequestsResponse> {
        let ctx = call_context();
        let with_evaluation_results = input.with_evaluation_results;
        let result = self.request_service.list_requests(input, &ctx).await?;

        let mut privileges = Vec::new();
        let mut additionals = Vec::new();

        for request in &result.items {
            let privilege = self
                .request_service
                .get_caller_privileges_for_request(&request.id, &ctx)
                .await?;

            let additional_info = self
                .request_service
                .get_request_additional_info(request, with_evaluation_results)?;

            privileges.push(RequestCallerPrivilegesDTO::from(privilege));
            additionals.push(RequestAdditionalInfoDTO::from(additional_info));
        }

        Ok(ListRequestsResponse {
            requests: result.items.into_iter().map(|p| p.to_dto()).collect(),
            next_offset: result.next_offset,
            total: result.total,
            privileges,
            additional_info: additionals,
        })
    }

    #[with_middleware(guard = authorize(&call_context(), &[Resource::Request(RequestResourceAction::List)]))]
    async fn get_next_approvable_request(
        &self,
        input: GetNextApprovableRequestInput,
    ) -> ApiResult<GetNextApprovableRequestResponse> {
        let ctx = call_context();
        let result = self
            .request_service
            .get_next_approvable_request(input, Some(&ctx))
            .await?;

        if let Some(request) = result {
            let privileges = self
                .request_service
                .get_caller_privileges_for_request(&request.id, &ctx)
                .await?;

            let additional_info = self
                .request_service
                .get_request_additional_info(&request, true)?;

            Ok(Some(GetRequestResponse {
                request: request.to_dto(),
                privileges: privileges.into(),
                additional_info: additional_info.into(),
            }))
        } else {
            Ok(None)
        }
    }

    #[with_middleware(guard = authorize(&call_context(), &[Resource::from(&input)]))]
    #[with_middleware(tail = use_canister_call_metric("submit_request_approval", &result))]
    async fn submit_request_approval(
        &self,
        input: SubmitRequestApprovalInput,
    ) -> ApiResult<SubmitRequestApprovalResponse> {
        let ctx = &call_context();
        let request = self
            .request_service
            .submit_request_approval(input, ctx)
            .await?;
        let privileges = self
            .request_service
            .get_caller_privileges_for_request(&request.id, ctx)
            .await?;
        let additional_info = self
            .request_service
            .get_request_additional_info(&request, true)?;

        Ok(SubmitRequestApprovalResponse {
            request: request.to_dto(),
            privileges: privileges.into(),
            additional_info: additional_info.into(),
        })
    }

    // No authorization middleware as the caller is checked to be the station canister.
    async fn try_execute_request(&self, id: UUID) -> Result<(), RequestExecuteError> {
        let ctx = call_context();
        if !ctx.caller_is_self() {
            trap("The method `try_execute_request` can only be called by the station canister.");
        }
        self.request_service.try_execute_request(id).await
    }
}<|MERGE_RESOLUTION|>--- conflicted
+++ resolved
@@ -1,10 +1,6 @@
 use crate::{
-<<<<<<< HEAD
     core::ic_cdk::api::call::arg_data_raw_size,
-    core::ic_cdk::api::time,
-=======
     core::ic_cdk::api::{time, trap},
->>>>>>> 090e9214
     core::limiter::Limiter,
     core::middlewares::{authorize, call_context, use_canister_call_metric},
     core::CallContext,
