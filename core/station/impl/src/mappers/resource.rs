--- conflicted
+++ resolved
@@ -27,14 +27,8 @@
             | station_api::ResourceDTO::ChangeCanister(action) => {
                 Resource::ChangeCanister(action.into())
             }
-<<<<<<< HEAD
-
-            station_api::ResourceDTO::ManagedCanister(action) => {
-                Resource::ManagedCanister(action.into())
-=======
             station_api::ResourceDTO::ExternalCanister(action) => {
                 Resource::ExternalCanister(action.into())
->>>>>>> f93fbbfb
             }
             station_api::ResourceDTO::Request(action) => Resource::Request(action.into()),
             station_api::ResourceDTO::System(action) => Resource::System(action.into()),
@@ -56,16 +50,11 @@
             Resource::ChangeCanister(action) => {
                 station_api::ResourceDTO::ChangeCanister(action.into())
             }
-<<<<<<< HEAD
             Resource::SetDisasterRecovery(action) => {
                 station_api::ResourceDTO::SetDisasterRecovery(action.into())
             }
-            Resource::ManagedCanister(action) => {
-                station_api::ResourceDTO::ManagedCanister(action.into())
-=======
             Resource::ExternalCanister(action) => {
                 station_api::ResourceDTO::ExternalCanister(action.into())
->>>>>>> f93fbbfb
             }
             Resource::Request(action) => station_api::ResourceDTO::Request(action.into()),
             Resource::System(action) => station_api::ResourceDTO::System(action.into()),
