use super::{blockchain::BlockchainMapper, HelperMapper};
use crate::{
    models::{
        resource::{
            AccountResourceAction, ChangeCanisterResourceAction,
            ChangeManagedCanisterResourceTarget, CreateManagedCanisterResourceTarget,
            ManagedCanisterResourceAction, PermissionResourceAction, Resource, ResourceAction,
            ResourceId, SystemResourceAction, UserResourceAction,
        },
        Account, AddAccountOperation, AddAccountOperationInput, AddAddressBookEntryOperation,
        AddAddressBookEntryOperationInput, AddRequestPolicyOperation,
        AddRequestPolicyOperationInput, AddUserOperation, AddUserOperationInput, AddressBookEntry,
<<<<<<< HEAD
        ChangeCanisterOperation, ChangeCanisterOperationInput, ChangeCanisterTarget,
        DisasterRecoveryCommittee, EditAccountOperation, EditAccountOperationInput,
        EditAddressBookEntryOperation, EditPermissionOperation, EditPermissionOperationInput,
        EditRequestPolicyOperation, EditRequestPolicyOperationInput, EditUserGroupOperation,
        EditUserOperation, EditUserOperationInput, ManageSystemInfoOperation,
        ManageSystemInfoOperationInput, RemoveAddressBookEntryOperation,
        RemoveRequestPolicyOperation, RemoveRequestPolicyOperationInput, RemoveUserGroupOperation,
        RequestOperation, SetDisasterRecoveryOperation, SetDisasterRecoveryOperationInput,
        TransferOperation, User,
=======
        CanisterInstallMode, CanisterInstallModeArgs, CanisterReinstallModeArgs,
        CanisterUpgradeModeArgs, ChangeCanisterOperation, ChangeCanisterOperationInput,
        ChangeCanisterTarget, ChangeManagedCanisterOperation, ChangeManagedCanisterOperationInput,
        CreateManagedCanisterOperation, CreateManagedCanisterOperationInput, EditAccountOperation,
        EditAccountOperationInput, EditAddressBookEntryOperation, EditPermissionOperation,
        EditPermissionOperationInput, EditRequestPolicyOperation, EditRequestPolicyOperationInput,
        EditUserGroupOperation, EditUserOperation, EditUserOperationInput,
        ManageSystemInfoOperation, ManageSystemInfoOperationInput, RemoveAddressBookEntryOperation,
        RemoveRequestPolicyOperation, RemoveRequestPolicyOperationInput, RemoveUserGroupOperation,
        RequestOperation, TransferOperation, User,
>>>>>>> 03c5a513
    },
    repositories::{
        AccountRepository, AddressBookRepository, UserRepository, USER_GROUP_REPOSITORY,
    },
};
use orbit_essentials::repository::Repository;
use station_api::{
    AddAccountOperationDTO, AddAddressBookEntryOperationDTO, AddUserOperationDTO,
    ChangeCanisterOperationDTO, ChangeCanisterTargetDTO, ChangeManagedCanisterOperationDTO,
    CreateManagedCanisterOperationDTO, EditAccountOperationDTO, EditAddressBookEntryOperationDTO,
    EditUserOperationDTO, NetworkDTO, RemoveAddressBookEntryOperationDTO, RequestOperationDTO,
    TransferOperationDTO,
};
use uuid::Uuid;

impl TransferOperation {
    pub fn to_dto(self, account: Option<Account>) -> TransferOperationDTO {
        TransferOperationDTO {
            from_account: account.map(|account| account.to_dto()),
            network: NetworkDTO {
                id: self.input.network.clone(),
                name: self.input.network.clone(),
            },
            input: station_api::TransferOperationInput {
                from_account_id: Uuid::from_bytes(self.input.from_account_id)
                    .hyphenated()
                    .to_string(),
                amount: self.input.amount,
                to: self.input.to,
                fee: self.input.fee,
                metadata: self.input.metadata.into_vec_dto(),
                network: Some(NetworkDTO {
                    id: self.input.network.clone(),
                    name: self.input.network.clone(),
                }),
            },
            transfer_id: self
                .transfer_id
                .map(|id| Uuid::from_bytes(id).hyphenated().to_string()),
        }
    }
}

impl AddAccountOperation {
    pub fn to_dto(self, account: Option<Account>) -> AddAccountOperationDTO {
        AddAccountOperationDTO {
            account: account.map(|account: Account| account.to_dto()),
            input: station_api::AddAccountOperationInput {
                name: self.input.name,
                blockchain: self.input.blockchain.to_string(),
                standard: self.input.standard.to_string(),
                metadata: self.input.metadata.into_vec_dto(),
                read_permission: self.input.read_permission.into(),
                transfer_permission: self.input.transfer_permission.into(),
                configs_permission: self.input.configs_permission.into(),
                transfer_request_policy: self.input.transfer_request_policy.map(Into::into),
                configs_request_policy: self.input.configs_request_policy.map(Into::into),
            },
        }
    }
}

impl From<AddAccountOperationDTO> for AddAccountOperation {
    fn from(operation: AddAccountOperationDTO) -> AddAccountOperation {
        AddAccountOperation {
            account_id: operation.account.map(|account| {
                *HelperMapper::to_uuid(account.id)
                    .expect("Invalid account id")
                    .as_bytes()
            }),
            input: operation.input.into(),
        }
    }
}

impl From<station_api::AddAccountOperationInput> for AddAccountOperationInput {
    fn from(input: station_api::AddAccountOperationInput) -> AddAccountOperationInput {
        AddAccountOperationInput {
            name: input.name,
            blockchain: BlockchainMapper::to_blockchain(input.blockchain.clone())
                .expect("Invalid blockchain"),
            standard: BlockchainMapper::to_blockchain_standard(input.standard)
                .expect("Invalid blockchain standard"),
            metadata: input.metadata.into(),
            read_permission: input.read_permission.into(),
            configs_permission: input.configs_permission.into(),
            transfer_permission: input.transfer_permission.into(),
            transfer_request_policy: input.transfer_request_policy.map(Into::into),
            configs_request_policy: input.configs_request_policy.map(Into::into),
        }
    }
}

impl From<EditAccountOperation> for EditAccountOperationDTO {
    fn from(operation: EditAccountOperation) -> EditAccountOperationDTO {
        EditAccountOperationDTO {
            input: station_api::EditAccountOperationInput {
                account_id: Uuid::from_bytes(operation.input.account_id)
                    .hyphenated()
                    .to_string(),
                name: operation.input.name,
                read_permission: operation.input.read_permission.map(|policy| policy.into()),
                transfer_permission: operation
                    .input
                    .transfer_permission
                    .map(|policy| policy.into()),
                configs_permission: operation
                    .input
                    .configs_permission
                    .map(|policy| policy.into()),
                transfer_request_policy: operation
                    .input
                    .transfer_request_policy
                    .map(|policy| policy.into()),
                configs_request_policy: operation
                    .input
                    .configs_request_policy
                    .map(|policy| policy.into()),
            },
        }
    }
}

impl From<station_api::EditAccountOperationInput> for EditAccountOperationInput {
    fn from(input: station_api::EditAccountOperationInput) -> EditAccountOperationInput {
        EditAccountOperationInput {
            account_id: *HelperMapper::to_uuid(input.account_id)
                .expect("Invalid account id")
                .as_bytes(),
            name: input.name,
            read_permission: input.read_permission.map(|policy| policy.into()),
            transfer_permission: input.transfer_permission.map(|policy| policy.into()),
            configs_permission: input.configs_permission.map(|policy| policy.into()),
            transfer_request_policy: input.transfer_request_policy.map(|policy| policy.into()),
            configs_request_policy: input.configs_request_policy.map(|policy| policy.into()),
        }
    }
}

impl AddAddressBookEntryOperation {
    pub fn to_dto(
        self,
        address_book_entry: Option<AddressBookEntry>,
    ) -> AddAddressBookEntryOperationDTO {
        AddAddressBookEntryOperationDTO {
            address_book_entry: address_book_entry
                .map(|address_book_entry| address_book_entry.to_dto()),
            input: station_api::AddAddressBookEntryOperationInput {
                address_owner: self.input.address_owner,
                address: self.input.address,
                blockchain: self.input.blockchain.to_string(),
                standard: self.input.standard.to_string(),
                metadata: self.input.metadata.into_iter().map(Into::into).collect(),
            },
        }
    }
}

impl From<station_api::AddAddressBookEntryOperationInput> for AddAddressBookEntryOperationInput {
    fn from(
        input: station_api::AddAddressBookEntryOperationInput,
    ) -> AddAddressBookEntryOperationInput {
        AddAddressBookEntryOperationInput {
            address_owner: input.address_owner,
            address: input.address,
            blockchain: BlockchainMapper::to_blockchain(input.blockchain.clone())
                .expect("Invalid blockchain"),
            standard: BlockchainMapper::to_blockchain_standard(input.standard)
                .expect("Invalid blockchain standard"),
            metadata: input.metadata.into_iter().map(Into::into).collect(),
        }
    }
}

impl From<EditAddressBookEntryOperation> for EditAddressBookEntryOperationDTO {
    fn from(operation: EditAddressBookEntryOperation) -> EditAddressBookEntryOperationDTO {
        EditAddressBookEntryOperationDTO {
            input: station_api::EditAddressBookEntryOperationInput {
                address_book_entry_id: Uuid::from_bytes(operation.input.address_book_entry_id)
                    .hyphenated()
                    .to_string(),
                address_owner: operation.input.address_owner,
                change_metadata: operation
                    .input
                    .change_metadata
                    .map(|change_metadata| change_metadata.into()),
            },
        }
    }
}

impl From<RemoveAddressBookEntryOperation> for RemoveAddressBookEntryOperationDTO {
    fn from(operation: RemoveAddressBookEntryOperation) -> RemoveAddressBookEntryOperationDTO {
        RemoveAddressBookEntryOperationDTO {
            input: station_api::RemoveAddressBookEntryOperationInput {
                address_book_entry_id: Uuid::from_bytes(operation.input.address_book_entry_id)
                    .hyphenated()
                    .to_string(),
            },
        }
    }
}

impl AddUserOperation {
    pub fn to_dto(self, user: Option<User>) -> AddUserOperationDTO {
        AddUserOperationDTO {
            user: user.map(|user| user.into()),
            input: station_api::AddUserOperationInput {
                name: self.input.name,
                identities: self.input.identities,
                groups: self
                    .input
                    .groups
                    .iter()
                    .map(|group| Uuid::from_bytes(*group).hyphenated().to_string())
                    .collect(),
                status: self.input.status.into(),
            },
        }
    }
}

impl From<EditUserOperation> for EditUserOperationDTO {
    fn from(operation: EditUserOperation) -> EditUserOperationDTO {
        EditUserOperationDTO {
            input: station_api::EditUserOperationInput {
                id: Uuid::from_bytes(operation.input.user_id)
                    .hyphenated()
                    .to_string(),
                name: operation.input.name,
                identities: operation.input.identities,
                groups: operation.input.groups.map(|groups| {
                    groups
                        .iter()
                        .map(|group| Uuid::from_bytes(*group).hyphenated().to_string())
                        .collect()
                }),
                status: operation.input.status.map(|status| status.into()),
            },
        }
    }
}

impl From<station_api::AddUserOperationInput> for AddUserOperationInput {
    fn from(input: station_api::AddUserOperationInput) -> AddUserOperationInput {
        AddUserOperationInput {
            name: input.name,
            identities: input.identities,
            groups: input
                .groups
                .iter()
                .map(|group| {
                    *HelperMapper::to_uuid(group.clone())
                        .expect("Invalid group id")
                        .as_bytes()
                })
                .collect(),
            status: input.status.into(),
        }
    }
}

impl From<station_api::EditUserOperationInput> for EditUserOperationInput {
    fn from(input: station_api::EditUserOperationInput) -> EditUserOperationInput {
        EditUserOperationInput {
            user_id: *HelperMapper::to_uuid(input.id)
                .expect("Invalid user id")
                .as_bytes(),
            name: input.name,
            identities: input.identities,
            groups: input.groups.map(|groups| {
                groups
                    .iter()
                    .map(|group| {
                        *HelperMapper::to_uuid(group.clone())
                            .expect("Invalid group id")
                            .as_bytes()
                    })
                    .collect()
            }),
            status: input.status.map(|status| status.into()),
        }
    }
}

impl From<ChangeCanisterTarget> for ChangeCanisterTargetDTO {
    fn from(value: ChangeCanisterTarget) -> Self {
        match value {
            ChangeCanisterTarget::UpgradeStation => ChangeCanisterTargetDTO::UpgradeStation,
            ChangeCanisterTarget::UpgradeUpgrader => ChangeCanisterTargetDTO::UpgradeUpgrader,
        }
    }
}

impl From<ChangeCanisterTargetDTO> for ChangeCanisterTarget {
    fn from(value: ChangeCanisterTargetDTO) -> Self {
        match value {
            ChangeCanisterTargetDTO::UpgradeStation => ChangeCanisterTarget::UpgradeStation,
            ChangeCanisterTargetDTO::UpgradeUpgrader => ChangeCanisterTarget::UpgradeUpgrader,
        }
    }
}

impl From<ChangeCanisterOperationInput> for station_api::ChangeCanisterOperationInput {
    fn from(input: ChangeCanisterOperationInput) -> station_api::ChangeCanisterOperationInput {
        station_api::ChangeCanisterOperationInput {
            target: input.target.into(),
            module: input.module,
            arg: input.arg,
        }
    }
}

impl From<station_api::ChangeCanisterOperationInput> for ChangeCanisterOperationInput {
    fn from(input: station_api::ChangeCanisterOperationInput) -> ChangeCanisterOperationInput {
        ChangeCanisterOperationInput {
            target: input.target.into(),
            module: input.module,
            arg: input.arg,
        }
    }
}

impl From<ChangeCanisterOperation> for ChangeCanisterOperationDTO {
    fn from(operation: ChangeCanisterOperation) -> ChangeCanisterOperationDTO {
        ChangeCanisterOperationDTO {
            target: operation.input.target.into(),
            module_checksum: hex::encode(operation.module_checksum),
            arg_checksum: operation.arg_checksum.map(hex::encode),
        }
    }
}

<<<<<<< HEAD
// ---

impl From<station_api::DisasterRecoveryCommitteeDTO> for DisasterRecoveryCommittee {
    fn from(value: station_api::DisasterRecoveryCommitteeDTO) -> Self {
        DisasterRecoveryCommittee {
            quorum_percentage: value.quorum_percentage,
            user_group_id: *HelperMapper::to_uuid(value.user_group_id)
                .expect("Invalid user group id")
                .as_bytes(),
        }
    }
}

impl From<DisasterRecoveryCommittee> for station_api::DisasterRecoveryCommitteeDTO {
    fn from(value: DisasterRecoveryCommittee) -> Self {
        station_api::DisasterRecoveryCommitteeDTO {
            quorum_percentage: value.quorum_percentage,
            user_group_id: Uuid::from_bytes(value.user_group_id)
                .hyphenated()
                .to_string(),
        }
    }
}

impl From<station_api::SetDisasterRecoveryOperationInput> for SetDisasterRecoveryOperationInput {
    fn from(
        input: station_api::SetDisasterRecoveryOperationInput,
    ) -> SetDisasterRecoveryOperationInput {
        SetDisasterRecoveryOperationInput {
            committee: input.committee.map(|committee| committee.into()),
        }
    }
}
impl From<SetDisasterRecoveryOperation> for station_api::SetDisasterRecoveryOperationDTO {
    fn from(
        operation: SetDisasterRecoveryOperation,
    ) -> station_api::SetDisasterRecoveryOperationDTO {
        station_api::SetDisasterRecoveryOperationDTO {
            committee: operation.input.committee.map(|committee| committee.into()),
        }
    }
}
// ---
=======
impl From<station_api::CanisterInstallMode> for CanisterInstallMode {
    fn from(mode: station_api::CanisterInstallMode) -> Self {
        match mode {
            station_api::CanisterInstallMode::Install => {
                CanisterInstallMode::Install(CanisterInstallModeArgs {})
            }
            station_api::CanisterInstallMode::Reinstall => {
                CanisterInstallMode::Reinstall(CanisterReinstallModeArgs {})
            }
            station_api::CanisterInstallMode::Upgrade => {
                CanisterInstallMode::Upgrade(CanisterUpgradeModeArgs {})
            }
        }
    }
}

impl From<CanisterInstallMode> for station_api::CanisterInstallMode {
    fn from(mode: CanisterInstallMode) -> Self {
        match mode {
            CanisterInstallMode::Install(CanisterInstallModeArgs {}) => {
                station_api::CanisterInstallMode::Install
            }
            CanisterInstallMode::Reinstall(CanisterReinstallModeArgs {}) => {
                station_api::CanisterInstallMode::Reinstall
            }
            CanisterInstallMode::Upgrade(CanisterUpgradeModeArgs {}) => {
                station_api::CanisterInstallMode::Upgrade
            }
        }
    }
}

impl From<ChangeManagedCanisterOperationInput>
    for station_api::ChangeManagedCanisterOperationInput
{
    fn from(
        input: ChangeManagedCanisterOperationInput,
    ) -> station_api::ChangeManagedCanisterOperationInput {
        station_api::ChangeManagedCanisterOperationInput {
            canister_id: input.canister_id,
            mode: input.mode.into(),
            module: input.module,
            arg: input.arg,
        }
    }
}

impl From<station_api::ChangeManagedCanisterOperationInput>
    for ChangeManagedCanisterOperationInput
{
    fn from(
        input: station_api::ChangeManagedCanisterOperationInput,
    ) -> ChangeManagedCanisterOperationInput {
        ChangeManagedCanisterOperationInput {
            canister_id: input.canister_id,
            mode: input.mode.into(),
            module: input.module,
            arg: input.arg,
        }
    }
}

impl From<ChangeManagedCanisterOperation> for ChangeManagedCanisterOperationDTO {
    fn from(operation: ChangeManagedCanisterOperation) -> ChangeManagedCanisterOperationDTO {
        ChangeManagedCanisterOperationDTO {
            canister_id: operation.input.canister_id,
            mode: operation.input.mode.into(),
            module_checksum: hex::encode(operation.module_checksum),
            arg_checksum: operation.arg_checksum.map(hex::encode),
        }
    }
}

impl From<CreateManagedCanisterOperationInput>
    for station_api::CreateManagedCanisterOperationInput
{
    fn from(
        _input: CreateManagedCanisterOperationInput,
    ) -> station_api::CreateManagedCanisterOperationInput {
        station_api::CreateManagedCanisterOperationInput {}
    }
}

impl From<station_api::CreateManagedCanisterOperationInput>
    for CreateManagedCanisterOperationInput
{
    fn from(
        _input: station_api::CreateManagedCanisterOperationInput,
    ) -> CreateManagedCanisterOperationInput {
        CreateManagedCanisterOperationInput {}
    }
}

impl From<CreateManagedCanisterOperation> for CreateManagedCanisterOperationDTO {
    fn from(operation: CreateManagedCanisterOperation) -> CreateManagedCanisterOperationDTO {
        CreateManagedCanisterOperationDTO {
            canister_id: operation.canister_id,
        }
    }
}

impl From<CreateManagedCanisterOperationDTO> for CreateManagedCanisterOperation {
    fn from(operation: CreateManagedCanisterOperationDTO) -> CreateManagedCanisterOperation {
        CreateManagedCanisterOperation {
            canister_id: operation.canister_id,
        }
    }
}
>>>>>>> 03c5a513

impl From<EditPermissionOperationInput> for station_api::EditPermissionOperationInput {
    fn from(input: EditPermissionOperationInput) -> station_api::EditPermissionOperationInput {
        station_api::EditPermissionOperationInput {
            auth_scope: input.auth_scope.map(|auth_scope| auth_scope.into()),
            user_groups: input.user_groups.map(|ids| {
                ids.iter()
                    .map(|id| Uuid::from_bytes(*id).hyphenated().to_string())
                    .collect::<Vec<String>>()
            }),
            users: input.users.map(|ids| {
                ids.iter()
                    .map(|id| Uuid::from_bytes(*id).hyphenated().to_string())
                    .collect()
            }),
            resource: input.resource.into(),
        }
    }
}

impl From<station_api::EditPermissionOperationInput> for EditPermissionOperationInput {
    fn from(input: station_api::EditPermissionOperationInput) -> EditPermissionOperationInput {
        EditPermissionOperationInput {
            auth_scope: input.auth_scope.map(|auth_scope| auth_scope.into()),
            user_groups: input.user_groups.map(|ids| {
                ids.into_iter()
                    .map(|id| {
                        *HelperMapper::to_uuid(id)
                            .expect("Invalid user group id")
                            .as_bytes()
                    })
                    .collect()
            }),
            users: input.users.map(|ids| {
                ids.into_iter()
                    .map(|id| {
                        *HelperMapper::to_uuid(id)
                            .expect("Invalid user id")
                            .as_bytes()
                    })
                    .collect()
            }),
            resource: input.resource.into(),
        }
    }
}

impl From<EditPermissionOperation> for station_api::EditPermissionOperationDTO {
    fn from(operation: EditPermissionOperation) -> station_api::EditPermissionOperationDTO {
        station_api::EditPermissionOperationDTO {
            input: operation.input.into(),
        }
    }
}

impl From<AddRequestPolicyOperationInput> for station_api::AddRequestPolicyOperationInput {
    fn from(input: AddRequestPolicyOperationInput) -> station_api::AddRequestPolicyOperationInput {
        station_api::AddRequestPolicyOperationInput {
            specifier: input.specifier.into(),
            rule: input.rule.into(),
        }
    }
}

impl From<station_api::AddRequestPolicyOperationInput> for AddRequestPolicyOperationInput {
    fn from(input: station_api::AddRequestPolicyOperationInput) -> AddRequestPolicyOperationInput {
        AddRequestPolicyOperationInput {
            specifier: input.specifier.into(),
            rule: input.rule.into(),
        }
    }
}

impl From<AddRequestPolicyOperation> for station_api::AddRequestPolicyOperationDTO {
    fn from(operation: AddRequestPolicyOperation) -> station_api::AddRequestPolicyOperationDTO {
        station_api::AddRequestPolicyOperationDTO {
            policy_id: operation
                .policy_id
                .map(|id| Uuid::from_bytes(id).hyphenated().to_string()),
            input: operation.input.into(),
        }
    }
}

impl From<EditRequestPolicyOperationInput> for station_api::EditRequestPolicyOperationInput {
    fn from(
        input: EditRequestPolicyOperationInput,
    ) -> station_api::EditRequestPolicyOperationInput {
        station_api::EditRequestPolicyOperationInput {
            policy_id: Uuid::from_bytes(input.policy_id).hyphenated().to_string(),
            specifier: input.specifier.map(|specifier| specifier.into()),
            rule: input.rule.map(|rule| rule.into()),
        }
    }
}

impl From<station_api::EditRequestPolicyOperationInput> for EditRequestPolicyOperationInput {
    fn from(
        input: station_api::EditRequestPolicyOperationInput,
    ) -> EditRequestPolicyOperationInput {
        EditRequestPolicyOperationInput {
            policy_id: *HelperMapper::to_uuid(input.policy_id)
                .expect("Invalid policy id")
                .as_bytes(),
            specifier: input.specifier.map(|specifier| specifier.into()),
            rule: input.rule.map(|rule| rule.into()),
        }
    }
}

impl From<EditRequestPolicyOperation> for station_api::EditRequestPolicyOperationDTO {
    fn from(operation: EditRequestPolicyOperation) -> station_api::EditRequestPolicyOperationDTO {
        station_api::EditRequestPolicyOperationDTO {
            input: operation.input.into(),
        }
    }
}

impl From<RemoveRequestPolicyOperationInput> for station_api::RemoveRequestPolicyOperationInput {
    fn from(
        input: RemoveRequestPolicyOperationInput,
    ) -> station_api::RemoveRequestPolicyOperationInput {
        station_api::RemoveRequestPolicyOperationInput {
            policy_id: Uuid::from_bytes(input.policy_id).hyphenated().to_string(),
        }
    }
}

impl From<station_api::RemoveRequestPolicyOperationInput> for RemoveRequestPolicyOperationInput {
    fn from(
        input: station_api::RemoveRequestPolicyOperationInput,
    ) -> RemoveRequestPolicyOperationInput {
        RemoveRequestPolicyOperationInput {
            policy_id: *HelperMapper::to_uuid(input.policy_id)
                .expect("Invalid policy id")
                .as_bytes(),
        }
    }
}

impl From<RemoveRequestPolicyOperation> for station_api::RemoveRequestPolicyOperationDTO {
    fn from(
        operation: RemoveRequestPolicyOperation,
    ) -> station_api::RemoveRequestPolicyOperationDTO {
        station_api::RemoveRequestPolicyOperationDTO {
            input: operation.input.into(),
        }
    }
}

impl From<ManageSystemInfoOperationInput> for station_api::ManageSystemInfoOperationInput {
    fn from(input: ManageSystemInfoOperationInput) -> station_api::ManageSystemInfoOperationInput {
        station_api::ManageSystemInfoOperationInput { name: input.name }
    }
}

impl From<station_api::ManageSystemInfoOperationInput> for ManageSystemInfoOperationInput {
    fn from(input: station_api::ManageSystemInfoOperationInput) -> ManageSystemInfoOperationInput {
        ManageSystemInfoOperationInput { name: input.name }
    }
}

impl From<ManageSystemInfoOperation> for station_api::ManageSystemInfoOperationDTO {
    fn from(operation: ManageSystemInfoOperation) -> station_api::ManageSystemInfoOperationDTO {
        station_api::ManageSystemInfoOperationDTO {
            input: operation.input.into(),
        }
    }
}

impl From<station_api::ManageSystemInfoOperationDTO> for ManageSystemInfoOperation {
    fn from(operation: station_api::ManageSystemInfoOperationDTO) -> ManageSystemInfoOperation {
        ManageSystemInfoOperation {
            input: operation.input.into(),
        }
    }
}

impl From<RequestOperation> for RequestOperationDTO {
    fn from(operation: RequestOperation) -> RequestOperationDTO {
        match operation {
            RequestOperation::Transfer(operation) => {
                let account = AccountRepository::default()
                    .get(&Account::key(operation.input.from_account_id));

                RequestOperationDTO::Transfer(Box::new(operation.to_dto(account)))
            }
            RequestOperation::AddAccount(operation) => {
                let account = operation
                    .account_id
                    .and_then(|id| AccountRepository::default().get(&Account::key(id)));

                RequestOperationDTO::AddAccount(Box::new(operation.to_dto(account)))
            }
            RequestOperation::EditAccount(operation) => {
                RequestOperationDTO::EditAccount(Box::new(operation.into()))
            }
            RequestOperation::AddAddressBookEntry(operation) => {
                let address_book_entry = operation.address_book_entry_id.and_then(|id| {
                    AddressBookRepository::default().get(&AddressBookEntry::key(id))
                });

                RequestOperationDTO::AddAddressBookEntry(Box::new(
                    operation.to_dto(address_book_entry),
                ))
            }
            RequestOperation::EditAddressBookEntry(operation) => {
                RequestOperationDTO::EditAddressBookEntry(Box::new(operation.into()))
            }
            RequestOperation::RemoveAddressBookEntry(operation) => {
                RequestOperationDTO::RemoveAddressBookEntry(Box::new(operation.into()))
            }
            RequestOperation::AddUser(operation) => {
                let user = operation
                    .user_id
                    .and_then(|id| UserRepository::default().get(&User::key(id)));

                RequestOperationDTO::AddUser(Box::new(operation.to_dto(user)))
            }
            RequestOperation::EditUser(operation) => {
                RequestOperationDTO::EditUser(Box::new(operation.into()))
            }
            RequestOperation::AddUserGroup(operation) => {
                let user_group = operation
                    .user_group_id
                    .and_then(|id| USER_GROUP_REPOSITORY.get(&id));

                RequestOperationDTO::AddUserGroup(Box::new(operation.to_dto(user_group)))
            }
            RequestOperation::EditUserGroup(operation) => {
                RequestOperationDTO::EditUserGroup(Box::new(operation.into()))
            }
            RequestOperation::RemoveUserGroup(operation) => {
                RequestOperationDTO::RemoveUserGroup(Box::new(operation.into()))
            }
            RequestOperation::ChangeCanister(operation) => {
                RequestOperationDTO::ChangeCanister(Box::new(operation.into()))
            }
<<<<<<< HEAD
            RequestOperation::SetDisasterRecovery(operation) => {
                RequestOperationDTO::SetDisasterRecovery(Box::new(operation.into()))
=======
            RequestOperation::ChangeManagedCanister(operation) => {
                RequestOperationDTO::ChangeManagedCanister(Box::new(operation.into()))
            }
            RequestOperation::CreateManagedCanister(operation) => {
                RequestOperationDTO::CreateManagedCanister(Box::new(operation.into()))
>>>>>>> 03c5a513
            }
            RequestOperation::EditPermission(operation) => {
                RequestOperationDTO::EditPermission(Box::new(operation.into()))
            }
            RequestOperation::AddRequestPolicy(operation) => {
                RequestOperationDTO::AddRequestPolicy(Box::new(operation.into()))
            }
            RequestOperation::EditRequestPolicy(operation) => {
                RequestOperationDTO::EditRequestPolicy(Box::new(operation.into()))
            }
            RequestOperation::RemoveRequestPolicy(operation) => {
                RequestOperationDTO::RemoveRequestPolicy(Box::new(operation.into()))
            }
            RequestOperation::ManageSystemInfo(operation) => {
                RequestOperationDTO::ManageSystemInfo(Box::new(operation.into()))
            }
        }
    }
}

impl RequestOperation {
    pub fn to_resources(&self) -> Vec<Resource> {
        match self {
            RequestOperation::AddAccount(_) => {
                vec![Resource::Account(AccountResourceAction::Create)]
            }
            RequestOperation::AddAddressBookEntry(_) => {
                vec![Resource::AddressBook(ResourceAction::Create)]
            }
            RequestOperation::AddUser(_) => vec![Resource::User(UserResourceAction::Create)],
            RequestOperation::AddUserGroup(_) => vec![Resource::UserGroup(ResourceAction::Create)],

            RequestOperation::AddRequestPolicy(_) => {
                vec![Resource::RequestPolicy(ResourceAction::Create)]
            }
            RequestOperation::EditPermission(_) => {
                vec![Resource::Permission(PermissionResourceAction::Update)]
            }

            RequestOperation::Transfer(transfer) => {
                vec![
                    Resource::Account(AccountResourceAction::Transfer(ResourceId::Id(
                        transfer.input.from_account_id,
                    ))),
                    Resource::Account(AccountResourceAction::Transfer(ResourceId::Any)),
                ]
            }

            RequestOperation::EditAccount(EditAccountOperation { input }) => {
                vec![
                    Resource::Account(AccountResourceAction::Update(ResourceId::Id(
                        input.account_id,
                    ))),
                    Resource::Account(AccountResourceAction::Update(ResourceId::Any)),
                ]
            }
            RequestOperation::EditAddressBookEntry(EditAddressBookEntryOperation {
                input, ..
            }) => {
                vec![
                    Resource::AddressBook(ResourceAction::Update(ResourceId::Id(
                        input.address_book_entry_id,
                    ))),
                    Resource::AddressBook(ResourceAction::Update(ResourceId::Any)),
                ]
            }
            RequestOperation::RemoveAddressBookEntry(RemoveAddressBookEntryOperation { input }) => {
                vec![
                    Resource::AddressBook(ResourceAction::Delete(ResourceId::Id(
                        input.address_book_entry_id,
                    ))),
                    Resource::AddressBook(ResourceAction::Delete(ResourceId::Any)),
                ]
            }
            RequestOperation::EditUser(EditUserOperation { input }) => {
                vec![
                    Resource::User(UserResourceAction::Update(ResourceId::Id(input.user_id))),
                    Resource::User(UserResourceAction::Update(ResourceId::Any)),
                ]
            }
            RequestOperation::EditUserGroup(EditUserGroupOperation { input }) => {
                vec![
                    Resource::UserGroup(ResourceAction::Update(ResourceId::Id(
                        input.user_group_id,
                    ))),
                    Resource::UserGroup(ResourceAction::Update(ResourceId::Any)),
                ]
            }
            RequestOperation::RemoveUserGroup(RemoveUserGroupOperation { input }) => {
                vec![
                    Resource::UserGroup(ResourceAction::Delete(ResourceId::Id(
                        input.user_group_id,
                    ))),
                    Resource::UserGroup(ResourceAction::Delete(ResourceId::Any)),
                ]
            }
            RequestOperation::SetDisasterRecovery(_) | RequestOperation::ChangeCanister(_) => {
                vec![Resource::ChangeCanister(
                    ChangeCanisterResourceAction::Create,
                )]
            }
            RequestOperation::ChangeManagedCanister(ChangeManagedCanisterOperation {
                input,
                ..
            }) => {
                vec![
                    Resource::ManagedCanister(ManagedCanisterResourceAction::Change(
                        ChangeManagedCanisterResourceTarget::Any,
                    )),
                    Resource::ManagedCanister(ManagedCanisterResourceAction::Change(
                        ChangeManagedCanisterResourceTarget::Canister(input.canister_id),
                    )),
                ]
            }
            RequestOperation::CreateManagedCanister(CreateManagedCanisterOperation { .. }) => {
                vec![Resource::ManagedCanister(
                    ManagedCanisterResourceAction::Create(CreateManagedCanisterResourceTarget::Any),
                )]
            }
            RequestOperation::EditRequestPolicy(EditRequestPolicyOperation { input }) => {
                vec![
                    Resource::RequestPolicy(ResourceAction::Update(ResourceId::Id(
                        input.policy_id,
                    ))),
                    Resource::RequestPolicy(ResourceAction::Update(ResourceId::Any)),
                ]
            }
            RequestOperation::RemoveRequestPolicy(RemoveRequestPolicyOperation { input }) => {
                vec![
                    Resource::RequestPolicy(ResourceAction::Delete(ResourceId::Id(
                        input.policy_id,
                    ))),
                    Resource::RequestPolicy(ResourceAction::Delete(ResourceId::Any)),
                ]
            }
            RequestOperation::ManageSystemInfo(_) => {
                vec![Resource::System(SystemResourceAction::ManageSystemInfo)]
            }
        }
    }
}<|MERGE_RESOLUTION|>--- conflicted
+++ resolved
@@ -10,17 +10,6 @@
         Account, AddAccountOperation, AddAccountOperationInput, AddAddressBookEntryOperation,
         AddAddressBookEntryOperationInput, AddRequestPolicyOperation,
         AddRequestPolicyOperationInput, AddUserOperation, AddUserOperationInput, AddressBookEntry,
-<<<<<<< HEAD
-        ChangeCanisterOperation, ChangeCanisterOperationInput, ChangeCanisterTarget,
-        DisasterRecoveryCommittee, EditAccountOperation, EditAccountOperationInput,
-        EditAddressBookEntryOperation, EditPermissionOperation, EditPermissionOperationInput,
-        EditRequestPolicyOperation, EditRequestPolicyOperationInput, EditUserGroupOperation,
-        EditUserOperation, EditUserOperationInput, ManageSystemInfoOperation,
-        ManageSystemInfoOperationInput, RemoveAddressBookEntryOperation,
-        RemoveRequestPolicyOperation, RemoveRequestPolicyOperationInput, RemoveUserGroupOperation,
-        RequestOperation, SetDisasterRecoveryOperation, SetDisasterRecoveryOperationInput,
-        TransferOperation, User,
-=======
         CanisterInstallMode, CanisterInstallModeArgs, CanisterReinstallModeArgs,
         CanisterUpgradeModeArgs, ChangeCanisterOperation, ChangeCanisterOperationInput,
         ChangeCanisterTarget, ChangeManagedCanisterOperation, ChangeManagedCanisterOperationInput,
@@ -31,7 +20,6 @@
         ManageSystemInfoOperation, ManageSystemInfoOperationInput, RemoveAddressBookEntryOperation,
         RemoveRequestPolicyOperation, RemoveRequestPolicyOperationInput, RemoveUserGroupOperation,
         RequestOperation, TransferOperation, User,
->>>>>>> 03c5a513
     },
     repositories::{
         AccountRepository, AddressBookRepository, UserRepository, USER_GROUP_REPOSITORY,
@@ -365,7 +353,6 @@
     }
 }
 
-<<<<<<< HEAD
 // ---
 
 impl From<station_api::DisasterRecoveryCommitteeDTO> for DisasterRecoveryCommittee {
@@ -379,6 +366,22 @@
     }
 }
 
+impl From<station_api::CanisterInstallMode> for CanisterInstallMode {
+    fn from(mode: station_api::CanisterInstallMode) -> Self {
+        match mode {
+            station_api::CanisterInstallMode::Install => {
+                CanisterInstallMode::Install(CanisterInstallModeArgs {})
+            }
+            station_api::CanisterInstallMode::Reinstall => {
+                CanisterInstallMode::Reinstall(CanisterReinstallModeArgs {})
+            }
+            station_api::CanisterInstallMode::Upgrade => {
+                CanisterInstallMode::Upgrade(CanisterUpgradeModeArgs {})
+            }
+        }
+    }
+}
+
 impl From<DisasterRecoveryCommittee> for station_api::DisasterRecoveryCommitteeDTO {
     fn from(value: DisasterRecoveryCommittee) -> Self {
         station_api::DisasterRecoveryCommitteeDTO {
@@ -390,42 +393,6 @@
     }
 }
 
-impl From<station_api::SetDisasterRecoveryOperationInput> for SetDisasterRecoveryOperationInput {
-    fn from(
-        input: station_api::SetDisasterRecoveryOperationInput,
-    ) -> SetDisasterRecoveryOperationInput {
-        SetDisasterRecoveryOperationInput {
-            committee: input.committee.map(|committee| committee.into()),
-        }
-    }
-}
-impl From<SetDisasterRecoveryOperation> for station_api::SetDisasterRecoveryOperationDTO {
-    fn from(
-        operation: SetDisasterRecoveryOperation,
-    ) -> station_api::SetDisasterRecoveryOperationDTO {
-        station_api::SetDisasterRecoveryOperationDTO {
-            committee: operation.input.committee.map(|committee| committee.into()),
-        }
-    }
-}
-// ---
-=======
-impl From<station_api::CanisterInstallMode> for CanisterInstallMode {
-    fn from(mode: station_api::CanisterInstallMode) -> Self {
-        match mode {
-            station_api::CanisterInstallMode::Install => {
-                CanisterInstallMode::Install(CanisterInstallModeArgs {})
-            }
-            station_api::CanisterInstallMode::Reinstall => {
-                CanisterInstallMode::Reinstall(CanisterReinstallModeArgs {})
-            }
-            station_api::CanisterInstallMode::Upgrade => {
-                CanisterInstallMode::Upgrade(CanisterUpgradeModeArgs {})
-            }
-        }
-    }
-}
-
 impl From<CanisterInstallMode> for station_api::CanisterInstallMode {
     fn from(mode: CanisterInstallMode) -> Self {
         match mode {
@@ -442,6 +409,26 @@
     }
 }
 
+impl From<station_api::SetDisasterRecoveryOperationInput> for SetDisasterRecoveryOperationInput {
+    fn from(
+        input: station_api::SetDisasterRecoveryOperationInput,
+    ) -> SetDisasterRecoveryOperationInput {
+        SetDisasterRecoveryOperationInput {
+            committee: input.committee.map(|committee| committee.into()),
+        }
+    }
+}
+impl From<SetDisasterRecoveryOperation> for station_api::SetDisasterRecoveryOperationDTO {
+    fn from(
+        operation: SetDisasterRecoveryOperation,
+    ) -> station_api::SetDisasterRecoveryOperationDTO {
+        station_api::SetDisasterRecoveryOperationDTO {
+            committee: operation.input.committee.map(|committee| committee.into()),
+        }
+    }
+}
+
+// ---
 impl From<ChangeManagedCanisterOperationInput>
     for station_api::ChangeManagedCanisterOperationInput
 {
@@ -518,7 +505,6 @@
         }
     }
 }
->>>>>>> 03c5a513
 
 impl From<EditPermissionOperationInput> for station_api::EditPermissionOperationInput {
     fn from(input: EditPermissionOperationInput) -> station_api::EditPermissionOperationInput {
@@ -757,16 +743,14 @@
             RequestOperation::ChangeCanister(operation) => {
                 RequestOperationDTO::ChangeCanister(Box::new(operation.into()))
             }
-<<<<<<< HEAD
             RequestOperation::SetDisasterRecovery(operation) => {
                 RequestOperationDTO::SetDisasterRecovery(Box::new(operation.into()))
-=======
+            }
             RequestOperation::ChangeManagedCanister(operation) => {
                 RequestOperationDTO::ChangeManagedCanister(Box::new(operation.into()))
             }
             RequestOperation::CreateManagedCanister(operation) => {
                 RequestOperationDTO::CreateManagedCanister(Box::new(operation.into()))
->>>>>>> 03c5a513
             }
             RequestOperation::EditPermission(operation) => {
                 RequestOperationDTO::EditPermission(Box::new(operation.into()))
