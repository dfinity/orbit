--- conflicted
+++ resolved
@@ -246,16 +246,14 @@
                 station_api::RequestSpecifierDTO::Transfer(account.into())
             }
             RequestSpecifier::ChangeCanister => station_api::RequestSpecifierDTO::ChangeCanister,
-<<<<<<< HEAD
             RequestSpecifier::SetDisasterRecovery => {
                 station_api::RequestSpecifierDTO::SetDisasterRecovery
-=======
+            }
             RequestSpecifier::ChangeManagedCanister(target) => {
                 station_api::RequestSpecifierDTO::ChangeManagedCanister(target.into())
             }
             RequestSpecifier::CreateManagedCanister(target) => {
                 station_api::RequestSpecifierDTO::CreateManagedCanister(target.into())
->>>>>>> 03c5a513
             }
             RequestSpecifier::EditPermission(policy) => {
                 station_api::RequestSpecifierDTO::EditPermission(policy.into())
@@ -307,16 +305,14 @@
                 RequestSpecifier::Transfer(transfer_specifier.into())
             }
             station_api::RequestSpecifierDTO::ChangeCanister => RequestSpecifier::ChangeCanister,
-<<<<<<< HEAD
             station_api::RequestSpecifierDTO::SetDisasterRecovery => {
                 RequestSpecifier::SetDisasterRecovery
-=======
+            }
             station_api::RequestSpecifierDTO::ChangeManagedCanister(target) => {
                 RequestSpecifier::ChangeManagedCanister(target.into())
             }
             station_api::RequestSpecifierDTO::CreateManagedCanister(target) => {
                 RequestSpecifier::CreateManagedCanister(target.into())
->>>>>>> 03c5a513
             }
             station_api::RequestSpecifierDTO::EditPermission(policy) => {
                 RequestSpecifier::EditPermission(policy.into())
@@ -418,11 +414,11 @@
                     .map(|id| Resource::AddressBook(ResourceAction::Delete(ResourceId::Id(*id))))
                     .collect::<_>(),
             },
-<<<<<<< HEAD
             RequestSpecifier::SetDisasterRecovery | RequestSpecifier::ChangeCanister => {
                 vec![Resource::ChangeCanister(
                     ChangeCanisterResourceAction::Create,
-=======
+                )]
+            }
             RequestSpecifier::ChangeCanister => vec![Resource::ChangeCanister(
                 ChangeCanisterResourceAction::Create,
             )],
@@ -434,7 +430,6 @@
             RequestSpecifier::CreateManagedCanister(target) => {
                 vec![Resource::ManagedCanister(
                     ManagedCanisterResourceAction::Create(target.clone()),
->>>>>>> 03c5a513
                 )]
             }
             RequestSpecifier::EditPermission(resource_specifier) => match resource_specifier {
