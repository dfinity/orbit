use crate::{
    core::ic_cdk::next_time,
    models::{
        Request, RequestAdditionalInfo, RequestCallerPrivileges, RequestExecutionPlan,
        RequestOperation, RequestStatus, UserId,
    },
};
use orbit_essentials::{
    types::{Timestamp, UUID},
    utils::{rfc3339_to_timestamp, timestamp_to_rfc3339},
};
use station_api::{
    CallExternalCanisterOperationDTO, RequestDTO, RequestExecutionScheduleDTO, RequestOperationDTO,
};
use uuid::Uuid;

impl Request {
    #[allow(clippy::too_many_arguments)]
    pub fn new(
        request_id: UUID,
        requester: UserId,
        expiration_dt: Timestamp,
        operation: RequestOperation,
        execution_plan: RequestExecutionPlan,
        title: String,
        summary: Option<String>,
<<<<<<< HEAD
        tags: Vec<String>,
=======
        deduplication_key: Option<String>,
>>>>>>> 2831e8c3
    ) -> Request {
        let now = next_time();

        Request {
            id: request_id,
            title,
            operation,
            summary,
            requested_by: requester,
            status: RequestStatus::Created,
            expiration_dt,
            execution_plan,
            approvals: vec![],
            created_timestamp: now,
            last_modification_timestamp: now,
<<<<<<< HEAD
            tags,
=======
            deduplication_key,
>>>>>>> 2831e8c3
        }
    }

    fn inner_to_dto(self, with_full_info: bool) -> RequestDTO {
        RequestDTO {
            id: Uuid::from_bytes(self.id).hyphenated().to_string(),
            requested_by: Uuid::from_bytes(self.requested_by).hyphenated().to_string(),
            status: self.status.into(),
            operation: if with_full_info {
                match self.operation {
                    RequestOperation::CallExternalCanister(operation) => {
                        let arg = operation.input.arg.clone();
                        let mut operation_dto: CallExternalCanisterOperationDTO = operation.into();

                        operation_dto.arg = arg;

                        RequestOperationDTO::CallExternalCanister(Box::new(operation_dto))
                    }
                    _ => self.operation.into(),
                }
            } else {
                self.operation.into()
            },
            title: self.title,
            summary: self.summary,
            expiration_dt: timestamp_to_rfc3339(&self.expiration_dt),
            execution_plan: self.execution_plan.into(),
            created_at: timestamp_to_rfc3339(&self.created_timestamp),
            approvals: self
                .approvals
                .iter()
                .map(|approval| approval.to_owned().into())
                .collect(),
<<<<<<< HEAD
            tags: self.tags,
=======
            deduplication_key: self.deduplication_key,
>>>>>>> 2831e8c3
        }
    }

    pub fn to_dto_with_full_info(self) -> RequestDTO {
        self.inner_to_dto(true)
    }

    pub fn to_dto(self) -> RequestDTO {
        self.inner_to_dto(false)
    }

    pub fn from_request_creation_input(
        request_id: UUID,
        requested_by_user: UserId,
        request_config: station_api::CreateRequestInput,
        request_operation: RequestOperation,
        request_default_title: String,
    ) -> Request {
        let mut expiration_dt = request_config
            .expiration_dt
            .map(|dt| rfc3339_to_timestamp(&dt))
            .unwrap_or(Request::default_expiration_dt_ns());

        let execution_plan = request_config
            .execution_plan
            .map(Into::into)
            .unwrap_or(RequestExecutionPlan::Immediate);

        if let RequestExecutionPlan::Scheduled { execution_time } = execution_plan {
            // Ensure that if the execution time is set, the expiration time is not later than the execution time.
            expiration_dt = expiration_dt.min(execution_time);
        }

        Request::new(
            request_id,
            requested_by_user,
            expiration_dt,
            request_operation,
            execution_plan,
            request_config.title.unwrap_or(request_default_title),
            request_config.summary,
<<<<<<< HEAD
            request_config.tags.unwrap_or_default(),
=======
            request_config.deduplication_key,
>>>>>>> 2831e8c3
        )
    }
}

impl From<RequestExecutionScheduleDTO> for RequestExecutionPlan {
    fn from(dto: RequestExecutionScheduleDTO) -> Self {
        match dto {
            RequestExecutionScheduleDTO::Immediate => Self::Immediate,
            RequestExecutionScheduleDTO::Scheduled { execution_time } => Self::Scheduled {
                execution_time: rfc3339_to_timestamp(&execution_time),
            },
        }
    }
}

impl From<RequestExecutionPlan> for RequestExecutionScheduleDTO {
    fn from(plan: RequestExecutionPlan) -> Self {
        match plan {
            RequestExecutionPlan::Immediate => Self::Immediate,
            RequestExecutionPlan::Scheduled { execution_time } => Self::Scheduled {
                execution_time: timestamp_to_rfc3339(&execution_time),
            },
        }
    }
}

impl From<RequestCallerPrivileges> for station_api::RequestCallerPrivilegesDTO {
    fn from(privileges: RequestCallerPrivileges) -> Self {
        Self {
            id: Uuid::from_bytes(privileges.id).hyphenated().to_string(),
            can_approve: privileges.can_approve,
        }
    }
}

impl From<RequestAdditionalInfo> for station_api::RequestAdditionalInfoDTO {
    fn from(info: RequestAdditionalInfo) -> Self {
        Self {
            id: Uuid::from_bytes(info.id).hyphenated().to_string(),
            requester_name: info.requester_name,
            approvers: info
                .approvers
                .into_iter()
                .map(|approver| approver.into())
                .collect(),
            evaluation_result: info.evaluation_result.map(|result| result.into()),
        }
    }
}<|MERGE_RESOLUTION|>--- conflicted
+++ resolved
@@ -24,11 +24,8 @@
         execution_plan: RequestExecutionPlan,
         title: String,
         summary: Option<String>,
-<<<<<<< HEAD
+        deduplication_key: Option<String>,
         tags: Vec<String>,
-=======
-        deduplication_key: Option<String>,
->>>>>>> 2831e8c3
     ) -> Request {
         let now = next_time();
 
@@ -44,11 +41,8 @@
             approvals: vec![],
             created_timestamp: now,
             last_modification_timestamp: now,
-<<<<<<< HEAD
+            deduplication_key,
             tags,
-=======
-            deduplication_key,
->>>>>>> 2831e8c3
         }
     }
 
@@ -82,11 +76,8 @@
                 .iter()
                 .map(|approval| approval.to_owned().into())
                 .collect(),
-<<<<<<< HEAD
+            deduplication_key: self.deduplication_key,
             tags: self.tags,
-=======
-            deduplication_key: self.deduplication_key,
->>>>>>> 2831e8c3
         }
     }
 
@@ -128,11 +119,8 @@
             execution_plan,
             request_config.title.unwrap_or(request_default_title),
             request_config.summary,
-<<<<<<< HEAD
+            request_config.deduplication_key,
             request_config.tags.unwrap_or_default(),
-=======
-            request_config.deduplication_key,
->>>>>>> 2831e8c3
         )
     }
 }
