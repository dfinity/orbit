--- conflicted
+++ resolved
@@ -93,15 +93,11 @@
                     | RequestOperation::ConfigureExternalCanister(_)
                     | RequestOperation::CreateExternalCanister(_)
                     | RequestOperation::FundExternalCanister(_)
-<<<<<<< HEAD
                     | RequestOperation::MonitorExternalCanister(_)
-                    | RequestOperation::CallExternalCanister(_) => None,
-=======
                     | RequestOperation::CallExternalCanister(_)
                     | RequestOperation::AddAsset(_)
                     | RequestOperation::EditAsset(_)
                     | RequestOperation::RemoveAsset(_) => None,
->>>>>>> 841552b3
                 };
 
                 let user_id: Option<[u8; 16]> = match &request.operation {
@@ -127,15 +123,11 @@
                     | RequestOperation::ConfigureExternalCanister(_)
                     | RequestOperation::CreateExternalCanister(_)
                     | RequestOperation::FundExternalCanister(_)
-<<<<<<< HEAD
                     | RequestOperation::MonitorExternalCanister(_)
-                    | RequestOperation::CallExternalCanister(_) => None,
-=======
                     | RequestOperation::CallExternalCanister(_)
                     | RequestOperation::AddAsset(_)
                     | RequestOperation::EditAsset(_)
                     | RequestOperation::RemoveAsset(_) => None,
->>>>>>> 841552b3
                 };
 
                 NotificationTypeDTO::RequestCreated(RequestCreatedNotificationDTO {
