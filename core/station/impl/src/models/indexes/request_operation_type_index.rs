--- conflicted
+++ resolved
@@ -68,15 +68,11 @@
                 operation_type: RequestOperationFilterType::ChangeCanister,
                 request_id: self.id,
             }],
-<<<<<<< HEAD
             RequestOperation::SetDisasterRecovery(_) => vec![RequestOperationTypeIndex {
                 operation_type: RequestOperationFilterType::SetDisasterRecovery,
                 request_id: self.id,
             }],
-            RequestOperation::ChangeManagedCanister(operation) => vec![
-=======
             RequestOperation::ChangeExternalCanister(operation) => vec![
->>>>>>> f93fbbfb
                 RequestOperationTypeIndex {
                     operation_type: RequestOperationFilterType::ChangeExternalCanister(None),
                     request_id: self.id,
