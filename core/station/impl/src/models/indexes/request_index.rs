--- conflicted
+++ resolved
@@ -19,12 +19,9 @@
     pub approved_by: BTreeSet<UserId>,
     pub rejected_by: BTreeSet<UserId>,
     pub resources: Vec<Resource>,
-<<<<<<< HEAD
+    pub deduplication_key: Option<String>,
     #[serde(default)]
     pub tags: Vec<String>,
-=======
-    pub deduplication_key: Option<String>,
->>>>>>> 2831e8c3
 }
 
 #[storable]
@@ -79,11 +76,8 @@
                 })
                 .collect(),
             resources: self.operation.to_resources(),
-<<<<<<< HEAD
+            deduplication_key: self.deduplication_key.clone(),
             tags: self.tags.clone(),
-=======
-            deduplication_key: self.deduplication_key.clone(),
->>>>>>> 2831e8c3
         }
     }
 
