--- conflicted
+++ resolved
@@ -66,12 +66,9 @@
     RemoveAddressBookEntry(ResourceIds),
     Transfer(ResourceIds),
     ChangeCanister,
-<<<<<<< HEAD
     SetDisasterRecovery,
-=======
     ChangeManagedCanister(ChangeManagedCanisterResourceTarget),
     CreateManagedCanister(CreateManagedCanisterResourceTarget),
->>>>>>> 03c5a513
     EditPermission(ResourceSpecifier),
     AddRequestPolicy,
     EditRequestPolicy(ResourceIds),
@@ -271,11 +268,9 @@
                 .account_matcher
                 .is_match((p.clone(), params.input.from_account_id, account))?,
             (RequestOperation::ChangeCanister(_), RequestSpecifier::ChangeCanister) => true,
-<<<<<<< HEAD
             (RequestOperation::SetDisasterRecovery(_), RequestSpecifier::SetDisasterRecovery) => {
                 true
             }
-=======
             (
                 RequestOperation::ChangeManagedCanister(ChangeManagedCanisterOperation {
                     input,
@@ -294,7 +289,6 @@
             ) => match specifier {
                 CreateManagedCanisterResourceTarget::Any => true,
             },
->>>>>>> 03c5a513
             (RequestOperation::AddUserGroup(_), RequestSpecifier::AddUserGroup) => true,
             (
                 RequestOperation::EditPermission(operation),
@@ -337,12 +331,9 @@
             | (RequestOperation::EditAddressBookEntry(_), _)
             | (RequestOperation::RemoveAddressBookEntry(_), _)
             | (RequestOperation::ChangeCanister(_), _)
-<<<<<<< HEAD
             | (RequestOperation::SetDisasterRecovery(_), _)
-=======
             | (RequestOperation::ChangeManagedCanister(_), _)
             | (RequestOperation::CreateManagedCanister(_), _)
->>>>>>> 03c5a513
             | (RequestOperation::AddRequestPolicy(_), _)
             | (RequestOperation::EditRequestPolicy(_), _)
             | (RequestOperation::EditPermission(_), _)
