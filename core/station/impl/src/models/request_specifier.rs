use super::resource::{Resource, ResourceIds};
use super::{MetadataItem, Request, RequestId, RequestOperation, RequestOperationType};
use crate::core::validation::{
    EnsureAccount, EnsureAddressBookEntry, EnsureIdExists, EnsureRequestPolicy,
    EnsureResourceIdExists, EnsureUser, EnsureUserGroup,
};
use crate::errors::ValidationError;
use crate::models::resource::{
    CallExternalCanisterResourceTarget, ChangeExternalCanisterResourceTarget,
    CreateExternalCanisterResourceTarget, ExecutionMethodResourceTarget,
};
use crate::models::user::User;
use crate::models::{
    CallExternalCanisterOperation, ChangeExternalCanisterOperation, CreateExternalCanisterOperation,
};
use crate::repositories::ADDRESS_BOOK_REPOSITORY;
use crate::services::ACCOUNT_SERVICE;
use crate::{errors::MatchError, repositories::USER_REPOSITORY};
use orbit_essentials::model::{ModelValidator, ModelValidatorResult};
use orbit_essentials::repository::Repository;
use orbit_essentials::storable;
use orbit_essentials::types::UUID;
use std::sync::Arc;

#[storable]
#[derive(Clone, Debug, PartialEq, Eq, Hash, PartialOrd, Ord)]
pub enum UserSpecifier {
    Any,
    Group(Vec<UUID>),
    Id(Vec<UUID>),
}

impl ModelValidator<ValidationError> for UserSpecifier {
    fn validate(&self) -> Result<(), ValidationError> {
        match self {
            UserSpecifier::Any => Ok(()),
            UserSpecifier::Group(group_ids) => {
                for group_id in group_ids {
                    EnsureUserGroup::id_exists(group_id)?;
                }
                Ok(())
            }
            UserSpecifier::Id(user_ids) => {
                for user_id in user_ids {
                    EnsureUser::id_exists(user_id)?;
                }
                Ok(())
            }
        }
    }
}

#[storable]
#[derive(Clone, Debug, PartialEq, Eq, Hash, PartialOrd, Ord)]
pub enum ResourceSpecifier {
    Any,
    Resource(Resource),
}

#[storable]
#[derive(Clone, Debug, PartialEq, Eq, Hash, PartialOrd, Ord)]
pub enum RequestSpecifier {
    AddAccount,
    AddUser,
    EditAccount(ResourceIds),
    EditUser(ResourceIds),
    AddAddressBookEntry,
    EditAddressBookEntry(ResourceIds),
    RemoveAddressBookEntry(ResourceIds),
    Transfer(ResourceIds),
    ChangeCanister,
<<<<<<< HEAD
    SetDisasterRecovery,
    ChangeManagedCanister(ChangeManagedCanisterResourceTarget),
    CreateManagedCanister(CreateManagedCanisterResourceTarget),
=======
    ChangeExternalCanister(ChangeExternalCanisterResourceTarget),
    CreateExternalCanister(CreateExternalCanisterResourceTarget),
    CallExternalCanister(CallExternalCanisterResourceTarget),
>>>>>>> f93fbbfb
    EditPermission(ResourceSpecifier),
    AddRequestPolicy,
    EditRequestPolicy(ResourceIds),
    RemoveRequestPolicy(ResourceIds),
    AddUserGroup,
    EditUserGroup(ResourceIds),
    RemoveUserGroup(ResourceIds),
    ManageSystemInfo,
}

impl ModelValidator<ValidationError> for RequestSpecifier {
    fn validate(&self) -> ModelValidatorResult<ValidationError> {
        match self {
            RequestSpecifier::AddAccount
            | RequestSpecifier::AddUser
            | RequestSpecifier::AddAddressBookEntry
            | RequestSpecifier::ChangeCanister
            | RequestSpecifier::ChangeExternalCanister(_)
            | RequestSpecifier::CreateExternalCanister(_)
            | RequestSpecifier::AddRequestPolicy
            | RequestSpecifier::ManageSystemInfo
<<<<<<< HEAD
            | RequestSpecifier::SetDisasterRecovery
            | RequestSpecifier::AddUserGroup => Ok(()),
=======
            | RequestSpecifier::AddUserGroup => (),

            RequestSpecifier::CallExternalCanister(target) => {
                target.validate()?;
            }
>>>>>>> f93fbbfb

            RequestSpecifier::Transfer(resource_ids)
            | RequestSpecifier::EditAccount(resource_ids) => {
                EnsureAccount::resource_ids_exist(resource_ids)?
            }
            RequestSpecifier::EditUser(resource_ids) => {
                EnsureUser::resource_ids_exist(resource_ids)?
            }
            RequestSpecifier::RemoveAddressBookEntry(resource_ids)
            | RequestSpecifier::EditAddressBookEntry(resource_ids) => {
                EnsureAddressBookEntry::resource_ids_exist(resource_ids)?
            }
            RequestSpecifier::EditPermission(resource_specifier) => match resource_specifier {
                ResourceSpecifier::Any => (),
                ResourceSpecifier::Resource(resource) => resource.validate()?,
            },

            RequestSpecifier::EditRequestPolicy(resource_ids)
            | RequestSpecifier::RemoveRequestPolicy(resource_ids) => {
                EnsureRequestPolicy::resource_ids_exist(resource_ids)?
            }
            RequestSpecifier::EditUserGroup(resource_ids)
            | RequestSpecifier::RemoveUserGroup(resource_ids) => {
                EnsureUserGroup::resource_ids_exist(resource_ids)?
            }
        }
        Ok(())
    }
}

impl From<&RequestSpecifier> for RequestOperationType {
    fn from(value: &RequestSpecifier) -> Self {
        match value {
            RequestSpecifier::AddAccount => RequestOperationType::AddAccount,
            RequestSpecifier::AddUser => RequestOperationType::AddUser,
            RequestSpecifier::EditAccount(_) => RequestOperationType::EditAccount,
            RequestSpecifier::EditUser(_) => RequestOperationType::EditUser,
            RequestSpecifier::AddAddressBookEntry => RequestOperationType::AddAddressBookEntry,
            RequestSpecifier::EditAddressBookEntry(_) => RequestOperationType::EditAddressBookEntry,
            RequestSpecifier::RemoveAddressBookEntry(_) => {
                RequestOperationType::RemoveAddressBookEntry
            }
            RequestSpecifier::Transfer(_) => RequestOperationType::Transfer,
            RequestSpecifier::EditPermission(_) => RequestOperationType::EditPermission,
            RequestSpecifier::ChangeCanister => RequestOperationType::ChangeCanister,
            RequestSpecifier::ChangeExternalCanister(_) => {
                RequestOperationType::ChangeExternalCanister
            }
            RequestSpecifier::CreateExternalCanister(_) => {
                RequestOperationType::CreateExternalCanister
            }
            RequestSpecifier::CallExternalCanister(_) => RequestOperationType::CallExternalCanister,
            RequestSpecifier::AddRequestPolicy => RequestOperationType::AddRequestPolicy,
            RequestSpecifier::EditRequestPolicy(_) => RequestOperationType::EditRequestPolicy,
            RequestSpecifier::RemoveRequestPolicy(_) => RequestOperationType::RemoveRequestPolicy,
            RequestSpecifier::AddUserGroup => RequestOperationType::AddUserGroup,
            RequestSpecifier::EditUserGroup(_) => RequestOperationType::EditUserGroup,
            RequestSpecifier::RemoveUserGroup(_) => RequestOperationType::RemoveUserGroup,
            RequestSpecifier::ManageSystemInfo => RequestOperationType::ManageSystemInfo,
            RequestSpecifier::SetDisasterRecovery => {
                RequestOperationType::SetDisasterRecoveryCommittee
            }
        }
    }
}

pub trait Match<T>: Sync + Send {
    fn is_match(&self, v: T) -> Result<bool, MatchError>;
}

#[derive(Clone)]
pub struct AccountMatcher;

impl Match<(Request, UUID, ResourceIds)> for AccountMatcher {
    fn is_match(&self, v: (Request, UUID, ResourceIds)) -> Result<bool, MatchError> {
        let (_, account_id, specifier) = v;

        match specifier {
            ResourceIds::Any => Ok(true),
            ResourceIds::Ids(ids) => Ok(ids.contains(&account_id)),
        }
    }
}

#[derive(Clone)]
pub struct CommonIdMatcher;

impl Match<(Request, UUID, ResourceIds)> for CommonIdMatcher {
    fn is_match(&self, v: (Request, UUID, ResourceIds)) -> Result<bool, MatchError> {
        let (_, entity_id, specifier) = v;

        match specifier {
            ResourceIds::Any => Ok(true),
            ResourceIds::Ids(ids) => Ok(ids.contains(&entity_id)),
        }
    }
}

#[derive(Clone)]
pub struct UserMatcher;

pub struct UserInvolvedInPolicyRuleForRequestResource {
    pub request_operation_resources: Vec<Resource>,
    pub policy_rule_user_specifier: UserSpecifier,
    pub user_id: UUID,
    pub request_id: RequestId,
}

impl Match<UserInvolvedInPolicyRuleForRequestResource> for UserMatcher {
    fn is_match(
        &self,
        input: UserInvolvedInPolicyRuleForRequestResource,
    ) -> Result<bool, MatchError> {
        match input.policy_rule_user_specifier {
            UserSpecifier::Any => Ok(true),
            UserSpecifier::Group(ids) => {
                if let Some(user) = USER_REPOSITORY.get(&User::key(input.user_id)) {
                    return Ok(user.groups.iter().any(|g| ids.contains(g)));
                }

                Ok(false)
            }
            UserSpecifier::Id(ids) => Ok(ids.contains(&input.user_id)),
        }
    }
}

#[derive(Clone)]
pub struct RequestMatcher {
    pub account_matcher: Arc<dyn Match<(Request, UUID, ResourceIds)>>,
    pub user_matcher: Arc<dyn Match<UserInvolvedInPolicyRuleForRequestResource>>,
    pub common_id_matcher: Arc<dyn Match<(Request, UUID, ResourceIds)>>,
}

impl Match<(Request, RequestSpecifier)> for RequestMatcher {
    fn is_match(&self, v: (Request, RequestSpecifier)) -> Result<bool, MatchError> {
        let (p, s) = v;

        Ok(match (p.operation.to_owned(), s.to_owned()) {
            (RequestOperation::AddAccount(_), RequestSpecifier::AddAccount) => true,
            (RequestOperation::AddUser(_), RequestSpecifier::AddUser) => true,
            (RequestOperation::EditAccount(params), RequestSpecifier::EditAccount(account)) => self
                .account_matcher
                .is_match((p, params.input.account_id, account))?,
            (RequestOperation::EditUser(params), RequestSpecifier::EditUser(user)) => self
                .user_matcher
                .is_match(UserInvolvedInPolicyRuleForRequestResource {
                    request_operation_resources: p.operation.to_resources(),
                    policy_rule_user_specifier: match user {
                        ResourceIds::Any => UserSpecifier::Any,
                        ResourceIds::Ids(ids) => UserSpecifier::Id(ids),
                    },
                    user_id: params.input.user_id,
                    request_id: p.id,
                })?,
            (RequestOperation::AddAddressBookEntry(_), RequestSpecifier::AddAddressBookEntry) => {
                true
            }
            (
                RequestOperation::EditAddressBookEntry(params),
                RequestSpecifier::EditAddressBookEntry(address_book_entry),
            ) => self.common_id_matcher.is_match((
                p,
                params.input.address_book_entry_id,
                address_book_entry,
            ))?,
            (
                RequestOperation::RemoveAddressBookEntry(params),
                RequestSpecifier::RemoveAddressBookEntry(address_book_entry),
            ) => self.common_id_matcher.is_match((
                p,
                params.input.address_book_entry_id,
                address_book_entry,
            ))?,
            (RequestOperation::Transfer(params), RequestSpecifier::Transfer(account)) => self
                .account_matcher
                .is_match((p.clone(), params.input.from_account_id, account))?,
            (RequestOperation::ChangeCanister(_), RequestSpecifier::ChangeCanister) => true,
            (RequestOperation::SetDisasterRecovery(_), RequestSpecifier::SetDisasterRecovery) => {
                true
            }
            (
                RequestOperation::ChangeExternalCanister(ChangeExternalCanisterOperation {
                    input,
                    ..
                }),
                RequestSpecifier::ChangeExternalCanister(specifier),
            ) => match specifier {
                ChangeExternalCanisterResourceTarget::Any => true,
                ChangeExternalCanisterResourceTarget::Canister(target_id) => {
                    input.canister_id == target_id
                }
            },
            (
                RequestOperation::CreateExternalCanister(CreateExternalCanisterOperation {
                    ..
                }),
                RequestSpecifier::CreateExternalCanister(specifier),
            ) => match specifier {
                CreateExternalCanisterResourceTarget::Any => true,
            },
            (
                RequestOperation::CallExternalCanister(CallExternalCanisterOperation {
                    input, ..
                }),
                RequestSpecifier::CallExternalCanister(specifier),
            ) => match specifier.execution_method {
                ExecutionMethodResourceTarget::Any => true,
                ExecutionMethodResourceTarget::ExecutionMethod(canister_method) => {
                    input.execution_method.canister_id == canister_method.canister_id
                }
            },
            (RequestOperation::AddUserGroup(_), RequestSpecifier::AddUserGroup) => true,
            (
                RequestOperation::EditPermission(operation),
                RequestSpecifier::EditPermission(specifier),
            ) => match specifier {
                ResourceSpecifier::Any => true,
                ResourceSpecifier::Resource(resource) => resource == operation.input.resource,
            },
            (RequestOperation::AddRequestPolicy(_), RequestSpecifier::AddRequestPolicy) => true,
            (
                RequestOperation::EditRequestPolicy(operation),
                RequestSpecifier::EditRequestPolicy(specifier),
            ) => self
                .common_id_matcher
                .is_match((p, operation.input.policy_id, specifier))?,
            (
                RequestOperation::RemoveRequestPolicy(operation),
                RequestSpecifier::RemoveRequestPolicy(specifier),
            ) => self
                .common_id_matcher
                .is_match((p, operation.input.policy_id, specifier))?,
            (
                RequestOperation::EditUserGroup(operation),
                RequestSpecifier::EditUserGroup(specifier),
            ) => self
                .common_id_matcher
                .is_match((p, operation.input.user_group_id, specifier))?,
            (
                RequestOperation::RemoveUserGroup(operation),
                RequestSpecifier::RemoveUserGroup(specifier),
            ) => self
                .common_id_matcher
                .is_match((p, operation.input.user_group_id, specifier))?,
            // this is here to make sure that new operations are not added without updating this
            (RequestOperation::AddAccount(_), _)
            | (RequestOperation::AddUser(_), _)
            | (RequestOperation::EditAccount(_), _)
            | (RequestOperation::EditUser(_), _)
            | (RequestOperation::AddAddressBookEntry(_), _)
            | (RequestOperation::EditAddressBookEntry(_), _)
            | (RequestOperation::RemoveAddressBookEntry(_), _)
            | (RequestOperation::ChangeCanister(_), _)
<<<<<<< HEAD
            | (RequestOperation::SetDisasterRecovery(_), _)
            | (RequestOperation::ChangeManagedCanister(_), _)
            | (RequestOperation::CreateManagedCanister(_), _)
=======
            | (RequestOperation::ChangeExternalCanister(_), _)
            | (RequestOperation::CreateExternalCanister(_), _)
            | (RequestOperation::CallExternalCanister(_), _)
>>>>>>> f93fbbfb
            | (RequestOperation::AddRequestPolicy(_), _)
            | (RequestOperation::EditRequestPolicy(_), _)
            | (RequestOperation::EditPermission(_), _)
            | (RequestOperation::EditUserGroup(_), _)
            | (RequestOperation::RemoveUserGroup(_), _)
            | (RequestOperation::RemoveRequestPolicy(_), _)
            | (RequestOperation::AddUserGroup(_), _)
            | (RequestOperation::ManageSystemInfo(_), _)
            | (RequestOperation::Transfer(_), _) => false,
        })
    }
}

#[derive(Clone)]
pub struct AddressBookMetadataMatcher;

pub type RequestHasMetadata = (Request, MetadataItem);

impl Match<RequestHasMetadata> for AddressBookMetadataMatcher {
    fn is_match(&self, v: RequestHasMetadata) -> Result<bool, MatchError> {
        let (request, metadata) = v;

        Ok(match request.operation.to_owned() {
            RequestOperation::Transfer(transfer) => {
                if let Ok(account) = ACCOUNT_SERVICE.get_account(&transfer.input.from_account_id) {
                    if let Some(address_book_entry) = ADDRESS_BOOK_REPOSITORY.find_by_address(
                        account.blockchain,
                        account.standard,
                        transfer.input.to,
                    ) {
                        address_book_entry.metadata.contains(&metadata)
                    } else {
                        false
                    }
                } else {
                    false
                }
            }
            _ => false,
        })
    }
}

#[cfg(test)]
mod tests {

    use crate::{
        core::validation::disable_mock_resource_validation,
        core::write_system_info,
        models::{
            permission::Allow,
            request_policy_rule::RequestPolicyRule,
            request_specifier::{
                AccountMatcher, Match, RequestMatcher, RequestSpecifier,
                UserInvolvedInPolicyRuleForRequestResource, UserMatcher, UserSpecifier,
            },
            request_test_utils::mock_request,
            resource::{
                CallExternalCanisterResourceTarget, ChangeExternalCanisterResourceTarget,
                CreateExternalCanisterResourceTarget, ExecutionMethodResourceTarget, ResourceIds,
                ValidationMethodResourceTarget,
            },
            system::SystemInfo,
            AddAccountOperation, AddAccountOperationInput, AddUserOperation, AddUserOperationInput,
            Blockchain, CanisterMethod, EditAccountOperation, EditAccountOperationInput,
            EditUserOperation, EditUserOperationInput, Metadata, RequestKey, RequestOperation,
            TransferOperation, TransferOperationInput, UserStatus,
        },
        repositories::REQUEST_REPOSITORY,
    };
    use anyhow::{anyhow, Error};
    use candid::{Nat, Principal};
    use orbit_essentials::cdk::mocks::api::id;
    use orbit_essentials::cdk::mocks::TEST_CANISTER_ID;
    use orbit_essentials::{model::ModelValidator, repository::Repository};
    use std::sync::Arc;

    #[tokio::test]
    async fn test_request_matcher_empty_request() -> Result<(), Error> {
        let m = RequestMatcher {
            account_matcher: Arc::new(AccountMatcher),
            user_matcher: Arc::new(UserMatcher),
            common_id_matcher: Arc::new(AccountMatcher),
        };

        let tcs = vec![
            (
                RequestOperation::AddAccount(AddAccountOperation {
                    account_id: None,
                    input: AddAccountOperationInput {
                        name: "account-1".into(),
                        blockchain: Blockchain::InternetComputer,
                        standard: crate::models::BlockchainStandard::Native,
                        metadata: Metadata::default(),
                        transfer_request_policy: Some(RequestPolicyRule::AutoApproved),
                        configs_request_policy: Some(RequestPolicyRule::AutoApproved),
                        read_permission: Allow::authenticated(),
                        configs_permission: Allow::authenticated(),
                        transfer_permission: Allow::authenticated(),
                    },
                }),
                RequestSpecifier::AddAccount,
            ),
            (
                RequestOperation::AddUser(AddUserOperation {
                    user_id: None,
                    input: AddUserOperationInput {
                        name: "user-1".to_string(),
                        identities: vec![],
                        groups: vec![],
                        status: UserStatus::Active,
                    },
                }),
                RequestSpecifier::AddUser,
            ),
            (
                RequestOperation::EditAccount(EditAccountOperation {
                    input: EditAccountOperationInput {
                        account_id: [0; 16],
                        name: None,
                        read_permission: None,
                        configs_permission: None,
                        transfer_permission: None,
                        transfer_request_policy: None,
                        configs_request_policy: None,
                    },
                }),
                RequestSpecifier::EditAccount(ResourceIds::Any),
            ),
            (
                RequestOperation::EditUser(EditUserOperation {
                    input: EditUserOperationInput {
                        user_id: [0; 16],
                        name: None,
                        identities: None,
                        groups: None,
                        status: None,
                    },
                }),
                RequestSpecifier::EditUser(ResourceIds::Any),
            ),
            (
                RequestOperation::Transfer(TransferOperation {
                    transfer_id: None,
                    input: TransferOperationInput {
                        from_account_id: [0; 16],
                        to: "address-1".into(),
                        amount: Nat::from(1_u64),
                        metadata: Metadata::default(),
                        network: "network-1".into(),
                        fee: None,
                    },
                }),
                RequestSpecifier::Transfer(ResourceIds::Any),
            ),
        ];

        for tc in tcs {
            let mut request = mock_request();
            request.operation = tc.0;

            let specifier = tc.1;

            if !m.is_match((request, specifier))? {
                return Err(anyhow!("expected true but got false"));
            }
        }

        Ok(())
    }

    #[tokio::test]
    async fn test_user_matcher() {
        let m = UserMatcher;

        let tcs = vec![
            (
                [0; 16],            // requester
                [1; 16],            // approver
                UserSpecifier::Any, // specifier
            ),
            (
                [0; 16],                          // requester
                [1; 16],                          // approver
                UserSpecifier::Id(vec![[1; 16]]), // specifier
            ),
        ];

        for tc in tcs {
            let mut request = mock_request();
            request.requested_by = tc.0;
            REQUEST_REPOSITORY.insert(RequestKey { id: request.id }, request.clone());

            let approver = tc.1;
            let specifier = tc.2;

            assert!(m
                .is_match(UserInvolvedInPolicyRuleForRequestResource {
                    request_operation_resources: request.operation.to_resources(),
                    policy_rule_user_specifier: specifier,
                    user_id: approver,
                    request_id: request.id,
                })
                .expect("Could not test user matcher"));
        }
    }

    #[test]
    fn test_valid_user_specifier() {
        disable_mock_resource_validation();

        UserSpecifier::Any.validate().expect("Any should be valid");
    }

    #[test]
    fn fail_invalid_user_specifier() {
        disable_mock_resource_validation();

        UserSpecifier::Id(vec![[0; 16]])
            .validate()
            .expect_err("Non existent user ID should be invalid");
        UserSpecifier::Group(vec![[0; 16]])
            .validate()
            .expect_err("Non existent group ID should be invalid");
    }

    #[test]
    fn test_valid_request_specifier() {
        disable_mock_resource_validation();

        // needed to validate call external canister request specifiers
        let station_canister_id = TEST_CANISTER_ID;
        assert_eq!(station_canister_id, id());
        let upgrader_canister_id =
            Principal::from_slice(&[0x00, 0x00, 0x00, 0x00, 0x00, 0x00, 0x00, 0x00, 0x01, 0x01]);
        let external_canister_id =
            Principal::from_slice(&[0x00, 0x00, 0x00, 0x00, 0x00, 0x00, 0x00, 0x01, 0x01, 0x01]);
        let ledger_canister_id =
            Principal::from_slice(&[0x00, 0x00, 0x00, 0x00, 0x00, 0x00, 0x00, 0x02, 0x01, 0x01]);
        let system_info = SystemInfo::new(upgrader_canister_id, Vec::new());
        write_system_info(system_info);

        RequestSpecifier::AddAccount
            .validate()
            .expect("AddAccount should be valid");
        RequestSpecifier::AddUser
            .validate()
            .expect("AddUser should be valid");
        RequestSpecifier::AddAddressBookEntry
            .validate()
            .expect("AddAddressBookEntry should be valid");
        RequestSpecifier::ChangeCanister
            .validate()
            .expect("ChangeCanister should be valid");
        RequestSpecifier::ChangeExternalCanister(ChangeExternalCanisterResourceTarget::Any)
            .validate()
            .expect("ChangeExternalCanister should be valid");
        RequestSpecifier::ChangeExternalCanister(ChangeExternalCanisterResourceTarget::Canister(
            Principal::management_canister(),
        ))
        .validate()
        .expect("ChangeExternalCanister should be valid");
        RequestSpecifier::CreateExternalCanister(CreateExternalCanisterResourceTarget::Any)
            .validate()
            .expect("CreateExternalCanister should be valid");
        RequestSpecifier::CallExternalCanister(CallExternalCanisterResourceTarget {
            validation_method: ValidationMethodResourceTarget::No,
            execution_method: ExecutionMethodResourceTarget::Any,
        })
        .validate()
        .expect("CallExternalCanister should be valid");
        RequestSpecifier::CallExternalCanister(CallExternalCanisterResourceTarget {
            validation_method: ValidationMethodResourceTarget::ValidationMethod(CanisterMethod {
                canister_id: Principal::management_canister(),
                method_name: "install_code".to_string(),
            }),
            execution_method: ExecutionMethodResourceTarget::Any,
        })
        .validate()
        .expect_err("Management canister in CallExternalCanister should be invalid");
        RequestSpecifier::CallExternalCanister(CallExternalCanisterResourceTarget {
            validation_method: ValidationMethodResourceTarget::ValidationMethod(CanisterMethod {
                canister_id: station_canister_id,
                method_name: "foo".to_string(),
            }),
            execution_method: ExecutionMethodResourceTarget::Any,
        })
        .validate()
        .expect_err("Station canister in CallExternalCanister should be invalid");
        RequestSpecifier::CallExternalCanister(CallExternalCanisterResourceTarget {
            validation_method: ValidationMethodResourceTarget::ValidationMethod(CanisterMethod {
                canister_id: upgrader_canister_id,
                method_name: "foo".to_string(),
            }),
            execution_method: ExecutionMethodResourceTarget::Any,
        })
        .validate()
        .expect_err("Upgrader canister in CallExternalCanister should be invalid");
        RequestSpecifier::CallExternalCanister(CallExternalCanisterResourceTarget {
            validation_method: ValidationMethodResourceTarget::ValidationMethod(CanisterMethod {
                canister_id: ledger_canister_id,
                method_name: "foo".to_string(),
            }),
            execution_method: ExecutionMethodResourceTarget::Any,
        })
        .validate()
        .expect_err("Ledger canister in CallExternalCanister should be invalid");
        RequestSpecifier::CallExternalCanister(CallExternalCanisterResourceTarget {
            validation_method: ValidationMethodResourceTarget::ValidationMethod(CanisterMethod {
                canister_id: external_canister_id,
                method_name: "foo".to_string(),
            }),
            execution_method: ExecutionMethodResourceTarget::Any,
        })
        .validate()
        .expect("CallExternalCanister should be valid");
        RequestSpecifier::CallExternalCanister(CallExternalCanisterResourceTarget {
            validation_method: ValidationMethodResourceTarget::No,
            execution_method: ExecutionMethodResourceTarget::ExecutionMethod(CanisterMethod {
                canister_id: Principal::management_canister(),
                method_name: "install_code".to_string(),
            }),
        })
        .validate()
        .expect_err("Management canister in CallExternalCanister should be invalid");
        RequestSpecifier::CallExternalCanister(CallExternalCanisterResourceTarget {
            validation_method: ValidationMethodResourceTarget::No,
            execution_method: ExecutionMethodResourceTarget::ExecutionMethod(CanisterMethod {
                canister_id: station_canister_id,
                method_name: "foo".to_string(),
            }),
        })
        .validate()
        .expect_err("Station canister in CallExternalCanister should be invalid");
        RequestSpecifier::CallExternalCanister(CallExternalCanisterResourceTarget {
            validation_method: ValidationMethodResourceTarget::No,
            execution_method: ExecutionMethodResourceTarget::ExecutionMethod(CanisterMethod {
                canister_id: upgrader_canister_id,
                method_name: "foo".to_string(),
            }),
        })
        .validate()
        .expect_err("Upgrader canister in CallExternalCanister should be invalid");
        RequestSpecifier::CallExternalCanister(CallExternalCanisterResourceTarget {
            validation_method: ValidationMethodResourceTarget::No,
            execution_method: ExecutionMethodResourceTarget::ExecutionMethod(CanisterMethod {
                canister_id: ledger_canister_id,
                method_name: "foo".to_string(),
            }),
        })
        .validate()
        .expect_err("Ledger canister in CallExternalCanister should be invalid");
        RequestSpecifier::CallExternalCanister(CallExternalCanisterResourceTarget {
            validation_method: ValidationMethodResourceTarget::No,
            execution_method: ExecutionMethodResourceTarget::ExecutionMethod(CanisterMethod {
                canister_id: external_canister_id,
                method_name: "foo".to_string(),
            }),
        })
        .validate()
        .expect("CallExternalCanister should be valid");
        RequestSpecifier::AddRequestPolicy
            .validate()
            .expect("AddRequestPolicy should be valid");
        RequestSpecifier::AddUserGroup
            .validate()
            .expect("AddUserGroup should be valid");
    }

    #[test]
    fn fail_invalid_request_specifier() {
        disable_mock_resource_validation();

        RequestSpecifier::Transfer(ResourceIds::Ids(vec![[0; 16]]))
            .validate()
            .expect_err("Non existent account ID should be invalid");
        RequestSpecifier::EditAccount(ResourceIds::Ids(vec![[0; 16]]))
            .validate()
            .expect_err("Non existent account ID should be invalid");
        RequestSpecifier::EditUser(ResourceIds::Ids(vec![[0; 16]]))
            .validate()
            .expect_err("Non existent user ID should be invalid");
        RequestSpecifier::EditAddressBookEntry(ResourceIds::Ids(vec![[0; 16]]))
            .validate()
            .expect_err("Non existent address book entry ID should be invalid");
        RequestSpecifier::RemoveAddressBookEntry(ResourceIds::Ids(vec![[0; 16]]))
            .validate()
            .expect_err("Non existent address book entry ID should be invalid");
        RequestSpecifier::EditRequestPolicy(ResourceIds::Ids(vec![[0; 16]]))
            .validate()
            .expect_err("Non existent request policy ID should be invalid");
        RequestSpecifier::RemoveRequestPolicy(ResourceIds::Ids(vec![[0; 16]]))
            .validate()
            .expect_err("Non existent request policy ID should be invalid");
        RequestSpecifier::EditUserGroup(ResourceIds::Ids(vec![[0; 16]]))
            .validate()
            .expect_err("Non existent user group ID should be invalid");
        RequestSpecifier::RemoveUserGroup(ResourceIds::Ids(vec![[0; 16]]))
            .validate()
            .expect_err("Non existent user group ID should be invalid");
    }
}<|MERGE_RESOLUTION|>--- conflicted
+++ resolved
@@ -69,15 +69,10 @@
     RemoveAddressBookEntry(ResourceIds),
     Transfer(ResourceIds),
     ChangeCanister,
-<<<<<<< HEAD
     SetDisasterRecovery,
-    ChangeManagedCanister(ChangeManagedCanisterResourceTarget),
-    CreateManagedCanister(CreateManagedCanisterResourceTarget),
-=======
     ChangeExternalCanister(ChangeExternalCanisterResourceTarget),
     CreateExternalCanister(CreateExternalCanisterResourceTarget),
     CallExternalCanister(CallExternalCanisterResourceTarget),
->>>>>>> f93fbbfb
     EditPermission(ResourceSpecifier),
     AddRequestPolicy,
     EditRequestPolicy(ResourceIds),
@@ -99,16 +94,12 @@
             | RequestSpecifier::CreateExternalCanister(_)
             | RequestSpecifier::AddRequestPolicy
             | RequestSpecifier::ManageSystemInfo
-<<<<<<< HEAD
             | RequestSpecifier::SetDisasterRecovery
-            | RequestSpecifier::AddUserGroup => Ok(()),
-=======
             | RequestSpecifier::AddUserGroup => (),
 
             RequestSpecifier::CallExternalCanister(target) => {
                 target.validate()?;
             }
->>>>>>> f93fbbfb
 
             RequestSpecifier::Transfer(resource_ids)
             | RequestSpecifier::EditAccount(resource_ids) => {
@@ -363,15 +354,10 @@
             | (RequestOperation::EditAddressBookEntry(_), _)
             | (RequestOperation::RemoveAddressBookEntry(_), _)
             | (RequestOperation::ChangeCanister(_), _)
-<<<<<<< HEAD
             | (RequestOperation::SetDisasterRecovery(_), _)
-            | (RequestOperation::ChangeManagedCanister(_), _)
-            | (RequestOperation::CreateManagedCanister(_), _)
-=======
             | (RequestOperation::ChangeExternalCanister(_), _)
             | (RequestOperation::CreateExternalCanister(_), _)
             | (RequestOperation::CallExternalCanister(_), _)
->>>>>>> f93fbbfb
             | (RequestOperation::AddRequestPolicy(_), _)
             | (RequestOperation::EditRequestPolicy(_), _)
             | (RequestOperation::EditPermission(_), _)
