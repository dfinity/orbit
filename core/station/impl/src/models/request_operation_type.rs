use orbit_essentials::storable;
use std::{
    fmt::{Display, Formatter},
    str::FromStr,
};

#[storable]
#[derive(Clone, Debug, PartialEq, Eq, Hash, PartialOrd, Ord)]
pub enum RequestOperationType {
    Transfer = 0,
    AddAccount = 1,
    EditAccount = 2,
    AddUser = 3,
    EditUser = 4,
    AddUserGroup = 6,
    EditUserGroup = 7,
    RemoveUserGroup = 8,
    ChangeCanister = 9,
    EditPermission = 11,
    AddRequestPolicy = 13,
    EditRequestPolicy = 14,
    RemoveRequestPolicy = 15,
    AddAddressBookEntry = 16,
    EditAddressBookEntry = 17,
    RemoveAddressBookEntry = 18,
    ManageSystemInfo = 19,
<<<<<<< HEAD
    ChangeManagedCanister = 20,
    CreateManagedCanister = 21,
    SetDisasterRecoveryCommittee = 22,
=======
    ChangeExternalCanister = 20,
    CreateExternalCanister = 21,
    CallExternalCanister = 22,
>>>>>>> f93fbbfb
}

impl FromStr for RequestOperationType {
    type Err = ();

    fn from_str(variant: &str) -> Result<RequestOperationType, Self::Err> {
        match variant {
            "transfer" => Ok(RequestOperationType::Transfer),
            "add_account" => Ok(RequestOperationType::AddAccount),
            "edit_account" => Ok(RequestOperationType::EditAccount),
            "add_address_book_entry" => Ok(RequestOperationType::AddAddressBookEntry),
            "edit_address_book_entry" => Ok(RequestOperationType::EditAddressBookEntry),
            "remove_address_book_entry" => Ok(RequestOperationType::RemoveAddressBookEntry),
            "add_user" => Ok(RequestOperationType::AddUser),
            "edit_user" => Ok(RequestOperationType::EditUser),
            "add_user_group" => Ok(RequestOperationType::AddUserGroup),
            "edit_user_group" => Ok(RequestOperationType::EditUserGroup),
            "remove_user_group" => Ok(RequestOperationType::RemoveUserGroup),
            "change_canister" => Ok(RequestOperationType::ChangeCanister),
            "change_external_canister" => Ok(RequestOperationType::ChangeExternalCanister),
            "create_external_canister" => Ok(RequestOperationType::CreateExternalCanister),
            "call_external_canister" => Ok(RequestOperationType::CallExternalCanister),
            "edit_permission" => Ok(RequestOperationType::EditPermission),
            "add_request_policy" => Ok(RequestOperationType::AddRequestPolicy),
            "edit_request_policy" => Ok(RequestOperationType::EditRequestPolicy),
            "remove_request_policy" => Ok(RequestOperationType::RemoveRequestPolicy),
            "manage_system_info" => Ok(RequestOperationType::ManageSystemInfo),
            _ => Err(()),
        }
    }
}

impl Display for RequestOperationType {
    fn fmt(&self, f: &mut Formatter<'_>) -> std::fmt::Result {
        match self {
            RequestOperationType::Transfer => write!(f, "transfer"),
            RequestOperationType::AddAccount => write!(f, "add_account"),
            RequestOperationType::EditAccount => write!(f, "edit_account"),
            RequestOperationType::AddAddressBookEntry => write!(f, "add_address_book_entry"),
            RequestOperationType::EditAddressBookEntry => write!(f, "edit_address_book_entry"),
            RequestOperationType::RemoveAddressBookEntry => write!(f, "remove_address_book_entry"),
            RequestOperationType::AddUser => write!(f, "add_user"),
            RequestOperationType::EditUser => write!(f, "edit_user"),
            RequestOperationType::AddUserGroup => write!(f, "add_user_group"),
            RequestOperationType::EditUserGroup => write!(f, "edit_user_group"),
            RequestOperationType::RemoveUserGroup => write!(f, "remove_user_group"),
            RequestOperationType::ChangeCanister => write!(f, "change_canister"),
            RequestOperationType::ChangeExternalCanister => write!(f, "change_external_canister"),
            RequestOperationType::CreateExternalCanister => write!(f, "create_external_canister"),
            RequestOperationType::CallExternalCanister => write!(f, "call_external_canister"),
            RequestOperationType::EditPermission => write!(f, "edit_permission"),
            RequestOperationType::AddRequestPolicy => write!(f, "add_request_policy"),
            RequestOperationType::EditRequestPolicy => write!(f, "edit_request_policy"),
            RequestOperationType::RemoveRequestPolicy => write!(f, "remove_request_policy"),
            RequestOperationType::ManageSystemInfo => write!(f, "manage_system_info"),
            RequestOperationType::SetDisasterRecoveryCommittee => {
                write!(f, "set_disaster_recovery_committee")
            }
        }
    }
}

#[cfg(test)]
mod tests {
    use super::*;

    #[test]
    fn operation_code_match_string_representation() {
        assert_eq!(RequestOperationType::Transfer.to_string(), "transfer");
        assert_eq!(
            RequestOperationType::from_str("transfer").unwrap(),
            RequestOperationType::Transfer
        );
        assert_eq!(
            RequestOperationType::EditAccount.to_string(),
            "edit_account"
        );
        assert_eq!(
            RequestOperationType::from_str("edit_account").unwrap(),
            RequestOperationType::EditAccount
        );
        assert_eq!(RequestOperationType::AddAccount.to_string(), "add_account");
        assert_eq!(
            RequestOperationType::from_str("add_account").unwrap(),
            RequestOperationType::AddAccount
        );
        assert_eq!(
            RequestOperationType::AddAddressBookEntry.to_string(),
            "add_address_book_entry"
        );
        assert_eq!(
            RequestOperationType::from_str("add_address_book_entry").unwrap(),
            RequestOperationType::AddAddressBookEntry
        );
        assert_eq!(
            RequestOperationType::EditAddressBookEntry.to_string(),
            "edit_address_book_entry"
        );
        assert_eq!(
            RequestOperationType::from_str("edit_address_book_entry").unwrap(),
            RequestOperationType::EditAddressBookEntry
        );
        assert_eq!(
            RequestOperationType::RemoveAddressBookEntry.to_string(),
            "remove_address_book_entry"
        );
        assert_eq!(
            RequestOperationType::from_str("remove_address_book_entry").unwrap(),
            RequestOperationType::RemoveAddressBookEntry
        );
        assert_eq!(RequestOperationType::AddUser.to_string(), "add_user");
        assert_eq!(
            RequestOperationType::from_str("add_user").unwrap(),
            RequestOperationType::AddUser
        );
        assert_eq!(RequestOperationType::EditUser.to_string(), "edit_user");
        assert_eq!(
            RequestOperationType::from_str("edit_user").unwrap(),
            RequestOperationType::EditUser
        );
        assert_eq!(
            RequestOperationType::AddUserGroup.to_string(),
            "add_user_group"
        );
        assert_eq!(
            RequestOperationType::from_str("add_user_group").unwrap(),
            RequestOperationType::AddUserGroup
        );
        assert_eq!(
            RequestOperationType::EditUserGroup.to_string(),
            "edit_user_group"
        );
        assert_eq!(
            RequestOperationType::from_str("edit_user_group").unwrap(),
            RequestOperationType::EditUserGroup
        );
        assert_eq!(
            RequestOperationType::RemoveUserGroup.to_string(),
            "remove_user_group"
        );
        assert_eq!(
            RequestOperationType::from_str("remove_user_group").unwrap(),
            RequestOperationType::RemoveUserGroup
        );
        assert_eq!(
            RequestOperationType::from_str("change_canister").unwrap(),
            RequestOperationType::ChangeCanister
        );
        assert_eq!(
            RequestOperationType::from_str("change_external_canister").unwrap(),
            RequestOperationType::ChangeExternalCanister
        );
        assert_eq!(
            RequestOperationType::from_str("create_external_canister").unwrap(),
            RequestOperationType::CreateExternalCanister
        );
        assert_eq!(
            RequestOperationType::from_str("call_external_canister").unwrap(),
            RequestOperationType::CallExternalCanister
        );
        assert_eq!(
            RequestOperationType::from_str("edit_permission").unwrap(),
            RequestOperationType::EditPermission
        );
        assert_eq!(
            RequestOperationType::from_str("add_request_policy").unwrap(),
            RequestOperationType::AddRequestPolicy
        );
        assert_eq!(
            RequestOperationType::from_str("edit_request_policy").unwrap(),
            RequestOperationType::EditRequestPolicy
        );
        assert_eq!(
            RequestOperationType::from_str("remove_request_policy").unwrap(),
            RequestOperationType::RemoveRequestPolicy
        );
        assert_eq!(
            RequestOperationType::from_str("manage_system_info").unwrap(),
            RequestOperationType::ManageSystemInfo
        );
    }
}<|MERGE_RESOLUTION|>--- conflicted
+++ resolved
@@ -24,15 +24,10 @@
     EditAddressBookEntry = 17,
     RemoveAddressBookEntry = 18,
     ManageSystemInfo = 19,
-<<<<<<< HEAD
-    ChangeManagedCanister = 20,
-    CreateManagedCanister = 21,
-    SetDisasterRecoveryCommittee = 22,
-=======
     ChangeExternalCanister = 20,
     CreateExternalCanister = 21,
     CallExternalCanister = 22,
->>>>>>> f93fbbfb
+    SetDisasterRecoveryCommittee = 23,
 }
 
 impl FromStr for RequestOperationType {
