use orbit_essentials::storable;
use std::{
    fmt::{Display, Formatter},
    str::FromStr,
};

#[storable]
#[derive(Clone, Debug, PartialEq, Eq, Hash, PartialOrd, Ord)]
pub enum RequestOperationType {
    Transfer = 0,
    AddAccount = 1,
    EditAccount = 2,
    AddUser = 3,
    EditUser = 4,
    AddUserGroup = 6,
    EditUserGroup = 7,
    RemoveUserGroup = 8,
    ChangeCanister = 9,
    EditPermission = 11,
    AddRequestPolicy = 13,
    EditRequestPolicy = 14,
    RemoveRequestPolicy = 15,
    AddAddressBookEntry = 16,
    EditAddressBookEntry = 17,
    RemoveAddressBookEntry = 18,
    ManageSystemInfo = 19,
<<<<<<< HEAD
    SetDisasterRecoveryCommittee = 20,
=======
    ChangeManagedCanister = 20,
    CreateManagedCanister = 21,
>>>>>>> 03c5a513
}

impl FromStr for RequestOperationType {
    type Err = ();

    fn from_str(variant: &str) -> Result<RequestOperationType, Self::Err> {
        match variant {
            "transfer" => Ok(RequestOperationType::Transfer),
            "add_account" => Ok(RequestOperationType::AddAccount),
            "edit_account" => Ok(RequestOperationType::EditAccount),
            "add_address_book_entry" => Ok(RequestOperationType::AddAddressBookEntry),
            "edit_address_book_entry" => Ok(RequestOperationType::EditAddressBookEntry),
            "remove_address_book_entry" => Ok(RequestOperationType::RemoveAddressBookEntry),
            "add_user" => Ok(RequestOperationType::AddUser),
            "edit_user" => Ok(RequestOperationType::EditUser),
            "add_user_group" => Ok(RequestOperationType::AddUserGroup),
            "edit_user_group" => Ok(RequestOperationType::EditUserGroup),
            "remove_user_group" => Ok(RequestOperationType::RemoveUserGroup),
            "change_canister" => Ok(RequestOperationType::ChangeCanister),
            "change_managed_canister" => Ok(RequestOperationType::ChangeManagedCanister),
            "create_managed_canister" => Ok(RequestOperationType::CreateManagedCanister),
            "edit_permission" => Ok(RequestOperationType::EditPermission),
            "add_request_policy" => Ok(RequestOperationType::AddRequestPolicy),
            "edit_request_policy" => Ok(RequestOperationType::EditRequestPolicy),
            "remove_request_policy" => Ok(RequestOperationType::RemoveRequestPolicy),
            "manage_system_info" => Ok(RequestOperationType::ManageSystemInfo),
            _ => Err(()),
        }
    }
}

impl Display for RequestOperationType {
    fn fmt(&self, f: &mut Formatter<'_>) -> std::fmt::Result {
        match self {
            RequestOperationType::Transfer => write!(f, "transfer"),
            RequestOperationType::AddAccount => write!(f, "add_account"),
            RequestOperationType::EditAccount => write!(f, "edit_account"),
            RequestOperationType::AddAddressBookEntry => write!(f, "add_address_book_entry"),
            RequestOperationType::EditAddressBookEntry => write!(f, "edit_address_book_entry"),
            RequestOperationType::RemoveAddressBookEntry => write!(f, "remove_address_book_entry"),
            RequestOperationType::AddUser => write!(f, "add_user"),
            RequestOperationType::EditUser => write!(f, "edit_user"),
            RequestOperationType::AddUserGroup => write!(f, "add_user_group"),
            RequestOperationType::EditUserGroup => write!(f, "edit_user_group"),
            RequestOperationType::RemoveUserGroup => write!(f, "remove_user_group"),
            RequestOperationType::ChangeCanister => write!(f, "change_canister"),
            RequestOperationType::ChangeManagedCanister => write!(f, "change_managed_canister"),
            RequestOperationType::CreateManagedCanister => write!(f, "create_managed_canister"),
            RequestOperationType::EditPermission => write!(f, "edit_permission"),
            RequestOperationType::AddRequestPolicy => write!(f, "add_request_policy"),
            RequestOperationType::EditRequestPolicy => write!(f, "edit_request_policy"),
            RequestOperationType::RemoveRequestPolicy => write!(f, "remove_request_policy"),
            RequestOperationType::ManageSystemInfo => write!(f, "manage_system_info"),
            RequestOperationType::SetDisasterRecoveryCommittee => {
                write!(f, "set_disaster_recovery_committee")
            }
        }
    }
}

#[cfg(test)]
mod tests {
    use super::*;

    #[test]
    fn operation_code_match_string_representation() {
        assert_eq!(RequestOperationType::Transfer.to_string(), "transfer");
        assert_eq!(
            RequestOperationType::from_str("transfer").unwrap(),
            RequestOperationType::Transfer
        );
        assert_eq!(
            RequestOperationType::EditAccount.to_string(),
            "edit_account"
        );
        assert_eq!(
            RequestOperationType::from_str("edit_account").unwrap(),
            RequestOperationType::EditAccount
        );
        assert_eq!(RequestOperationType::AddAccount.to_string(), "add_account");
        assert_eq!(
            RequestOperationType::from_str("add_account").unwrap(),
            RequestOperationType::AddAccount
        );
        assert_eq!(
            RequestOperationType::AddAddressBookEntry.to_string(),
            "add_address_book_entry"
        );
        assert_eq!(
            RequestOperationType::from_str("add_address_book_entry").unwrap(),
            RequestOperationType::AddAddressBookEntry
        );
        assert_eq!(
            RequestOperationType::EditAddressBookEntry.to_string(),
            "edit_address_book_entry"
        );
        assert_eq!(
            RequestOperationType::from_str("edit_address_book_entry").unwrap(),
            RequestOperationType::EditAddressBookEntry
        );
        assert_eq!(
            RequestOperationType::RemoveAddressBookEntry.to_string(),
            "remove_address_book_entry"
        );
        assert_eq!(
            RequestOperationType::from_str("remove_address_book_entry").unwrap(),
            RequestOperationType::RemoveAddressBookEntry
        );
        assert_eq!(RequestOperationType::AddUser.to_string(), "add_user");
        assert_eq!(
            RequestOperationType::from_str("add_user").unwrap(),
            RequestOperationType::AddUser
        );
        assert_eq!(RequestOperationType::EditUser.to_string(), "edit_user");
        assert_eq!(
            RequestOperationType::from_str("edit_user").unwrap(),
            RequestOperationType::EditUser
        );
        assert_eq!(
            RequestOperationType::AddUserGroup.to_string(),
            "add_user_group"
        );
        assert_eq!(
            RequestOperationType::from_str("add_user_group").unwrap(),
            RequestOperationType::AddUserGroup
        );
        assert_eq!(
            RequestOperationType::EditUserGroup.to_string(),
            "edit_user_group"
        );
        assert_eq!(
            RequestOperationType::from_str("edit_user_group").unwrap(),
            RequestOperationType::EditUserGroup
        );
        assert_eq!(
            RequestOperationType::RemoveUserGroup.to_string(),
            "remove_user_group"
        );
        assert_eq!(
            RequestOperationType::from_str("remove_user_group").unwrap(),
            RequestOperationType::RemoveUserGroup
        );
        assert_eq!(
            RequestOperationType::from_str("change_canister").unwrap(),
            RequestOperationType::ChangeCanister
        );
        assert_eq!(
            RequestOperationType::from_str("change_managed_canister").unwrap(),
            RequestOperationType::ChangeManagedCanister
        );
        assert_eq!(
            RequestOperationType::from_str("create_managed_canister").unwrap(),
            RequestOperationType::CreateManagedCanister
        );
        assert_eq!(
            RequestOperationType::from_str("edit_permission").unwrap(),
            RequestOperationType::EditPermission
        );
        assert_eq!(
            RequestOperationType::from_str("add_request_policy").unwrap(),
            RequestOperationType::AddRequestPolicy
        );
        assert_eq!(
            RequestOperationType::from_str("edit_request_policy").unwrap(),
            RequestOperationType::EditRequestPolicy
        );
        assert_eq!(
            RequestOperationType::from_str("remove_request_policy").unwrap(),
            RequestOperationType::RemoveRequestPolicy
        );
        assert_eq!(
            RequestOperationType::from_str("manage_system_info").unwrap(),
            RequestOperationType::ManageSystemInfo
        );
    }
}<|MERGE_RESOLUTION|>--- conflicted
+++ resolved
@@ -24,12 +24,9 @@
     EditAddressBookEntry = 17,
     RemoveAddressBookEntry = 18,
     ManageSystemInfo = 19,
-<<<<<<< HEAD
-    SetDisasterRecoveryCommittee = 20,
-=======
     ChangeManagedCanister = 20,
     CreateManagedCanister = 21,
->>>>>>> 03c5a513
+    SetDisasterRecoveryCommittee = 22,
 }
 
 impl FromStr for RequestOperationType {
