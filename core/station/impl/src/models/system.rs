--- conflicted
+++ resolved
@@ -52,16 +52,12 @@
     /// The disaster recovery committee user group id.
     disaster_recovery_committee: Option<DisasterRecoveryCommittee>,
     /// Defines how the station tops up itself with cycles.
-<<<<<<< HEAD
-    cycle_obtain_strategy: Option<CycleObtainStrategy>,
+    #[serde(default)]
+    cycle_obtain_strategy: CycleObtainStrategy,
     /// The system version.
     version: Option<String>,
     /// Last run migration version.
     stable_memory_version: Option<u32>,
-=======
-    #[serde(default)]
-    cycle_obtain_strategy: CycleObtainStrategy,
->>>>>>> 28c32a97
 }
 
 impl Default for SystemInfo {
@@ -73,13 +69,9 @@
             upgrader_canister_id: None,
             upgrader_wasm_module: None,
             disaster_recovery_committee: None,
-<<<<<<< HEAD
-            cycle_obtain_strategy: None,
             version: Some(SYSTEM_VERSION.to_string()),
             stable_memory_version: Some(STABLE_MEMORY_VERSION),
-=======
             cycle_obtain_strategy: CycleObtainStrategy::default(),
->>>>>>> 28c32a97
         }
     }
 }
@@ -95,7 +87,6 @@
         }
     }
 
-<<<<<<< HEAD
     pub fn get_stable_memory_version(&self) -> u32 {
         self.stable_memory_version.unwrap_or(0)
     }
@@ -104,12 +95,8 @@
         self.stable_memory_version = Some(version);
     }
 
-    pub fn get_cycle_obtain_strategy(&self) -> Option<&CycleObtainStrategy> {
-        self.cycle_obtain_strategy.as_ref()
-=======
     pub fn get_cycle_obtain_strategy(&self) -> &CycleObtainStrategy {
         &self.cycle_obtain_strategy
->>>>>>> 28c32a97
     }
 
     pub fn set_cycle_obtain_strategy(&mut self, strategy: CycleObtainStrategy) {
