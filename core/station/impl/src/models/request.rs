--- conflicted
+++ resolved
@@ -16,14 +16,8 @@
     EnsureAccount, EnsureAddressBookEntry, EnsureIdExists, EnsureRequestPolicy, EnsureUser,
     EnsureUserGroup,
 };
-<<<<<<< HEAD
-use crate::errors::{
-    EvaluateError, ExternalCanisterValidationError, RecordValidationError, RequestError,
-    ValidationError,
-};
-=======
 use crate::errors::{EvaluateError, RequestError, ValidationError};
->>>>>>> 8e44aa11
+use crate::models::resource::{ExecutionMethodResourceTarget, ValidationMethodResourceTarget};
 use crate::repositories::USER_REPOSITORY;
 use candid::{CandidType, Deserialize};
 use orbit_essentials::repository::Repository;
@@ -214,10 +208,14 @@
         RequestOperation::ChangeCanister(_) => (),
         RequestOperation::ChangeExternalCanister(_) => (),
         RequestOperation::CreateExternalCanister(_) => (),
-<<<<<<< HEAD
-        RequestOperation::CallCanister(_) => (),
-=======
->>>>>>> 8e44aa11
+        RequestOperation::CallCanister(op) => {
+            let validation_method_target: ValidationMethodResourceTarget =
+                op.input.validation_method.clone().into();
+            validation_method_target.validate()?;
+            let execution_method_target: ExecutionMethodResourceTarget =
+                op.input.execution_method.clone().into();
+            execution_method_target.validate()?;
+        }
         RequestOperation::AddRequestPolicy(op) => {
             op.input.specifier.validate()?;
             op.input.rule.validate()?;
@@ -235,41 +233,6 @@
         }
         RequestOperation::RemoveRequestPolicy(op) => {
             EnsureRequestPolicy::id_exists(&op.input.policy_id)?;
-<<<<<<< HEAD
-        }
-    }
-    Ok(())
-}
-
-impl From<RecordValidationError> for RequestError {
-    fn from(err: RecordValidationError) -> RequestError {
-        match err {
-            RecordValidationError::NotFound { id, model_name } => RequestError::ValidationError {
-                info: format!("Invalid user specifier: {} {} not found", model_name, id),
-            },
-        }
-    }
-}
-
-impl From<ExternalCanisterValidationError> for RequestError {
-    fn from(err: ExternalCanisterValidationError) -> RequestError {
-        match err {
-            ExternalCanisterValidationError::InvalidExternalCanister { principal } => {
-                RequestError::ValidationError {
-                    info: format!("Invalid external canister {}", principal),
-                }
-            }
-        }
-    }
-}
-
-impl From<ValidationError> for RequestError {
-    fn from(err: ValidationError) -> RequestError {
-        match err {
-            ValidationError::RecordValidationError(err) => err.into(),
-            ValidationError::ExternalCanisterValidationError(err) => err.into(),
-=======
->>>>>>> 8e44aa11
         }
     }
     Ok(())
