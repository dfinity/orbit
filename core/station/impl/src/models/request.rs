use super::request_policy_rule::RequestEvaluationResult;
use super::{
    DisplayUser, EvaluationStatus, RequestApproval, RequestApprovalStatus, RequestOperation,
    RequestStatus, UserId, UserKey,
};
use crate::core::evaluation::{
    Evaluate, REQUEST_APPROVE_RIGHTS_REQUEST_POLICY_RULE_EVALUATOR, REQUEST_POLICY_RULE_EVALUATOR,
    REQUEST_POSSIBLE_APPROVERS_REQUEST_POLICY_RULE_EVALUATOR,
};
use crate::core::ic_cdk::api::print;
use crate::core::ic_cdk::next_time;
use crate::core::request::{
    RequestApprovalRightsEvaluator, RequestEvaluator, RequestPossibleApproversFinder,
};
use crate::errors::{EvaluateError, RequestError};
use crate::repositories::{REQUEST_REPOSITORY, USER_REPOSITORY};
use candid::{CandidType, Deserialize};
use orbit_essentials::model::ModelKey;
use orbit_essentials::repository::Repository;
use orbit_essentials::storable;
use orbit_essentials::{
    model::{ModelValidator, ModelValidatorResult},
    types::{Timestamp, UUID},
};
use std::collections::HashSet;

/// The request id, which is a UUID.
pub type RequestId = UUID;

#[storable]
#[derive(Clone, Debug, PartialEq, Eq, Hash, PartialOrd, Ord)]
pub enum RequestExecutionPlan {
    Immediate,
    Scheduled { execution_time: Timestamp },
}

/// Represents a request within the system.
#[storable]
#[derive(Clone, Debug, PartialEq, Eq, Hash, PartialOrd, Ord)]
pub struct Request {
    /// The request id, which is a UUID.
    pub id: RequestId,
    /// The title of the request.
    pub title: String,
    /// The summary of the request, this is a longer description of the request.
    pub summary: Option<String>,
    /// The user id that resulted in the request creation.
    pub requested_by: UserId,
    /// The status that the request is in.
    pub status: RequestStatus,
    /// An operation that the request should execute, e.g. "transfer".
    pub operation: RequestOperation,
    /// The expiration date of the request.
    pub expiration_dt: Timestamp,
    /// The execution plan of the request.
    pub execution_plan: RequestExecutionPlan,
    /// The list of user approvals on the request.
    pub approvals: Vec<RequestApproval>,
    /// The timestamp of the request creation.
    pub created_timestamp: Timestamp,
    /// The last time the record was updated or created.
    pub last_modification_timestamp: Timestamp,
<<<<<<< HEAD
    /// The tags of the request.
    #[serde(default)]
    pub tags: Vec<String>,
=======
    /// The deduplication key of the request.
    pub deduplication_key: Option<String>,
>>>>>>> 2831e8c3
}

#[storable]
#[derive(Clone, Debug, PartialEq, Eq, Hash, PartialOrd, Ord)]
pub struct RequestKey {
    /// The request id, which is a UUID.
    pub id: RequestId,
}

impl ModelKey<RequestKey> for Request {
    fn key(&self) -> RequestKey {
        RequestKey { id: self.id }
    }
}

#[derive(CandidType, Deserialize, Debug, Clone)]
pub struct RequestCallerPrivileges {
    pub id: UUID,
    pub can_approve: bool,
}

#[derive(Deserialize, Debug, Clone)]
pub struct RequestAdditionalInfo {
    pub id: UUID,
    pub requester_name: String,
    pub approvers: Vec<DisplayUser>,
    pub evaluation_result: Option<RequestEvaluationResult>,
}

fn validate_title(title: &str) -> ModelValidatorResult<RequestError> {
    if title.len() > Request::MAX_TITLE_LEN as usize {
        return Err(RequestError::ValidationError {
            info: format!(
                "Request title length exceeds the maximum allowed: {}",
                Request::MAX_TITLE_LEN
            ),
        });
    }

    Ok(())
}

fn validate_summary(summary: &Option<String>) -> ModelValidatorResult<RequestError> {
    if let Some(summary) = summary {
        if summary.len() > Request::MAX_SUMMARY_LEN as usize {
            return Err(RequestError::ValidationError {
                info: format!(
                    "Request summary length exceeds the maximum allowed: {}",
                    Request::MAX_SUMMARY_LEN
                ),
            });
        }
    }

    Ok(())
}

fn validate_expiration_dt(expiration_dt: &Timestamp) -> ModelValidatorResult<RequestError> {
    if *expiration_dt <= next_time() {
        return Err(RequestError::ValidationError {
            info: "The expiration date must be in the future".to_owned(),
        });
    }

    Ok(())
}

fn validate_tags(tags: &[String]) -> ModelValidatorResult<RequestError> {
    if tags.is_empty() {
        return Ok(());
    }

    if tags.len() > Request::MAX_TAGS_LEN as usize {
        return Err(RequestError::ValidationError {
            info: format!(
                "The number of tags exceeds the maximum allowed: {}",
                Request::MAX_TAGS_LEN
            ),
        });
    }

    if tags
        .iter()
        .any(|tag| tag.len() > Request::MAX_TAG_LEN as usize)
    {
        return Err(RequestError::ValidationError {
            info: format!(
                "The tag length exceeds the maximum allowed: {}",
                Request::MAX_TAG_LEN
            ),
        });
    }

    let mut unique_tags = HashSet::new();
    for tag in tags {
        if !unique_tags.insert(tag.as_str()) {
            return Err(RequestError::ValidationError {
                info: "The tags must be unique".to_owned(),
            });
        }
    }

    Ok(())
}

fn validate_status(status: &RequestStatus) -> ModelValidatorResult<RequestError> {
    match status {
        RequestStatus::Cancelled {
            reason: Some(reason),
        } => {
            if reason.trim().is_empty() {
                return Err(RequestError::ValidationError {
                    info: "The reason for the cancellation must not be empty".to_owned(),
                });
            }

            if reason.len() > Request::MAX_CANCEL_REASON_LEN as usize {
                return Err(RequestError::ValidationError {
                    info: format!(
                        "The reason for the cancellation exceeds the maximum allowed: {}",
                        Request::MAX_CANCEL_REASON_LEN
                    ),
                });
            }

            Ok(())
        }
        RequestStatus::Created
        | RequestStatus::Rejected
        | RequestStatus::Approved
        | RequestStatus::Completed { .. }
        | RequestStatus::Failed { .. }
        | RequestStatus::Scheduled { .. }
        | RequestStatus::Processing { .. }
        | RequestStatus::Cancelled { reason: None } => Ok(()),
    }
}

fn validate_execution_plan(
    execution_plan: &RequestExecutionPlan,
) -> ModelValidatorResult<RequestError> {
    match execution_plan {
        RequestExecutionPlan::Scheduled { execution_time } => {
            if *execution_time <= next_time() {
                return Err(RequestError::ValidationError {
                    info: "The execution time must be in the future".to_owned(),
                });
            }
        }
        RequestExecutionPlan::Immediate => (),
    }

    Ok(())
}

fn validate_deduplication_key(
    deduplication_key: &Option<String>,
    status: &RequestStatus,
) -> ModelValidatorResult<RequestError> {
    // Only check for duplicates when a request is created
    let should_be_checked_for_duplicates = match status {
        RequestStatus::Created => true,
        RequestStatus::Approved
        | RequestStatus::Rejected
        | RequestStatus::Scheduled { .. }
        | RequestStatus::Cancelled { .. }
        | RequestStatus::Processing { .. }
        | RequestStatus::Completed { .. }
        | RequestStatus::Failed { .. } => false,
    };

    if let Some(deduplication_key) = deduplication_key {
        if deduplication_key.len() > Request::MAX_DEDUPLICATION_KEY_LEN as usize {
            return Err(RequestError::ValidationError {
                info: format!(
                    "The deduplication key length exceeds the maximum allowed: {}",
                    Request::MAX_DEDUPLICATION_KEY_LEN
                ),
            });
        }

        if !should_be_checked_for_duplicates {
            return Ok(());
        }

        if deduplication_key.trim().is_empty() {
            return Err(RequestError::ValidationError {
                info: "The deduplication key must not be empty".to_owned(),
            });
        }
        let is_not_unique = REQUEST_REPOSITORY
            .find_by_deduplication_key(deduplication_key.clone())
            .iter()
            .any(|request| {
                matches!(
                    request.status,
                    RequestStatus::Created
                        | RequestStatus::Scheduled { .. }
                        | RequestStatus::Processing { .. }
                        | RequestStatus::Approved
                )
            });
        if is_not_unique {
            return Err(RequestError::ValidationError {
                info: "A request with the same deduplication key already exists".to_owned(),
            });
        }
    }

    Ok(())
}

fn validate_requested_by(requested_by: &UserId) -> ModelValidatorResult<RequestError> {
    USER_REPOSITORY
        .get(&UserKey { id: *requested_by })
        .ok_or(RequestError::ValidationError {
            info: "The requested_by user does not exist".to_owned(),
        })?;
    Ok(())
}

impl ModelValidator<RequestError> for Request {
    fn validate(&self) -> ModelValidatorResult<RequestError> {
        validate_title(&self.title)?;
        validate_summary(&self.summary)?;
        validate_requested_by(&self.requested_by)?;

        let must_not_be_expired = match self.status {
            RequestStatus::Created => true,
            RequestStatus::Approved
            | RequestStatus::Rejected
            | RequestStatus::Scheduled { .. }
            | RequestStatus::Cancelled { .. }
            | RequestStatus::Processing { .. }
            | RequestStatus::Completed { .. }
            | RequestStatus::Failed { .. } => false,
        };
        if must_not_be_expired {
            validate_expiration_dt(&self.expiration_dt)?;
            validate_execution_plan(&self.execution_plan)?;
        }

        validate_status(&self.status)?;
        self.operation.validate()?;
        validate_tags(&self.tags)?;

        validate_deduplication_key(&self.deduplication_key, &self.status)?;

        Ok(())
    }
}

impl Request {
    pub const MAX_TITLE_LEN: u8 = 255;
    pub const MAX_CANCEL_REASON_LEN: u16 = 1000;
    pub const MAX_SUMMARY_LEN: u16 = 1000;
<<<<<<< HEAD
    pub const MAX_TAGS_LEN: u8 = 10;
    pub const MAX_TAG_LEN: u8 = 64;
=======
    pub const MAX_DEDUPLICATION_KEY_LEN: u8 = 64;
>>>>>>> 2831e8c3

    /// Creates a new request key from the given key components.
    pub fn key(request_id: RequestId) -> RequestKey {
        RequestKey { id: request_id }
    }

    pub fn to_key(&self) -> RequestKey {
        Request::key(self.id.to_owned())
    }

    pub fn approvers(&self) -> HashSet<UserId> {
        let mut approvers = HashSet::new();

        self.approvals
            .iter()
            .map(|decision| decision.approver_id.to_owned())
            .for_each(|user_id| {
                approvers.insert(user_id);
            });

        approvers
    }

    /// Gives the default expiration date for a request which is 30 days from the current time.
    pub fn default_expiration_dt_ns() -> Timestamp {
        let time_in_ns: u64 = 30 * 24 * 60 * 60 * 1_000_000_000;

        next_time() + time_in_ns
    }

    /// Checks if the user can approve the request.
    pub fn can_approve(&self, user_id: &UUID) -> bool {
        // Only requests that are in the created state can be approved.
        if self.status != RequestStatus::Created {
            return false;
        }

        // If the user has already added their approval, they can't add again.
        if self
            .approvals
            .iter()
            .any(|approval| approval.approver_id == *user_id)
        {
            return false;
        }

        let approval_rights_evaluator = RequestApprovalRightsEvaluator {
            request: &self.index_fields(),
            approver_id: *user_id,
            approval_rights_evaluator: REQUEST_APPROVE_RIGHTS_REQUEST_POLICY_RULE_EVALUATOR.clone(),
        };

        match approval_rights_evaluator.evaluate() {
            Ok(has_approval_right) => has_approval_right,
            Err(_) => {
                print(format!(
                    "Failed to evaluate voting rights for request: {:?}",
                    self
                ));

                false
            }
        }
    }

    pub fn add_approval(
        &mut self,
        user_id: UUID,
        decision: RequestApprovalStatus,
        reason: Option<String>,
    ) -> ModelValidatorResult<RequestError> {
        if self
            .approvals
            .iter()
            .any(|approval| approval.approver_id == user_id)
        {
            // users can only approval once per request
            return Err(RequestError::ApprovalNotAllowed);
        }

        let now = next_time();
        let approval = RequestApproval {
            approver_id: user_id,
            status: decision,
            status_reason: reason,
            decided_dt: now,
            last_modification_timestamp: now,
        };

        approval.validate()?;

        self.approvals.push(approval);

        Ok(())
    }

    pub async fn reevaluate(&mut self) -> Result<Option<RequestEvaluationResult>, EvaluateError> {
        if self.status == RequestStatus::Created {
            let evaluator = RequestEvaluator {
                request: self.to_owned(),
                policy_rule_evaluator: REQUEST_POLICY_RULE_EVALUATOR.to_owned(),
            };

            let evaluation_result = evaluator.evaluate()?;

            if evaluation_result.status == EvaluationStatus::Approved {
                self.status = RequestStatus::Approved;
            } else if evaluation_result.status == EvaluationStatus::Rejected {
                self.status = RequestStatus::Rejected;
            }

            Ok(Some(evaluation_result))
        } else {
            Ok(None)
        }
    }

    pub async fn find_all_possible_approvers(&self) -> Result<HashSet<UUID>, EvaluateError> {
        let evaluator = RequestPossibleApproversFinder {
            request: self,
            possible_approvers_policy_rule_evaluator:
                REQUEST_POSSIBLE_APPROVERS_REQUEST_POLICY_RULE_EVALUATOR.to_owned(),
        };

        evaluator.evaluate()
    }

    /// Checks if the request is finalized.
    ///
    /// A request that is finalized won't have its status changed anymore.
    pub fn is_finalized(&self) -> bool {
        matches!(
            self.status,
            RequestStatus::Completed { .. }
                | RequestStatus::Cancelled { .. }
                | RequestStatus::Failed { .. }
                | RequestStatus::Rejected
        )
    }
}

#[cfg(test)]
mod tests {
    use super::request_test_utils::mock_request;
    use super::*;

    #[test]
    fn fail_request_cancel_reason_too_big() {
        let mut request = mock_request();
        request.status = RequestStatus::Cancelled {
            reason: Some("a".repeat(Request::MAX_CANCEL_REASON_LEN as usize + 1)),
        };

        let result = validate_status(&request.status);

        assert!(result.is_err());
        assert_eq!(
            result.unwrap_err(),
            RequestError::ValidationError {
                info: format!(
                    "The reason for the cancellation exceeds the maximum allowed: {}",
                    Request::MAX_CANCEL_REASON_LEN
                )
            }
        )
    }

    #[test]
    fn fail_request_cancel_reason_empty() {
        let mut request = mock_request();
        request.status = RequestStatus::Cancelled {
            reason: Some("".to_owned()),
        };

        let result = validate_status(&request.status);

        assert!(result.is_err());
        assert_eq!(
            result.unwrap_err(),
            RequestError::ValidationError {
                info: "The reason for the cancellation must not be empty".to_owned()
            }
        );

        request.status = RequestStatus::Cancelled {
            reason: Some(" ".to_owned()),
        };

        let result = validate_status(&request.status);

        assert!(result.is_err());
    }

    #[test]
    fn test_request_cancel_reason_is_valid() {
        let mut request = mock_request();
        request.status = RequestStatus::Cancelled {
            reason: Some("a".repeat(Request::MAX_CANCEL_REASON_LEN as usize)),
        };

        let result = validate_status(&request.status);

        assert!(result.is_ok());
    }

    #[test]
    fn fail_request_title_too_big() {
        let mut request = mock_request();
        request.title = "a".repeat(Request::MAX_TITLE_LEN as usize + 1);

        let result = validate_title(&request.title);

        assert!(result.is_err());
    }

    #[test]
    fn fail_request_expiration_dt_in_past() {
        let mut request = mock_request();
        request.expiration_dt = 0;

        let result = validate_expiration_dt(&request.expiration_dt);

        assert!(result.is_err());
        assert_eq!(
            result.unwrap_err(),
            RequestError::ValidationError {
                info: "The expiration date must be in the future".to_owned()
            }
        );
    }

    #[test]
    fn test_request_expiration_dt_is_valid() {
        let mut request = mock_request();
        request.expiration_dt = Request::default_expiration_dt_ns();

        let result = validate_expiration_dt(&request.expiration_dt);

        assert!(result.is_ok());
    }

    #[test]
    fn fail_request_execution_plan_in_past() {
        let mut request = mock_request();
        request.execution_plan = RequestExecutionPlan::Scheduled { execution_time: 0 };

        let result = validate_execution_plan(&request.execution_plan);

        assert!(result.is_err());
        assert_eq!(
            result.unwrap_err(),
            RequestError::ValidationError {
                info: "The execution time must be in the future".to_owned()
            }
        );
    }

    #[test]
    fn test_request_execution_plan_is_valid() {
        let mut request = mock_request();
        request.execution_plan = RequestExecutionPlan::Scheduled {
            execution_time: Request::default_expiration_dt_ns(),
        };

        let result = validate_execution_plan(&request.execution_plan);

        assert!(result.is_ok());

        let mut request = mock_request();
        request.execution_plan = RequestExecutionPlan::Immediate;

        let result = validate_execution_plan(&request.execution_plan);

        assert!(result.is_ok());
    }

    #[test]
    fn test_request_title_is_valid() {
        let mut request = mock_request();
        request.title = "a".repeat(Request::MAX_TITLE_LEN as usize);

        let result = validate_title(&request.title);

        assert!(result.is_ok());
    }

    #[test]
    fn fail_request_summary_too_big() {
        let mut request = mock_request();
        request.summary = Some("a".repeat(Request::MAX_SUMMARY_LEN as usize + 1));

        let result = validate_summary(&request.summary);

        assert!(result.is_err());
    }

    #[test]
    fn test_request_summary_is_valid() {
        let mut request = mock_request();
        request.summary = Some("a".repeat(Request::MAX_SUMMARY_LEN as usize));

        let result = validate_summary(&request.summary);

        assert!(result.is_ok());
    }

    #[test]
<<<<<<< HEAD
    fn fail_request_tags_too_many() {
        let mut request = mock_request();
        for i in 0..Request::MAX_TAGS_LEN as usize + 1 {
            request.tags.push(format!("tag{}", i));
        }

        let result = validate_tags(&request.tags);

        assert!(result.is_err());
        assert_eq!(
            result.unwrap_err(),
            RequestError::ValidationError {
                info: format!(
                    "The number of tags exceeds the maximum allowed: {}",
                    Request::MAX_TAGS_LEN
                ),
            }
        );
    }

    #[test]
    fn fail_request_tag_too_long() {
        let mut request = mock_request();
        request.tags = vec!["a".repeat(Request::MAX_TAG_LEN as usize + 1)];

        let result = validate_tags(&request.tags);
=======
    fn test_request_deduplication_key_is_valid() {
        let mut request = mock_request();
        request.status = RequestStatus::Created;
        request.deduplication_key = Some("a".to_string());
        let result = validate_deduplication_key(&request.deduplication_key, &request.status);

        assert!(result.is_ok());
    }

    #[test]
    fn fail_request_deduplication_key_is_empty() {
        let mut request = mock_request();
        request.status = RequestStatus::Created;
        request.deduplication_key = Some("".to_string());
        let result = validate_deduplication_key(&request.deduplication_key, &request.status);
>>>>>>> 2831e8c3

        assert!(result.is_err());
        assert_eq!(
            result.unwrap_err(),
            RequestError::ValidationError {
<<<<<<< HEAD
                info: format!(
                    "The tag length exceeds the maximum allowed: {}",
                    Request::MAX_TAG_LEN
                ),
=======
                info: "The deduplication key must not be empty".to_owned()
>>>>>>> 2831e8c3
            }
        );
    }

    #[test]
<<<<<<< HEAD
    fn fail_request_tags_not_unique() {
        let mut request = mock_request();
        request.tags = vec!["tag1".to_string(), "tag1".to_string()];

        let result = validate_tags(&request.tags);

        assert!(result.is_err());
        assert_eq!(
            result.unwrap_err(),
            RequestError::ValidationError {
                info: "The tags must be unique".to_owned(),
            }
        );
    }

    #[test]
    fn test_request_tags_is_valid() {
        let mut request = mock_request();
        request.tags = vec!["tag1".to_string(), "tag2".to_string()];

        let result = validate_tags(&request.tags);

        assert!(result.is_ok());
    }

    #[test]
    fn test_request_tags_is_empty() {
        let mut request = mock_request();
        request.tags = vec![];

        let result = validate_tags(&request.tags);

        assert!(result.is_ok());
=======
    fn test_request_deduplication_key_is_unique() {
        let mut request = mock_request();
        request.status = RequestStatus::Created;
        request.deduplication_key = Some("a".to_string());
        REQUEST_REPOSITORY.insert(request.to_key(), request.clone());
        let mut request = mock_request();
        request.status = RequestStatus::Created;
        request.deduplication_key = Some("b".to_string());
        let result = validate_deduplication_key(&request.deduplication_key, &request.status);

        assert!(result.is_ok());
    }

    #[test]
    fn test_request_deduplication_key_can_be_reused_after_request_is_not_pending() {
        let duplicatable_statuses = [
            RequestStatus::Rejected,
            RequestStatus::Cancelled { reason: None },
            RequestStatus::Completed { completed_at: 0 },
            RequestStatus::Failed { reason: None },
        ];
        for (i, initial_status) in duplicatable_statuses.iter().enumerate() {
            let key = format!("{i}");
            let mut request = mock_request();
            request.status = initial_status.clone();
            request.deduplication_key = Some(key.clone());
            REQUEST_REPOSITORY.insert(request.to_key(), request.clone());
            let mut request = mock_request();
            request.status = RequestStatus::Created;
            request.deduplication_key = Some(key);
            let result = validate_deduplication_key(&request.deduplication_key, &request.status);

            assert!(result.is_ok());
        }
    }

    #[test]
    fn fail_request_deduplication_key_is_not_unique() {
        let validated_statuses = [
            RequestStatus::Created,
            RequestStatus::Approved,
            RequestStatus::Scheduled { scheduled_at: 0 },
            RequestStatus::Processing { started_at: 0 },
        ];
        for (i, initial_status) in validated_statuses.iter().enumerate() {
            let key = format!("{i}");
            let mut request = mock_request();
            request.status = initial_status.clone();
            request.deduplication_key = Some(key.clone());
            REQUEST_REPOSITORY.insert(request.to_key(), request.clone());
            let mut request = mock_request();
            request.status = RequestStatus::Created;
            request.deduplication_key = Some(key);
            let result = validate_deduplication_key(&request.deduplication_key, &request.status);

            assert!(result.is_err());
            assert_eq!(
                result.unwrap_err(),
                RequestError::ValidationError {
                    info: "A request with the same deduplication key already exists".to_owned()
                }
            );
        }
    }

    #[test]
    fn fail_request_deduplication_key_is_too_long() {
        let mut request = mock_request();
        request.status = RequestStatus::Created;
        request.deduplication_key =
            Some("a".repeat(Request::MAX_DEDUPLICATION_KEY_LEN as usize + 1));
        let result = validate_deduplication_key(&request.deduplication_key, &request.status);
        assert!(result.is_err());
>>>>>>> 2831e8c3
    }
}

#[cfg(any(test, feature = "canbench"))]
pub mod request_test_utils {
    use super::*;
    use crate::models::{
        asset_test_utils::mock_asset, Metadata, RequestApprovalStatus, TokenStandard,
        TransferOperation, TransferOperationInput,
    };
    use num_bigint::BigUint;
    use uuid::Uuid;

    pub fn mock_request() -> Request {
        Request {
            id: *Uuid::new_v4().as_bytes(),
            title: "foo".to_string(),
            summary: Some("bar".to_string()),
            requested_by: [1; 16],
            status: RequestStatus::Approved,
            expiration_dt: 100,
            execution_plan: RequestExecutionPlan::Immediate,
            operation: RequestOperation::Transfer(TransferOperation {
                transfer_id: None,
                fee: None,
                input: TransferOperationInput {
                    network: "mainnet".to_string(),
                    amount: candid::Nat(BigUint::from(100u32)),
                    fee: None,
                    metadata: Metadata::default(),
                    to: "0x1234".to_string(),
                    from_account_id: [1; 16],
                    from_asset_id: [0; 16],
                    with_standard: TokenStandard::InternetComputerNative,
                },
                asset: mock_asset(),
            }),
            approvals: vec![RequestApproval {
                approver_id: [1; 16],
                status: RequestApprovalStatus::Approved,
                status_reason: None,
                decided_dt: 0,
                last_modification_timestamp: 0,
            }],
            created_timestamp: 0,
            last_modification_timestamp: 0,
<<<<<<< HEAD
            tags: vec!["tag1".to_string(), "tag2".to_string()],
=======
            deduplication_key: None,
>>>>>>> 2831e8c3
        }
    }
}<|MERGE_RESOLUTION|>--- conflicted
+++ resolved
@@ -60,14 +60,11 @@
     pub created_timestamp: Timestamp,
     /// The last time the record was updated or created.
     pub last_modification_timestamp: Timestamp,
-<<<<<<< HEAD
+    /// The deduplication key of the request.
+    pub deduplication_key: Option<String>,
     /// The tags of the request.
     #[serde(default)]
     pub tags: Vec<String>,
-=======
-    /// The deduplication key of the request.
-    pub deduplication_key: Option<String>,
->>>>>>> 2831e8c3
 }
 
 #[storable]
@@ -312,9 +309,9 @@
 
         validate_status(&self.status)?;
         self.operation.validate()?;
+
+        validate_deduplication_key(&self.deduplication_key, &self.status)?;
         validate_tags(&self.tags)?;
-
-        validate_deduplication_key(&self.deduplication_key, &self.status)?;
 
         Ok(())
     }
@@ -324,12 +321,9 @@
     pub const MAX_TITLE_LEN: u8 = 255;
     pub const MAX_CANCEL_REASON_LEN: u16 = 1000;
     pub const MAX_SUMMARY_LEN: u16 = 1000;
-<<<<<<< HEAD
+    pub const MAX_DEDUPLICATION_KEY_LEN: u8 = 64;
     pub const MAX_TAGS_LEN: u8 = 10;
     pub const MAX_TAG_LEN: u8 = 64;
-=======
-    pub const MAX_DEDUPLICATION_KEY_LEN: u8 = 64;
->>>>>>> 2831e8c3
 
     /// Creates a new request key from the given key components.
     pub fn key(request_id: RequestId) -> RequestKey {
@@ -637,103 +631,32 @@
     }
 
     #[test]
-<<<<<<< HEAD
-    fn fail_request_tags_too_many() {
-        let mut request = mock_request();
-        for i in 0..Request::MAX_TAGS_LEN as usize + 1 {
-            request.tags.push(format!("tag{}", i));
-        }
-
-        let result = validate_tags(&request.tags);
+    fn test_request_deduplication_key_is_valid() {
+        let mut request = mock_request();
+        request.status = RequestStatus::Created;
+        request.deduplication_key = Some("a".to_string());
+        let result = validate_deduplication_key(&request.deduplication_key, &request.status);
+
+        assert!(result.is_ok());
+    }
+
+    #[test]
+    fn fail_request_deduplication_key_is_empty() {
+        let mut request = mock_request();
+        request.status = RequestStatus::Created;
+        request.deduplication_key = Some("".to_string());
+        let result = validate_deduplication_key(&request.deduplication_key, &request.status);
 
         assert!(result.is_err());
         assert_eq!(
             result.unwrap_err(),
             RequestError::ValidationError {
-                info: format!(
-                    "The number of tags exceeds the maximum allowed: {}",
-                    Request::MAX_TAGS_LEN
-                ),
+                info: "The deduplication key must not be empty".to_owned()
             }
         );
     }
 
     #[test]
-    fn fail_request_tag_too_long() {
-        let mut request = mock_request();
-        request.tags = vec!["a".repeat(Request::MAX_TAG_LEN as usize + 1)];
-
-        let result = validate_tags(&request.tags);
-=======
-    fn test_request_deduplication_key_is_valid() {
-        let mut request = mock_request();
-        request.status = RequestStatus::Created;
-        request.deduplication_key = Some("a".to_string());
-        let result = validate_deduplication_key(&request.deduplication_key, &request.status);
-
-        assert!(result.is_ok());
-    }
-
-    #[test]
-    fn fail_request_deduplication_key_is_empty() {
-        let mut request = mock_request();
-        request.status = RequestStatus::Created;
-        request.deduplication_key = Some("".to_string());
-        let result = validate_deduplication_key(&request.deduplication_key, &request.status);
->>>>>>> 2831e8c3
-
-        assert!(result.is_err());
-        assert_eq!(
-            result.unwrap_err(),
-            RequestError::ValidationError {
-<<<<<<< HEAD
-                info: format!(
-                    "The tag length exceeds the maximum allowed: {}",
-                    Request::MAX_TAG_LEN
-                ),
-=======
-                info: "The deduplication key must not be empty".to_owned()
->>>>>>> 2831e8c3
-            }
-        );
-    }
-
-    #[test]
-<<<<<<< HEAD
-    fn fail_request_tags_not_unique() {
-        let mut request = mock_request();
-        request.tags = vec!["tag1".to_string(), "tag1".to_string()];
-
-        let result = validate_tags(&request.tags);
-
-        assert!(result.is_err());
-        assert_eq!(
-            result.unwrap_err(),
-            RequestError::ValidationError {
-                info: "The tags must be unique".to_owned(),
-            }
-        );
-    }
-
-    #[test]
-    fn test_request_tags_is_valid() {
-        let mut request = mock_request();
-        request.tags = vec!["tag1".to_string(), "tag2".to_string()];
-
-        let result = validate_tags(&request.tags);
-
-        assert!(result.is_ok());
-    }
-
-    #[test]
-    fn test_request_tags_is_empty() {
-        let mut request = mock_request();
-        request.tags = vec![];
-
-        let result = validate_tags(&request.tags);
-
-        assert!(result.is_ok());
-=======
     fn test_request_deduplication_key_is_unique() {
         let mut request = mock_request();
         request.status = RequestStatus::Created;
@@ -807,7 +730,82 @@
             Some("a".repeat(Request::MAX_DEDUPLICATION_KEY_LEN as usize + 1));
         let result = validate_deduplication_key(&request.deduplication_key, &request.status);
         assert!(result.is_err());
->>>>>>> 2831e8c3
+    }
+
+    #[test]
+    fn fail_request_tags_too_many() {
+        let mut request = mock_request();
+        for i in 0..Request::MAX_TAGS_LEN as usize + 1 {
+            request.tags.push(format!("tag{}", i));
+        }
+
+        let result = validate_tags(&request.tags);
+
+        assert!(result.is_err());
+        assert_eq!(
+            result.unwrap_err(),
+            RequestError::ValidationError {
+                info: format!(
+                    "The number of tags exceeds the maximum allowed: {}",
+                    Request::MAX_TAGS_LEN
+                ),
+            }
+        );
+    }
+
+    #[test]
+    fn fail_request_tag_too_long() {
+        let mut request = mock_request();
+        request.tags = vec!["a".repeat(Request::MAX_TAG_LEN as usize + 1)];
+
+        let result = validate_tags(&request.tags);
+
+        assert!(result.is_err());
+        assert_eq!(
+            result.unwrap_err(),
+            RequestError::ValidationError {
+                info: format!(
+                    "The tag length exceeds the maximum allowed: {}",
+                    Request::MAX_TAG_LEN
+                ),
+            }
+        );
+    }
+
+    #[test]
+    fn fail_request_tags_not_unique() {
+        let mut request = mock_request();
+        request.tags = vec!["tag1".to_string(), "tag1".to_string()];
+
+        let result = validate_tags(&request.tags);
+
+        assert!(result.is_err());
+        assert_eq!(
+            result.unwrap_err(),
+            RequestError::ValidationError {
+                info: "The tags must be unique".to_owned(),
+            }
+        );
+    }
+
+    #[test]
+    fn test_request_tags_is_valid() {
+        let mut request = mock_request();
+        request.tags = vec!["tag1".to_string(), "tag2".to_string()];
+
+        let result = validate_tags(&request.tags);
+
+        assert!(result.is_ok());
+    }
+
+    #[test]
+    fn test_request_tags_is_empty() {
+        let mut request = mock_request();
+        request.tags = vec![];
+
+        let result = validate_tags(&request.tags);
+
+        assert!(result.is_ok());
     }
 }
 
@@ -854,11 +852,8 @@
             }],
             created_timestamp: 0,
             last_modification_timestamp: 0,
-<<<<<<< HEAD
+            deduplication_key: None,
             tags: vec!["tag1".to_string(), "tag2".to_string()],
-=======
-            deduplication_key: None,
->>>>>>> 2831e8c3
         }
     }
 }