use super::{
    permission::{Allow, AuthScope},
    request_policy_rule::{RequestPolicyRule, RequestPolicyRuleInput},
    request_specifier::RequestSpecifier,
    resource::{Resource, ValidationMethodResourceTarget},
    AccountAsset, AccountId, AddressBookEntryId, AddressFormat, Asset, AssetId, Blockchain,
    ChangeMetadata, CycleObtainStrategy, DisasterRecoveryCommittee, ExternalCanisterCallPermission,
    ExternalCanisterState, MetadataItem, TokenStandard, UserGroupId, UserId, UserStatus,
};
use crate::core::validation::EnsureExternalCanister;
use crate::errors::ValidationError;
use crate::models::Metadata;
use candid::Principal;
use orbit_essentials::cdk::api::management_canister::main::{self as mgmt};
use orbit_essentials::cmc::SubnetSelection;
use orbit_essentials::model::{ModelValidator, ModelValidatorResult};
use orbit_essentials::{storable, types::UUID};
use std::{collections::HashSet, fmt::Display};

#[storable]
#[derive(Clone, Debug, PartialEq, Eq, Hash, PartialOrd, Ord, strum::VariantNames)]
#[strum(serialize_all = "PascalCase")]
pub enum RequestOperation {
    Transfer(TransferOperation),
    AddAccount(AddAccountOperation),
    EditAccount(EditAccountOperation),
    AddAddressBookEntry(AddAddressBookEntryOperation),
    EditAddressBookEntry(EditAddressBookEntryOperation),
    RemoveAddressBookEntry(RemoveAddressBookEntryOperation),
    AddUser(AddUserOperation),
    EditUser(EditUserOperation),
    EditPermission(EditPermissionOperation),
    AddUserGroup(AddUserGroupOperation),
    EditUserGroup(EditUserGroupOperation),
    RemoveUserGroup(RemoveUserGroupOperation),
    SystemUpgrade(SystemUpgradeOperation),
    ChangeExternalCanister(ChangeExternalCanisterOperation),
    ConfigureExternalCanister(ConfigureExternalCanisterOperation),
    CreateExternalCanister(CreateExternalCanisterOperation),
    CallExternalCanister(CallExternalCanisterOperation),
    FundExternalCanister(FundExternalCanisterOperation),
<<<<<<< HEAD
    MonitorExternalCanister(MonitorExternalCanisterOperation),
=======
    SnapshotExternalCanister(SnapshotExternalCanisterOperation),
    RestoreExternalCanister(RestoreExternalCanisterOperation),
    PruneExternalCanister(PruneExternalCanisterOperation),
>>>>>>> f251d516
    AddRequestPolicy(AddRequestPolicyOperation),
    EditRequestPolicy(EditRequestPolicyOperation),
    RemoveRequestPolicy(RemoveRequestPolicyOperation),
    ManageSystemInfo(ManageSystemInfoOperation),
    SetDisasterRecovery(SetDisasterRecoveryOperation),
    AddAsset(AddAssetOperation),
    EditAsset(EditAssetOperation),
    RemoveAsset(RemoveAssetOperation),
}

impl Display for RequestOperation {
    fn fmt(&self, f: &mut std::fmt::Formatter<'_>) -> std::fmt::Result {
        match self {
            RequestOperation::Transfer(_) => write!(f, "transfer"),
            RequestOperation::AddAccount(_) => write!(f, "add_account"),
            RequestOperation::EditAccount(_) => write!(f, "edit_account"),
            RequestOperation::AddAddressBookEntry(_) => write!(f, "add_address_book_entry"),
            RequestOperation::EditAddressBookEntry(_) => write!(f, "edit_address_book_entry"),
            RequestOperation::RemoveAddressBookEntry(_) => write!(f, "remove_address_book_entry"),
            RequestOperation::AddUser(_) => write!(f, "add_user"),
            RequestOperation::EditUser(_) => write!(f, "edit_user"),
            RequestOperation::EditPermission(_) => write!(f, "edit_permission"),
            RequestOperation::AddUserGroup(_) => write!(f, "add_user_group"),
            RequestOperation::EditUserGroup(_) => write!(f, "adit_user_group"),
            RequestOperation::RemoveUserGroup(_) => write!(f, "remove_user_group"),
            RequestOperation::SystemUpgrade(_) => write!(f, "system_upgrade"),
            RequestOperation::ChangeExternalCanister(_) => write!(f, "change_external_canister"),
            RequestOperation::ConfigureExternalCanister(_) => {
                write!(f, "configure_external_canister")
            }
            RequestOperation::CreateExternalCanister(_) => write!(f, "create_external_canister"),
            RequestOperation::CallExternalCanister(_) => write!(f, "call_external_canister"),
            RequestOperation::FundExternalCanister(_) => write!(f, "fund_external_canister"),
<<<<<<< HEAD
            RequestOperation::MonitorExternalCanister(_) => write!(f, "monitor_external_canister"),
=======
            RequestOperation::SnapshotExternalCanister(_) => {
                write!(f, "snapshot_external_canister")
            }
            RequestOperation::RestoreExternalCanister(_) => {
                write!(f, "restore_external_canister")
            }
            RequestOperation::PruneExternalCanister(_) => {
                write!(f, "prune_external_canister")
            }
>>>>>>> f251d516
            RequestOperation::AddRequestPolicy(_) => write!(f, "add_request_policy"),
            RequestOperation::EditRequestPolicy(_) => write!(f, "edit_request_policy"),
            RequestOperation::RemoveRequestPolicy(_) => write!(f, "remove_request_policy"),
            RequestOperation::ManageSystemInfo(_) => write!(f, "manage_system_info"),
            RequestOperation::SetDisasterRecovery(_) => write!(f, "set_disaster_recovery"),
            RequestOperation::AddAsset(_) => write!(f, "add_asset"),
            RequestOperation::EditAsset(_) => write!(f, "edit_asset"),
            RequestOperation::RemoveAsset(_) => write!(f, "remove_asset"),
        }
    }
}

#[storable]
#[derive(Clone, Debug, PartialEq, Eq, Hash, PartialOrd, Ord)]
pub struct AddAssetOperation {
    pub asset_id: Option<AssetId>,
    pub input: AddAssetOperationInput,
}

#[storable]
#[derive(Clone, Debug, PartialEq, Eq, Hash, PartialOrd, Ord)]
pub struct AddAssetOperationInput {
    pub name: String,
    pub symbol: String,
    pub decimals: u32,
    pub metadata: Metadata,
    pub blockchain: Blockchain,
    pub standards: Vec<TokenStandard>,
}

#[storable]
#[derive(Clone, Debug, PartialEq, Eq, Hash, PartialOrd, Ord)]
pub struct EditAssetOperation {
    pub input: EditAssetOperationInput,
}

#[storable]
#[derive(Clone, Debug, PartialEq, Eq, Hash, PartialOrd, Ord)]
pub struct EditAssetOperationInput {
    pub asset_id: AssetId,
    pub name: Option<String>,
    pub symbol: Option<String>,
    pub change_metadata: Option<ChangeMetadata>,
    pub blockchain: Option<Blockchain>,
    pub standards: Option<Vec<TokenStandard>>,
}

#[storable]
#[derive(Clone, Debug, PartialEq, Eq, Hash, PartialOrd, Ord)]
pub struct RemoveAssetOperation {
    pub input: RemoveAssetOperationInput,
}

#[storable]
#[derive(Clone, Debug, PartialEq, Eq, Hash, PartialOrd, Ord)]
pub struct RemoveAssetOperationInput {
    pub asset_id: AssetId,
}

#[storable(skip_deserialize = true)]
#[derive(Clone, Debug, PartialEq, Eq, Hash, PartialOrd, Ord)]
pub struct TransferOperation {
    pub transfer_id: Option<UUID>,
    pub input: TransferOperationInput,
    pub asset: Asset,
    pub fee: Option<candid::Nat>,
}

#[storable(skip_deserialize = true)]
#[derive(Clone, Debug, PartialEq, Eq, Hash, PartialOrd, Ord)]
pub struct TransferOperationInput {
    pub from_account_id: AccountId,
    pub from_asset_id: AssetId,
    pub with_standard: TokenStandard,
    pub to: String,
    pub amount: candid::Nat,
    pub metadata: Metadata,
    pub network: String,
    pub fee: Option<candid::Nat>,
}

#[storable]
#[derive(Clone, Debug, PartialEq, Eq, Hash, PartialOrd, Ord)]
pub struct AddAccountOperation {
    /// The account id is only available after the operation is executed.
    pub account_id: Option<AccountId>,
    pub input: AddAccountOperationInput,
}

#[storable(skip_deserialize = true)]
#[derive(Clone, Debug, PartialEq, Eq, Hash, PartialOrd, Ord)]
pub struct AddAccountOperationInput {
    pub name: String,
    pub assets: Vec<AssetId>,
    pub metadata: Metadata,
    pub read_permission: Allow,
    pub configs_permission: Allow,
    pub transfer_permission: Allow,
    pub configs_request_policy: Option<RequestPolicyRule>,
    pub transfer_request_policy: Option<RequestPolicyRule>,
}

#[storable]
#[derive(Clone, Debug, PartialEq, Eq, Hash, PartialOrd, Ord)]
pub struct EditAccountOperation {
    pub input: EditAccountOperationInput,
}

#[storable]
#[derive(Clone, Debug, PartialEq, Eq, Hash, PartialOrd, Ord)]
pub enum ChangeAssets {
    ReplaceWith {
        assets: Vec<AssetId>,
    },
    Change {
        add_assets: Vec<AssetId>,
        remove_assets: Vec<AssetId>,
    },
}

impl ChangeAssets {
    pub fn apply(&self, assets: &mut Vec<AccountAsset>) {
        match self {
            ChangeAssets::ReplaceWith { assets: new_assets } => {
                *assets = new_assets
                    .iter()
                    .map(|asset_id| AccountAsset {
                        asset_id: *asset_id,
                        balance: None,
                    })
                    .collect();
            }
            ChangeAssets::Change {
                add_assets,
                remove_assets,
            } => {
                let existing_assets: HashSet<_> = assets.iter().map(|a| a.asset_id).collect();
                for asset_id in add_assets {
                    if !existing_assets.contains(asset_id) {
                        assets.push(AccountAsset {
                            asset_id: *asset_id,
                            balance: None,
                        });
                    }
                }

                assets.retain(|a| !remove_assets.contains(&a.asset_id));
            }
        }
    }
}

#[storable]
#[derive(Clone, Debug, PartialEq, Eq, Hash, PartialOrd, Ord)]
pub struct EditAccountOperationInput {
    pub account_id: AccountId,
    pub change_assets: Option<ChangeAssets>,
    pub name: Option<String>,
    pub read_permission: Option<Allow>,
    pub configs_permission: Option<Allow>,
    pub transfer_permission: Option<Allow>,
    pub configs_request_policy: Option<RequestPolicyRuleInput>,
    pub transfer_request_policy: Option<RequestPolicyRuleInput>,
}

#[storable]
#[derive(Clone, Debug, PartialEq, Eq, Hash, PartialOrd, Ord)]
pub struct AddAddressBookEntryOperation {
    /// The address book entry id is only available after the operation is executed.
    pub address_book_entry_id: Option<AddressBookEntryId>,
    pub input: AddAddressBookEntryOperationInput,
}

#[storable(skip_deserialize = true)]
#[derive(Clone, Debug, PartialEq, Eq, Hash, PartialOrd, Ord)]
pub struct AddAddressBookEntryOperationInput {
    pub address_owner: String,
    pub address: String,
    pub address_format: AddressFormat,
    pub blockchain: Blockchain,
    #[serde(default)]
    pub labels: Vec<String>,
    pub metadata: Vec<MetadataItem>,
}

#[storable]
#[derive(Clone, Debug, PartialEq, Eq, Hash, PartialOrd, Ord)]
pub struct EditAddressBookEntryOperation {
    pub input: EditAddressBookEntryOperationInput,
}

#[storable]
#[derive(Clone, Debug, PartialEq, Eq, Hash, PartialOrd, Ord)]
pub struct EditAddressBookEntryOperationInput {
    pub address_book_entry_id: AddressBookEntryId,
    pub address_owner: Option<String>,
    pub change_metadata: Option<ChangeMetadata>,
    #[serde(default)]
    pub labels: Option<Vec<String>>,
}

#[storable]
#[derive(Clone, Debug, PartialEq, Eq, Hash, PartialOrd, Ord)]
pub struct RemoveAddressBookEntryOperation {
    pub input: RemoveAddressBookEntryOperationInput,
}

#[storable]
#[derive(Clone, Debug, PartialEq, Eq, Hash, PartialOrd, Ord)]
pub struct RemoveAddressBookEntryOperationInput {
    pub address_book_entry_id: AddressBookEntryId,
}

#[storable]
#[derive(Clone, Debug, PartialEq, Eq, Hash, PartialOrd, Ord)]
pub struct AddUserOperation {
    pub user_id: Option<UUID>,
    pub input: AddUserOperationInput,
}

#[storable]
#[derive(Clone, Debug, PartialEq, Eq, Hash, PartialOrd, Ord)]
pub struct AddUserOperationInput {
    pub name: String,
    pub identities: Vec<Principal>,
    pub groups: Vec<UUID>,
    pub status: UserStatus,
}

#[storable]
#[derive(Clone, Debug, PartialEq, Eq, Hash, PartialOrd, Ord)]
pub struct EditUserOperation {
    pub input: EditUserOperationInput,
}

#[storable]
#[derive(Clone, Debug, PartialEq, Eq, Hash, PartialOrd, Ord)]
pub struct EditUserOperationInput {
    pub user_id: UUID,
    pub name: Option<String>,
    pub identities: Option<Vec<Principal>>,
    pub groups: Option<Vec<UUID>>,
    pub status: Option<UserStatus>,
    pub cancel_pending_requests: Option<bool>,
}

#[storable]
#[derive(Clone, Debug, PartialEq, Eq, Hash, PartialOrd, Ord)]
pub struct AddUserGroupOperation {
    pub user_group_id: Option<UUID>,
    pub input: AddUserGroupOperationInput,
}

#[storable]
#[derive(Clone, Debug, PartialEq, Eq, Hash, PartialOrd, Ord)]
pub struct AddUserGroupOperationInput {
    pub name: String,
}

#[storable]
#[derive(Clone, Debug, PartialEq, Eq, Hash, PartialOrd, Ord)]
pub struct EditUserGroupOperation {
    pub input: EditUserGroupOperationInput,
}

#[storable]
#[derive(Clone, Debug, PartialEq, Eq, Hash, PartialOrd, Ord)]
pub struct EditUserGroupOperationInput {
    pub user_group_id: UUID,
    pub name: String,
}

#[storable]
#[derive(Clone, Debug, PartialEq, Eq, Hash, PartialOrd, Ord)]
pub struct RemoveUserGroupOperation {
    pub input: RemoveUserGroupOperationInput,
}

#[storable]
#[derive(Clone, Debug, PartialEq, Eq, Hash, PartialOrd, Ord)]
pub struct RemoveUserGroupOperationInput {
    pub user_group_id: UUID,
}

#[storable]
#[derive(Debug, Clone, PartialEq, Eq, Hash, PartialOrd, Ord)]
pub enum SystemUpgradeTarget {
    UpgradeStation,
    UpgradeUpgrader,
}

#[storable]
#[derive(Debug, Clone, PartialEq, Eq, Hash, PartialOrd, Ord)]
pub struct WasmModuleExtraChunks {
    pub store_canister: Principal,
    pub extra_chunks_key: String,
    pub wasm_module_hash: Vec<u8>,
}

#[storable]
#[derive(Clone, Debug, PartialEq, Eq, Hash, PartialOrd, Ord)]
pub struct SystemUpgradeOperationInput {
    pub target: SystemUpgradeTarget,
    /// The module is only available while the operation is not finalized.
    pub module: Vec<u8>,
    pub module_extra_chunks: Option<WasmModuleExtraChunks>,
    pub arg: Option<Vec<u8>>,
}

#[storable]
#[derive(Clone, Debug, PartialEq, Eq, Hash, PartialOrd, Ord)]
pub struct SystemUpgradeOperation {
    pub module_checksum: Vec<u8>,
    pub arg_checksum: Option<Vec<u8>>,
    pub input: SystemUpgradeOperationInput,
}

#[storable]
#[derive(Clone, Debug, PartialEq, Eq, Hash, PartialOrd, Ord)]
pub struct SetDisasterRecoveryOperation {
    pub input: SetDisasterRecoveryOperationInput,
}

#[storable]
#[derive(Clone, Debug, PartialEq, Eq, Hash, PartialOrd, Ord)]
pub struct CanisterInstallModeArgs {}

#[storable]
#[derive(Clone, Debug, PartialEq, Eq, Hash, PartialOrd, Ord)]
pub struct CanisterReinstallModeArgs {}

#[storable]
#[derive(Clone, Debug, PartialEq, Eq, Hash, PartialOrd, Ord)]
pub struct CanisterUpgradeModeArgs {}

#[storable]
#[derive(Clone, Debug, PartialEq, Eq, Hash, PartialOrd, Ord)]
pub enum CanisterInstallMode {
    Install(CanisterInstallModeArgs),
    Reinstall(CanisterReinstallModeArgs),
    Upgrade(CanisterUpgradeModeArgs),
}

impl From<CanisterInstallMode> for mgmt::CanisterInstallMode {
    fn from(mode: CanisterInstallMode) -> Self {
        match mode {
            CanisterInstallMode::Install(_) => mgmt::CanisterInstallMode::Install,
            CanisterInstallMode::Reinstall(_) => mgmt::CanisterInstallMode::Reinstall,
            CanisterInstallMode::Upgrade(_) => mgmt::CanisterInstallMode::Upgrade(None),
        }
    }
}

#[storable]
#[derive(Clone, Debug, PartialEq, Eq, Hash, PartialOrd, Ord)]
pub struct SetDisasterRecoveryOperationInput {
    pub committee: Option<DisasterRecoveryCommittee>,
}

#[storable]
#[derive(Clone, Debug, PartialEq, Eq, Hash, PartialOrd, Ord)]
pub struct ChangeExternalCanisterOperationInput {
    pub canister_id: Principal,
    pub mode: CanisterInstallMode,
    pub module: Vec<u8>,
    pub module_extra_chunks: Option<WasmModuleExtraChunks>,
    pub arg: Option<Vec<u8>>,
}

#[storable]
#[derive(Clone, Debug, PartialEq, Eq, Hash, PartialOrd, Ord)]
pub struct ChangeExternalCanisterOperation {
    pub module_checksum: Vec<u8>,
    pub arg_checksum: Option<Vec<u8>>,
    pub input: ChangeExternalCanisterOperationInput,
}

#[storable]
#[derive(Clone, Debug, PartialEq, Eq, Hash, PartialOrd, Ord)]
pub struct ExternalCanisterPermissionsCreateInput {
    pub read: Allow,
    pub change: Allow,
    pub calls: Vec<ExternalCanisterCallPermission>,
}

#[storable]
#[derive(Clone, Debug, PartialEq, Eq, Hash, PartialOrd, Ord)]
pub struct ExternalCanisterPermissionsUpdateInput {
    pub read: Option<Allow>,
    pub change: Option<Allow>,
    pub calls: Option<ExternalCanisterChangeCallPermissionsInput>,
}

#[storable]
#[derive(Clone, Debug, PartialEq, Eq, Hash, PartialOrd, Ord)]
pub struct CanisterExecutionAndValidationMethodPairInput {
    pub validation_method: ValidationMethodResourceTarget,
    pub execution_method: String,
}

#[storable]
#[derive(Clone, Debug, PartialEq, Eq, Hash, PartialOrd, Ord)]
pub struct ExternalCanisterCallPermissionMethodPairInput {
    pub method_configuration: CanisterExecutionAndValidationMethodPairInput,
    pub allow: Option<Allow>,
}

#[storable]
#[derive(Clone, Debug, PartialEq, Eq, Hash, PartialOrd, Ord)]
pub struct ExternalCanisterCallPermissionExecMethodEntryInput {
    pub allow: Allow,
    pub validation_method: ValidationMethodResourceTarget,
}

#[storable]
#[derive(Clone, Debug, PartialEq, Eq, Hash, PartialOrd, Ord)]
pub struct ExternalCanisterCallPermissionsExecMethodInput {
    pub execution_method: String,
    pub permissions: Vec<ExternalCanisterCallPermissionExecMethodEntryInput>,
}

#[storable]
#[derive(Clone, Debug, PartialEq, Eq, Hash, PartialOrd, Ord)]
pub enum ExternalCanisterChangeCallPermissionsInput {
    ReplaceAllBy(Vec<ExternalCanisterCallPermission>),
    OverrideSpecifiedByExecutionMethods(Vec<ExternalCanisterCallPermissionsExecMethodInput>),
    OverrideSpecifiedByExecutionValidationMethodPairs(
        Vec<ExternalCanisterCallPermissionMethodPairInput>,
    ),
}

#[storable]
#[derive(Clone, Debug, PartialEq, Eq, Hash, PartialOrd, Ord)]
pub struct ExternalCanisterCallRequestPolicyRuleInput {
    pub policy_id: Option<UUID>,
    pub rule: RequestPolicyRule,
    pub validation_method: ValidationMethodResourceTarget,
    pub execution_method: String,
}

#[storable]
#[derive(Clone, Debug, PartialEq, Eq, Hash, PartialOrd, Ord)]
pub struct ExternalCanisterChangeRequestPolicyRuleInput {
    pub policy_id: Option<UUID>,
    pub rule: RequestPolicyRule,
}

#[storable]
#[derive(Clone, Debug, PartialEq, Eq, Hash, PartialOrd, Ord)]
pub struct ExternalCanisterRequestPoliciesCreateInput {
    pub change: Vec<ExternalCanisterChangeRequestPolicyRuleInput>,
    pub calls: Vec<ExternalCanisterCallRequestPolicyRuleInput>,
}

#[storable]
#[derive(Clone, Debug, PartialEq, Eq, Hash, PartialOrd, Ord)]
pub struct ExternalCanisterRequestPoliciesUpdateInput {
    pub change: Option<Vec<ExternalCanisterChangeRequestPolicyRuleInput>>,
    pub calls: Option<ExternalCanisterChangeCallRequestPoliciesInput>,
}

#[storable]
#[derive(Clone, Debug, PartialEq, Eq, Hash, PartialOrd, Ord)]
pub struct ExternalCanisterCallRequestPoliciesMethodPairInput {
    pub method_configuration: CanisterExecutionAndValidationMethodPairInput,
    pub policies: Vec<ExternalCanisterChangeRequestPolicyRuleInput>,
}

#[storable]
#[derive(Clone, Debug, PartialEq, Eq, Hash, PartialOrd, Ord)]
pub struct ExternalCanisterCallRequestPolicyRuleValidationInput {
    pub policy_id: Option<UUID>,
    pub rule: RequestPolicyRule,
    pub validation_method: ValidationMethodResourceTarget,
}

#[storable]
#[derive(Clone, Debug, PartialEq, Eq, Hash, PartialOrd, Ord)]
pub struct ExternalCanisterCallRequestPoliciesExecMethodInput {
    pub execution_method: String,
    pub policies: Vec<ExternalCanisterCallRequestPolicyRuleValidationInput>,
}

#[storable]
#[derive(Clone, Debug, PartialEq, Eq, Hash, PartialOrd, Ord)]
pub enum ExternalCanisterChangeCallRequestPoliciesInput {
    ReplaceAllBy(Vec<ExternalCanisterCallRequestPolicyRuleInput>),
    RemoveByPolicyIds(Vec<UUID>),
    OverrideSpecifiedByExecutionMethods(Vec<ExternalCanisterCallRequestPoliciesExecMethodInput>),
    OverrideSpecifiedByExecutionValidationMethodPairs(
        Vec<ExternalCanisterCallRequestPoliciesMethodPairInput>,
    ),
}

#[storable]
#[derive(Clone, Debug, PartialEq, Eq, Hash, PartialOrd, Ord)]
pub struct CreateExternalCanisterOperationKindCreateNew {
    pub initial_cycles: Option<u64>,
    pub subnet_selection: Option<SubnetSelection>,
}

#[storable]
#[derive(Clone, Debug, PartialEq, Eq, Hash, PartialOrd, Ord)]
pub struct CreateExternalCanisterOperationKindAddExisting {
    pub canister_id: Principal,
}

#[storable]
#[derive(Clone, Debug, PartialEq, Eq, Hash, PartialOrd, Ord)]
pub enum CreateExternalCanisterOperationKind {
    CreateNew(CreateExternalCanisterOperationKindCreateNew),
    AddExisting(CreateExternalCanisterOperationKindAddExisting),
}

#[storable]
#[derive(Clone, Debug, PartialEq, Eq, Hash, PartialOrd, Ord)]
pub struct CreateExternalCanisterOperationInput {
    pub kind: CreateExternalCanisterOperationKind,
    pub name: String,
    pub description: Option<String>,
    pub labels: Option<Vec<String>>,
    pub metadata: Option<Metadata>,
    pub permissions: ExternalCanisterPermissionsCreateInput,
    pub request_policies: ExternalCanisterRequestPoliciesCreateInput,
}

#[storable]
#[derive(Clone, Debug, PartialEq, Eq, Hash, PartialOrd, Ord)]
pub struct CreateExternalCanisterOperation {
    pub canister_id: Option<Principal>,
    pub input: CreateExternalCanisterOperationInput,
}

#[storable]
#[derive(Clone, Debug, PartialEq, Eq, Hash, PartialOrd, Ord)]
pub struct FundExternalCanisterSendCyclesInput {
    pub cycles: u64,
}

#[storable]
#[derive(Clone, Debug, PartialEq, Eq, Hash, PartialOrd, Ord)]
pub enum FundExternalCanisterOperationKind {
    Send(FundExternalCanisterSendCyclesInput),
}

#[storable]
#[derive(Clone, Debug, PartialEq, Eq, Hash, PartialOrd, Ord)]
pub struct FundExternalCanisterOperationInput {
    pub canister_id: Principal,
    pub kind: FundExternalCanisterOperationKind,
}

pub type FundExternalCanisterOperation = FundExternalCanisterOperationInput;

#[storable]
#[derive(Clone, Debug, PartialEq, Eq, Hash, PartialOrd, Ord)]
pub struct MonitoringExternalCanisterEstimatedRuntimeInput {
    pub fund_runtime_secs: u64,
    pub fallback_min_cycles: u128,
    pub min_runtime_secs: u64,
    pub fallback_fund_cycles: u128,
    pub max_runtime_cycles_fund: u128,
}

#[storable]
#[derive(Clone, Debug, PartialEq, Eq, Hash, PartialOrd, Ord)]
pub struct MonitoringExternalCanisterCyclesThresholdInput {
    pub fund_cycles: u128,
    pub min_cycles: u128,
}

#[storable]
#[derive(Clone, Debug, PartialEq, Eq, Hash, PartialOrd, Ord)]
pub enum MonitorExternalCanisterStrategy {
    Always(u128),
    BelowThreshold(MonitoringExternalCanisterCyclesThresholdInput),
    BelowEstimatedRuntime(MonitoringExternalCanisterEstimatedRuntimeInput),
}

#[storable]
#[derive(Clone, Debug, PartialEq, Eq, Hash, PartialOrd, Ord)]
pub struct MonitorExternalCanisterStartInput {
    pub funding_strategy: MonitorExternalCanisterStrategy,
    pub cycle_obtain_strategy: Option<CycleObtainStrategy>,
}

#[storable]
#[derive(Clone, Debug, PartialEq, Eq, Hash, PartialOrd, Ord)]
pub enum MonitorExternalCanisterOperationKind {
    Start(MonitorExternalCanisterStartInput),
    Stop,
}

#[storable]
#[derive(Clone, Debug, PartialEq, Eq, Hash, PartialOrd, Ord)]
pub struct MonitorExternalCanisterOperationInput {
    pub canister_id: Principal,
    pub kind: MonitorExternalCanisterOperationKind,
}

pub type MonitorExternalCanisterOperation = MonitorExternalCanisterOperationInput;

#[storable]
#[derive(Clone, Debug, PartialEq, Eq, Hash, PartialOrd, Ord)]
pub struct ConfigureExternalCanisterOperationInput {
    pub canister_id: Principal,
    pub kind: ConfigureExternalCanisterOperationKind,
}

pub type ConfigureExternalCanisterOperation = ConfigureExternalCanisterOperationInput;

#[storable]
#[derive(Clone, Debug, PartialEq, Eq, Hash, PartialOrd, Ord)]
pub enum ConfigureExternalCanisterOperationKind {
    Settings(ConfigureExternalCanisterSettingsInput),
    SoftDelete,
    Delete,
    NativeSettings(DefiniteCanisterSettingsInput),
}

#[storable]
#[derive(Clone, Debug, PartialEq, Eq, Hash, PartialOrd, Ord)]
pub enum LogVisibility {
    Public,
    Controllers,
}

#[storable]
#[derive(Clone, Debug, PartialEq, Eq, Hash, PartialOrd, Ord)]
pub struct DefiniteCanisterSettingsInput {
    pub controllers: Option<Vec<Principal>>,
    pub compute_allocation: Option<candid::Nat>,
    pub memory_allocation: Option<candid::Nat>,
    pub freezing_threshold: Option<candid::Nat>,
    pub reserved_cycles_limit: Option<candid::Nat>,
    pub log_visibility: Option<LogVisibility>,
    pub wasm_memory_limit: Option<candid::Nat>,
}

#[storable]
#[derive(Clone, Debug, PartialEq, Eq, Hash, PartialOrd, Ord, Default)]
pub struct ConfigureExternalCanisterSettingsInput {
    pub name: Option<String>,
    pub description: Option<String>,
    pub labels: Option<Vec<String>>,
    pub change_metadata: Option<ChangeMetadata>,
    pub state: Option<ExternalCanisterState>,
    pub permissions: Option<ExternalCanisterPermissionsUpdateInput>,
    pub request_policies: Option<ExternalCanisterRequestPoliciesUpdateInput>,
}

#[storable]
#[derive(Clone, Debug, PartialEq, Eq, Hash, PartialOrd, Ord)]
pub struct CanisterMethod {
    pub canister_id: Principal,
    pub method_name: String,
}

impl CanisterMethod {
    pub const WILDCARD: &'static str = "*";
}

impl ModelValidator<ValidationError> for CanisterMethod {
    fn validate(&self) -> ModelValidatorResult<ValidationError> {
        EnsureExternalCanister::is_external_canister(self.canister_id)?;

        Ok(())
    }
}

#[storable]
#[derive(Clone, Debug, PartialEq, Eq, Hash, PartialOrd, Ord)]
pub struct CallExternalCanisterOperationInput {
    pub validation_method: Option<CanisterMethod>,
    pub execution_method: CanisterMethod,
    pub arg: Option<Vec<u8>>,
    pub execution_method_cycles: Option<u64>,
}

#[storable]
#[derive(Clone, Debug, PartialEq, Eq, Hash, PartialOrd, Ord)]
pub struct CallExternalCanisterOperation {
    pub input: CallExternalCanisterOperationInput,
    pub arg_checksum: Option<Vec<u8>>,
    pub arg_rendering: Option<String>,
    pub execution_method_reply: Option<Vec<u8>>,
}

#[storable]
#[derive(Clone, Debug, PartialEq, Eq, Hash, PartialOrd, Ord)]
pub struct SnapshotExternalCanisterOperationInput {
    pub canister_id: Principal,
    pub replace_snapshot: Option<Vec<u8>>,
    pub force: bool,
}

#[storable]
#[derive(Clone, Debug, PartialEq, Eq, Hash, PartialOrd, Ord)]
pub struct SnapshotExternalCanisterOperation {
    pub snapshot_id: Option<Vec<u8>>,
    pub input: SnapshotExternalCanisterOperationInput,
}

#[storable]
#[derive(Clone, Debug, PartialEq, Eq, Hash, PartialOrd, Ord)]
pub struct RestoreExternalCanisterOperationInput {
    pub canister_id: Principal,
    pub snapshot_id: Vec<u8>,
}

#[storable]
#[derive(Clone, Debug, PartialEq, Eq, Hash, PartialOrd, Ord)]
pub struct RestoreExternalCanisterOperation {
    pub input: RestoreExternalCanisterOperationInput,
}

#[storable]
#[derive(Clone, Debug, PartialEq, Eq, Hash, PartialOrd, Ord)]
pub enum PruneExternalCanisterResource {
    Snapshot(Vec<u8>),
    ChunkStore,
    State,
}

impl Display for PruneExternalCanisterResource {
    fn fmt(&self, f: &mut std::fmt::Formatter<'_>) -> std::fmt::Result {
        match self {
            PruneExternalCanisterResource::Snapshot(snapshot_id) => {
                write!(f, "snapshot({})", hex::encode(snapshot_id))
            }
            PruneExternalCanisterResource::ChunkStore => write!(f, "chunk_store"),
            PruneExternalCanisterResource::State => write!(f, "state"),
        }
    }
}

#[storable]
#[derive(Clone, Debug, PartialEq, Eq, Hash, PartialOrd, Ord)]
pub struct PruneExternalCanisterOperationInput {
    pub canister_id: Principal,
    pub prune: PruneExternalCanisterResource,
}

#[storable]
#[derive(Clone, Debug, PartialEq, Eq, Hash, PartialOrd, Ord)]
pub struct PruneExternalCanisterOperation {
    pub input: PruneExternalCanisterOperationInput,
}

#[storable]
#[derive(Clone, Debug, PartialEq, Eq, Hash, PartialOrd, Ord)]
pub struct EditPermissionOperationInput {
    pub resource: Resource,
    pub auth_scope: Option<AuthScope>,
    pub users: Option<Vec<UserId>>,
    pub user_groups: Option<Vec<UserGroupId>>,
}

#[storable]
#[derive(Clone, Debug, PartialEq, Eq, Hash, PartialOrd, Ord)]
pub struct EditPermissionOperation {
    pub input: EditPermissionOperationInput,
}

#[storable]
#[derive(Clone, Debug, PartialEq, Eq, Hash, PartialOrd, Ord)]
pub struct AddRequestPolicyOperationInput {
    pub specifier: RequestSpecifier,
    pub rule: RequestPolicyRule,
}

#[storable]
#[derive(Clone, Debug, PartialEq, Eq, Hash, PartialOrd, Ord)]
pub struct AddRequestPolicyOperation {
    pub policy_id: Option<UUID>,
    pub input: AddRequestPolicyOperationInput,
}

#[storable]
#[derive(Clone, Debug, PartialEq, Eq, Hash, PartialOrd, Ord)]
pub struct EditRequestPolicyOperationInput {
    pub policy_id: UUID,
    pub specifier: Option<RequestSpecifier>,
    pub rule: Option<RequestPolicyRule>,
}

#[storable]
#[derive(Clone, Debug, PartialEq, Eq, Hash, PartialOrd, Ord)]
pub struct EditRequestPolicyOperation {
    pub input: EditRequestPolicyOperationInput,
}

#[storable]
#[derive(Clone, Debug, PartialEq, Eq, Hash, PartialOrd, Ord)]
pub struct RemoveRequestPolicyOperationInput {
    pub policy_id: UUID,
}

#[storable]
#[derive(Clone, Debug, PartialEq, Eq, Hash, PartialOrd, Ord)]
pub struct RemoveRequestPolicyOperation {
    pub input: RemoveRequestPolicyOperationInput,
}

#[storable]
#[derive(Clone, Debug, PartialEq, Eq, Hash, PartialOrd, Ord)]
pub struct ManageSystemInfoOperationInput {
    pub name: Option<String>,
    pub cycle_obtain_strategy: Option<CycleObtainStrategy>,
}

#[storable]
#[derive(Clone, Debug, PartialEq, Eq, Hash, PartialOrd, Ord)]
pub struct ManageSystemInfoOperation {
    pub input: ManageSystemInfoOperationInput,
}

#[cfg(test)]
mod test {
    use crate::models::AccountAsset;

    use super::ChangeAssets;

    #[test]
    fn test_change_assets() {
        let mut assets: Vec<AccountAsset> = [[3; 16], [9; 16], [10; 16], [11; 16], [13; 16]]
            .into_iter()
            .map(|id| AccountAsset {
                asset_id: id,
                balance: None,
            })
            .collect();

        ChangeAssets::Change {
            // 3 already exists, should not be added twice
            add_assets: vec![[0; 16], [1; 16], [2; 16], [3; 16]],
            // 12 doesn't exist, should not be in an issue
            remove_assets: vec![[10; 16], [11; 16], [12; 16]],
        }
        .apply(&mut assets);

        assert_eq!(assets.len(), 5 + 3 - 2);

        assert!(!assets.iter().any(|a| a.asset_id == [10; 16]));
        assert!(!assets.iter().any(|a| a.asset_id == [11; 16]));
        assert!(!assets.iter().any(|a| a.asset_id == [12; 16]));

        assert!(assets.iter().any(|a| a.asset_id == [0; 16]));
        assert!(assets.iter().any(|a| a.asset_id == [1; 16]));
        assert!(assets.iter().any(|a| a.asset_id == [2; 16]));
        assert!(assets.iter().any(|a| a.asset_id == [3; 16]));

        assert_eq!(assets.iter().filter(|a| a.asset_id == [3; 16]).count(), 1);
    }
}<|MERGE_RESOLUTION|>--- conflicted
+++ resolved
@@ -39,13 +39,10 @@
     CreateExternalCanister(CreateExternalCanisterOperation),
     CallExternalCanister(CallExternalCanisterOperation),
     FundExternalCanister(FundExternalCanisterOperation),
-<<<<<<< HEAD
     MonitorExternalCanister(MonitorExternalCanisterOperation),
-=======
     SnapshotExternalCanister(SnapshotExternalCanisterOperation),
     RestoreExternalCanister(RestoreExternalCanisterOperation),
     PruneExternalCanister(PruneExternalCanisterOperation),
->>>>>>> f251d516
     AddRequestPolicy(AddRequestPolicyOperation),
     EditRequestPolicy(EditRequestPolicyOperation),
     RemoveRequestPolicy(RemoveRequestPolicyOperation),
@@ -79,9 +76,7 @@
             RequestOperation::CreateExternalCanister(_) => write!(f, "create_external_canister"),
             RequestOperation::CallExternalCanister(_) => write!(f, "call_external_canister"),
             RequestOperation::FundExternalCanister(_) => write!(f, "fund_external_canister"),
-<<<<<<< HEAD
             RequestOperation::MonitorExternalCanister(_) => write!(f, "monitor_external_canister"),
-=======
             RequestOperation::SnapshotExternalCanister(_) => {
                 write!(f, "snapshot_external_canister")
             }
@@ -91,7 +86,6 @@
             RequestOperation::PruneExternalCanister(_) => {
                 write!(f, "prune_external_canister")
             }
->>>>>>> f251d516
             RequestOperation::AddRequestPolicy(_) => write!(f, "add_request_policy"),
             RequestOperation::EditRequestPolicy(_) => write!(f, "edit_request_policy"),
             RequestOperation::RemoveRequestPolicy(_) => write!(f, "remove_request_policy"),
