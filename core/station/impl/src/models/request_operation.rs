use super::{
    permission::{Allow, AuthScope},
    request_policy_rule::{RequestPolicyRule, RequestPolicyRuleInput},
    request_specifier::RequestSpecifier,
    resource::Resource,
    AccountId, AddressBookEntryId, Blockchain, BlockchainStandard, ChangeMetadata,
    DisasterRecoveryCommittee, MetadataItem, UserGroupId, UserId, UserStatus,
};
use crate::core::validation::EnsureExternalCanister;
use crate::errors::ValidationError;
use crate::models::Metadata;
use candid::Principal;
use orbit_essentials::cdk::api::management_canister::main::{self as mgmt};
use orbit_essentials::model::{ModelValidator, ModelValidatorResult};
use orbit_essentials::{storable, types::UUID};
use std::fmt::Display;

#[storable]
#[derive(Clone, Debug, PartialEq, Eq, Hash, PartialOrd, Ord)]
pub enum RequestOperation {
    Transfer(TransferOperation),
    AddAccount(AddAccountOperation),
    EditAccount(EditAccountOperation),
    AddAddressBookEntry(AddAddressBookEntryOperation),
    EditAddressBookEntry(EditAddressBookEntryOperation),
    RemoveAddressBookEntry(RemoveAddressBookEntryOperation),
    AddUser(AddUserOperation),
    EditUser(EditUserOperation),
    EditPermission(EditPermissionOperation),
    AddUserGroup(AddUserGroupOperation),
    EditUserGroup(EditUserGroupOperation),
    RemoveUserGroup(RemoveUserGroupOperation),
    ChangeCanister(ChangeCanisterOperation),
    ChangeExternalCanister(ChangeExternalCanisterOperation),
    CreateExternalCanister(CreateExternalCanisterOperation),
    CallExternalCanister(CallExternalCanisterOperation),
    AddRequestPolicy(AddRequestPolicyOperation),
    EditRequestPolicy(EditRequestPolicyOperation),
    RemoveRequestPolicy(RemoveRequestPolicyOperation),
    ManageSystemInfo(ManageSystemInfoOperation),
    SetDisasterRecovery(SetDisasterRecoveryOperation),
}

impl Display for RequestOperation {
    fn fmt(&self, f: &mut std::fmt::Formatter<'_>) -> std::fmt::Result {
        match self {
            RequestOperation::Transfer(_) => write!(f, "transfer"),
            RequestOperation::AddAccount(_) => write!(f, "add_account"),
            RequestOperation::EditAccount(_) => write!(f, "edit_account"),
            RequestOperation::AddAddressBookEntry(_) => write!(f, "add_address_book_entry"),
            RequestOperation::EditAddressBookEntry(_) => write!(f, "edit_address_book_entry"),
            RequestOperation::RemoveAddressBookEntry(_) => write!(f, "remove_address_book_entry"),
            RequestOperation::AddUser(_) => write!(f, "add_user"),
            RequestOperation::EditUser(_) => write!(f, "edit_user"),
            RequestOperation::EditPermission(_) => write!(f, "edit_permission"),
            RequestOperation::AddUserGroup(_) => write!(f, "add_user_group"),
            RequestOperation::EditUserGroup(_) => write!(f, "adit_user_group"),
            RequestOperation::RemoveUserGroup(_) => write!(f, "remove_user_group"),
            RequestOperation::ChangeCanister(_) => write!(f, "change_canister"),
            RequestOperation::ChangeExternalCanister(_) => write!(f, "change_external_canister"),
            RequestOperation::CreateExternalCanister(_) => write!(f, "create_external_canister"),
            RequestOperation::CallExternalCanister(_) => write!(f, "call_external_canister"),
            RequestOperation::AddRequestPolicy(_) => write!(f, "add_request_policy"),
            RequestOperation::EditRequestPolicy(_) => write!(f, "edit_request_policy"),
            RequestOperation::RemoveRequestPolicy(_) => write!(f, "remove_request_policy"),
            RequestOperation::ManageSystemInfo(_) => write!(f, "manage_system_info"),
            RequestOperation::SetDisasterRecovery(_) => write!(f, "set_disaster_recovery"),
        }
    }
}

#[storable]
#[derive(Clone, Debug, PartialEq, Eq, Hash, PartialOrd, Ord)]
pub struct TransferOperation {
    pub transfer_id: Option<UUID>,
    pub input: TransferOperationInput,
}

#[storable]
#[derive(Clone, Debug, PartialEq, Eq, Hash, PartialOrd, Ord)]
pub struct TransferOperationInput {
    pub from_account_id: AccountId,
    pub to: String,
    pub amount: candid::Nat,
    pub metadata: Metadata,
    pub network: String,
    pub fee: Option<candid::Nat>,
}

#[storable]
#[derive(Clone, Debug, PartialEq, Eq, Hash, PartialOrd, Ord)]
pub struct AddAccountOperation {
    /// The account id is only available after the operation is executed.
    pub account_id: Option<AccountId>,
    pub input: AddAccountOperationInput,
}

#[storable]
#[derive(Clone, Debug, PartialEq, Eq, Hash, PartialOrd, Ord)]
pub struct AddAccountOperationInput {
    pub name: String,
    pub blockchain: Blockchain,
    pub standard: BlockchainStandard,
    pub metadata: Metadata,
    pub read_permission: Allow,
    pub configs_permission: Allow,
    pub transfer_permission: Allow,
    pub configs_request_policy: Option<RequestPolicyRule>,
    pub transfer_request_policy: Option<RequestPolicyRule>,
}

#[storable]
#[derive(Clone, Debug, PartialEq, Eq, Hash, PartialOrd, Ord)]
pub struct EditAccountOperation {
    pub input: EditAccountOperationInput,
}

#[storable]
#[derive(Clone, Debug, PartialEq, Eq, Hash, PartialOrd, Ord)]
pub struct EditAccountOperationInput {
    pub account_id: AccountId,
    pub name: Option<String>,
    pub read_permission: Option<Allow>,
    pub configs_permission: Option<Allow>,
    pub transfer_permission: Option<Allow>,
    pub configs_request_policy: Option<RequestPolicyRuleInput>,
    pub transfer_request_policy: Option<RequestPolicyRuleInput>,
}

#[storable]
#[derive(Clone, Debug, PartialEq, Eq, Hash, PartialOrd, Ord)]
pub struct AddAddressBookEntryOperation {
    /// The address book entry id is only available after the operation is executed.
    pub address_book_entry_id: Option<AddressBookEntryId>,
    pub input: AddAddressBookEntryOperationInput,
}

#[storable]
#[derive(Clone, Debug, PartialEq, Eq, Hash, PartialOrd, Ord)]
pub struct AddAddressBookEntryOperationInput {
    pub address_owner: String,
    pub address: String,
    pub blockchain: Blockchain,
    pub standard: BlockchainStandard,
    pub metadata: Vec<MetadataItem>,
}

#[storable]
#[derive(Clone, Debug, PartialEq, Eq, Hash, PartialOrd, Ord)]
pub struct EditAddressBookEntryOperation {
    pub input: EditAddressBookEntryOperationInput,
}

#[storable]
#[derive(Clone, Debug, PartialEq, Eq, Hash, PartialOrd, Ord)]
pub struct EditAddressBookEntryOperationInput {
    pub address_book_entry_id: AddressBookEntryId,
    pub address_owner: Option<String>,
    pub change_metadata: Option<ChangeMetadata>,
}

#[storable]
#[derive(Clone, Debug, PartialEq, Eq, Hash, PartialOrd, Ord)]
pub struct RemoveAddressBookEntryOperation {
    pub input: RemoveAddressBookEntryOperationInput,
}

#[storable]
#[derive(Clone, Debug, PartialEq, Eq, Hash, PartialOrd, Ord)]
pub struct RemoveAddressBookEntryOperationInput {
    pub address_book_entry_id: AddressBookEntryId,
}

#[storable]
#[derive(Clone, Debug, PartialEq, Eq, Hash, PartialOrd, Ord)]
pub struct AddUserOperation {
    pub user_id: Option<UUID>,
    pub input: AddUserOperationInput,
}

#[storable]
#[derive(Clone, Debug, PartialEq, Eq, Hash, PartialOrd, Ord)]
pub struct AddUserOperationInput {
    pub name: String,
    pub identities: Vec<Principal>,
    pub groups: Vec<UUID>,
    pub status: UserStatus,
}

#[storable]
#[derive(Clone, Debug, PartialEq, Eq, Hash, PartialOrd, Ord)]
pub struct EditUserOperation {
    pub input: EditUserOperationInput,
}

#[storable]
#[derive(Clone, Debug, PartialEq, Eq, Hash, PartialOrd, Ord)]
pub struct EditUserOperationInput {
    pub user_id: UUID,
    pub name: Option<String>,
    pub identities: Option<Vec<Principal>>,
    pub groups: Option<Vec<UUID>>,
    pub status: Option<UserStatus>,
}

#[storable]
#[derive(Clone, Debug, PartialEq, Eq, Hash, PartialOrd, Ord)]
pub struct AddUserGroupOperation {
    pub user_group_id: Option<UUID>,
    pub input: AddUserGroupOperationInput,
}

#[storable]
#[derive(Clone, Debug, PartialEq, Eq, Hash, PartialOrd, Ord)]
pub struct AddUserGroupOperationInput {
    pub name: String,
}

#[storable]
#[derive(Clone, Debug, PartialEq, Eq, Hash, PartialOrd, Ord)]
pub struct EditUserGroupOperation {
    pub input: EditUserGroupOperationInput,
}

#[storable]
#[derive(Clone, Debug, PartialEq, Eq, Hash, PartialOrd, Ord)]
pub struct EditUserGroupOperationInput {
    pub user_group_id: UUID,
    pub name: String,
}

#[storable]
#[derive(Clone, Debug, PartialEq, Eq, Hash, PartialOrd, Ord)]
pub struct RemoveUserGroupOperation {
    pub input: RemoveUserGroupOperationInput,
}

#[storable]
#[derive(Clone, Debug, PartialEq, Eq, Hash, PartialOrd, Ord)]
pub struct RemoveUserGroupOperationInput {
    pub user_group_id: UUID,
}

#[storable]
#[derive(Debug, Clone, PartialEq, Eq, Hash, PartialOrd, Ord)]
pub enum ChangeCanisterTarget {
    UpgradeStation,
    UpgradeUpgrader,
}

#[storable]
#[derive(Clone, Debug, PartialEq, Eq, Hash, PartialOrd, Ord)]
pub struct ChangeCanisterOperationInput {
    pub target: ChangeCanisterTarget,
    pub module: Vec<u8>,
    pub arg: Option<Vec<u8>>,
}

#[storable]
#[derive(Clone, Debug, PartialEq, Eq, Hash, PartialOrd, Ord)]
pub struct ChangeCanisterOperation {
    pub module_checksum: Vec<u8>,
    pub arg_checksum: Option<Vec<u8>>,
    pub input: ChangeCanisterOperationInput,
}

#[storable]
#[derive(Clone, Debug, PartialEq, Eq, Hash, PartialOrd, Ord)]
pub struct SetDisasterRecoveryOperation {
    pub input: SetDisasterRecoveryOperationInput,
}

#[storable]
#[derive(Clone, Debug, PartialEq, Eq, Hash, PartialOrd, Ord)]
pub struct CanisterInstallModeArgs {}

#[storable]
#[derive(Clone, Debug, PartialEq, Eq, Hash, PartialOrd, Ord)]
pub struct CanisterReinstallModeArgs {}

#[storable]
#[derive(Clone, Debug, PartialEq, Eq, Hash, PartialOrd, Ord)]
pub struct CanisterUpgradeModeArgs {}

#[storable]
#[derive(Clone, Debug, PartialEq, Eq, Hash, PartialOrd, Ord)]
pub enum CanisterInstallMode {
    Install(CanisterInstallModeArgs),
    Reinstall(CanisterReinstallModeArgs),
    Upgrade(CanisterUpgradeModeArgs),
}

impl From<CanisterInstallMode> for mgmt::CanisterInstallMode {
    fn from(mode: CanisterInstallMode) -> Self {
        match mode {
            CanisterInstallMode::Install(_) => mgmt::CanisterInstallMode::Install,
            CanisterInstallMode::Reinstall(_) => mgmt::CanisterInstallMode::Reinstall,
            CanisterInstallMode::Upgrade(_) => mgmt::CanisterInstallMode::Upgrade(None),
        }
    }
}

#[storable]
#[derive(Clone, Debug, PartialEq, Eq, Hash, PartialOrd, Ord)]
<<<<<<< HEAD
pub struct SetDisasterRecoveryOperationInput {
    pub committee: Option<DisasterRecoveryCommittee>,
}

#[storable]
#[derive(Clone, Debug, PartialEq, Eq, Hash, PartialOrd, Ord)]
pub struct ChangeManagedCanisterOperationInput {
=======
pub struct ChangeExternalCanisterOperationInput {
>>>>>>> f93fbbfb
    pub canister_id: Principal,
    pub mode: CanisterInstallMode,
    pub module: Vec<u8>,
    pub arg: Option<Vec<u8>>,
}

#[storable]
#[derive(Clone, Debug, PartialEq, Eq, Hash, PartialOrd, Ord)]
pub struct ChangeExternalCanisterOperation {
    pub module_checksum: Vec<u8>,
    pub arg_checksum: Option<Vec<u8>>,
    pub input: ChangeExternalCanisterOperationInput,
}

#[storable]
#[derive(Clone, Debug, PartialEq, Eq, Hash, PartialOrd, Ord)]
pub struct CreateExternalCanisterOperationInput {}

#[storable]
#[derive(Clone, Debug, PartialEq, Eq, Hash, PartialOrd, Ord)]
pub struct CreateExternalCanisterOperation {
    pub canister_id: Option<Principal>,
}

#[storable]
#[derive(Clone, Debug, PartialEq, Eq, Hash, PartialOrd, Ord)]
pub struct CanisterMethod {
    pub canister_id: Principal,
    pub method_name: String,
}

impl ModelValidator<ValidationError> for CanisterMethod {
    fn validate(&self) -> ModelValidatorResult<ValidationError> {
        EnsureExternalCanister::is_external_canister(self.canister_id)?;

        Ok(())
    }
}

#[storable]
#[derive(Clone, Debug, PartialEq, Eq, Hash, PartialOrd, Ord)]
pub struct CallExternalCanisterOperationInput {
    pub validation_method: Option<CanisterMethod>,
    pub execution_method: CanisterMethod,
    pub arg: Option<Vec<u8>>,
    pub execution_method_cycles: Option<u64>,
}

#[storable]
#[derive(Clone, Debug, PartialEq, Eq, Hash, PartialOrd, Ord)]
pub struct CallExternalCanisterOperation {
    pub input: CallExternalCanisterOperationInput,
    pub arg_checksum: Option<Vec<u8>>,
    pub arg_rendering: Option<String>,
    pub execution_method_reply: Option<Vec<u8>>,
}

#[storable]
#[derive(Clone, Debug, PartialEq, Eq, Hash, PartialOrd, Ord)]
pub struct EditPermissionOperationInput {
    pub resource: Resource,
    pub auth_scope: Option<AuthScope>,
    pub users: Option<Vec<UserId>>,
    pub user_groups: Option<Vec<UserGroupId>>,
}

#[storable]
#[derive(Clone, Debug, PartialEq, Eq, Hash, PartialOrd, Ord)]
pub struct EditPermissionOperation {
    pub input: EditPermissionOperationInput,
}

#[storable]
#[derive(Clone, Debug, PartialEq, Eq, Hash, PartialOrd, Ord)]
pub struct AddRequestPolicyOperationInput {
    pub specifier: RequestSpecifier,
    pub rule: RequestPolicyRule,
}

#[storable]
#[derive(Clone, Debug, PartialEq, Eq, Hash, PartialOrd, Ord)]
pub struct AddRequestPolicyOperation {
    pub policy_id: Option<UUID>,
    pub input: AddRequestPolicyOperationInput,
}

#[storable]
#[derive(Clone, Debug, PartialEq, Eq, Hash, PartialOrd, Ord)]
pub struct EditRequestPolicyOperationInput {
    pub policy_id: UUID,
    pub specifier: Option<RequestSpecifier>,
    pub rule: Option<RequestPolicyRule>,
}

#[storable]
#[derive(Clone, Debug, PartialEq, Eq, Hash, PartialOrd, Ord)]
pub struct EditRequestPolicyOperation {
    pub input: EditRequestPolicyOperationInput,
}

#[storable]
#[derive(Clone, Debug, PartialEq, Eq, Hash, PartialOrd, Ord)]
pub struct RemoveRequestPolicyOperationInput {
    pub policy_id: UUID,
}

#[storable]
#[derive(Clone, Debug, PartialEq, Eq, Hash, PartialOrd, Ord)]
pub struct RemoveRequestPolicyOperation {
    pub input: RemoveRequestPolicyOperationInput,
}

#[storable]
#[derive(Clone, Debug, PartialEq, Eq, Hash, PartialOrd, Ord)]
pub struct ManageSystemInfoOperationInput {
    pub name: Option<String>,
}

#[storable]
#[derive(Clone, Debug, PartialEq, Eq, Hash, PartialOrd, Ord)]
pub struct ManageSystemInfoOperation {
    pub input: ManageSystemInfoOperationInput,
}<|MERGE_RESOLUTION|>--- conflicted
+++ resolved
@@ -302,17 +302,13 @@
 
 #[storable]
 #[derive(Clone, Debug, PartialEq, Eq, Hash, PartialOrd, Ord)]
-<<<<<<< HEAD
 pub struct SetDisasterRecoveryOperationInput {
     pub committee: Option<DisasterRecoveryCommittee>,
 }
 
 #[storable]
 #[derive(Clone, Debug, PartialEq, Eq, Hash, PartialOrd, Ord)]
-pub struct ChangeManagedCanisterOperationInput {
-=======
 pub struct ChangeExternalCanisterOperationInput {
->>>>>>> f93fbbfb
     pub canister_id: Principal,
     pub mode: CanisterInstallMode,
     pub module: Vec<u8>,
