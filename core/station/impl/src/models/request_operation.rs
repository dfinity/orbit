--- conflicted
+++ resolved
@@ -1116,15 +1116,11 @@
                 EnsureUserGroup::id_exists(&ok.input.user_group_id)?;
             }
             RequestOperation::SystemUpgrade(_) => (),
-<<<<<<< HEAD
             RequestOperation::SystemRestore(_) => (),
-            RequestOperation::ChangeExternalCanister(_) => (),
-=======
             RequestOperation::ChangeExternalCanister(op) => {
                 let canister_id = op.input.canister_id;
                 EnsureExternalCanister::ensure_external_canister(canister_id)?;
             }
->>>>>>> 41b669e4
             RequestOperation::ConfigureExternalCanister(op) => {
                 let canister_id = op.canister_id;
                 EnsureExternalCanister::ensure_external_canister(canister_id)?;
