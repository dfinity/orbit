use super::{
    permission::{Allow, AuthScope},
    request_policy_rule::{RequestPolicyRule, RequestPolicyRuleInput},
    request_specifier::RequestSpecifier,
    resource::{Resource, ValidationMethodResourceTarget},
    AccountAsset, AccountId, AddressBookEntryId, AddressFormat, Asset, AssetId, Blockchain,
    ChangeMetadata, CycleObtainStrategy, DisasterRecoveryCommittee, ExternalCanisterCallPermission,
    ExternalCanisterState, MetadataItem, NamedRuleId, TokenStandard, UserGroupId, UserId,
    UserStatus,
};
use crate::core::validation::{
    EnsureAccount, EnsureAddressBookEntry, EnsureAsset, EnsureExternalCanister, EnsureIdExists,
    EnsureNamedRule, EnsureRequestPolicy, EnsureUser, EnsureUserGroup,
};
use crate::errors::{ExternalCanisterValidationError, ValidationError};
use crate::models::resource::ExecutionMethodResourceTarget;
use crate::models::Metadata;
use candid::Principal;
use orbit_essentials::cdk::api::management_canister::main::{self as mgmt};
use orbit_essentials::cmc::SubnetSelection;
use orbit_essentials::model::{ContextualModel, ModelValidator, ModelValidatorResult};
use orbit_essentials::{storable, types::UUID};
use std::{collections::HashSet, fmt::Display};

#[storable]
#[derive(Clone, Debug, PartialEq, Eq, Hash, PartialOrd, Ord, strum::VariantNames)]
#[strum(serialize_all = "PascalCase")]
pub enum RequestOperation {
    Transfer(TransferOperation),
    AddAccount(AddAccountOperation),
    EditAccount(EditAccountOperation),
    AddAddressBookEntry(AddAddressBookEntryOperation),
    EditAddressBookEntry(EditAddressBookEntryOperation),
    RemoveAddressBookEntry(RemoveAddressBookEntryOperation),
    AddUser(AddUserOperation),
    EditUser(EditUserOperation),
    EditPermission(EditPermissionOperation),
    AddUserGroup(AddUserGroupOperation),
    EditUserGroup(EditUserGroupOperation),
    RemoveUserGroup(RemoveUserGroupOperation),
    SystemUpgrade(SystemUpgradeOperation),
    ChangeExternalCanister(ChangeExternalCanisterOperation),
    ConfigureExternalCanister(ConfigureExternalCanisterOperation),
    CreateExternalCanister(CreateExternalCanisterOperation),
    CallExternalCanister(CallExternalCanisterOperation),
    FundExternalCanister(FundExternalCanisterOperation),
    MonitorExternalCanister(MonitorExternalCanisterOperation),
    SnapshotExternalCanister(SnapshotExternalCanisterOperation),
    RestoreExternalCanister(RestoreExternalCanisterOperation),
    PruneExternalCanister(PruneExternalCanisterOperation),
    AddRequestPolicy(AddRequestPolicyOperation),
    EditRequestPolicy(EditRequestPolicyOperation),
    RemoveRequestPolicy(RemoveRequestPolicyOperation),
    ManageSystemInfo(ManageSystemInfoOperation),
    SetDisasterRecovery(SetDisasterRecoveryOperation),
    AddAsset(AddAssetOperation),
    EditAsset(EditAssetOperation),
    RemoveAsset(RemoveAssetOperation),
    AddNamedRule(AddNamedRuleOperation),
    EditNamedRule(EditNamedRuleOperation),
    RemoveNamedRule(RemoveNamedRuleOperation),
}

impl Display for RequestOperation {
    fn fmt(&self, f: &mut std::fmt::Formatter<'_>) -> std::fmt::Result {
        match self {
            RequestOperation::Transfer(_) => write!(f, "transfer"),
            RequestOperation::AddAccount(_) => write!(f, "add_account"),
            RequestOperation::EditAccount(_) => write!(f, "edit_account"),
            RequestOperation::AddAddressBookEntry(_) => write!(f, "add_address_book_entry"),
            RequestOperation::EditAddressBookEntry(_) => write!(f, "edit_address_book_entry"),
            RequestOperation::RemoveAddressBookEntry(_) => write!(f, "remove_address_book_entry"),
            RequestOperation::AddUser(_) => write!(f, "add_user"),
            RequestOperation::EditUser(_) => write!(f, "edit_user"),
            RequestOperation::EditPermission(_) => write!(f, "edit_permission"),
            RequestOperation::AddUserGroup(_) => write!(f, "add_user_group"),
            RequestOperation::EditUserGroup(_) => write!(f, "adit_user_group"),
            RequestOperation::RemoveUserGroup(_) => write!(f, "remove_user_group"),
            RequestOperation::SystemUpgrade(_) => write!(f, "system_upgrade"),
            RequestOperation::ChangeExternalCanister(_) => write!(f, "change_external_canister"),
            RequestOperation::ConfigureExternalCanister(_) => {
                write!(f, "configure_external_canister")
            }
            RequestOperation::CreateExternalCanister(_) => write!(f, "create_external_canister"),
            RequestOperation::CallExternalCanister(_) => write!(f, "call_external_canister"),
            RequestOperation::FundExternalCanister(_) => write!(f, "fund_external_canister"),
            RequestOperation::MonitorExternalCanister(_) => write!(f, "monitor_external_canister"),
            RequestOperation::SnapshotExternalCanister(_) => {
                write!(f, "snapshot_external_canister")
            }
            RequestOperation::RestoreExternalCanister(_) => {
                write!(f, "restore_external_canister")
            }
            RequestOperation::PruneExternalCanister(_) => {
                write!(f, "prune_external_canister")
            }
            RequestOperation::AddRequestPolicy(_) => write!(f, "add_request_policy"),
            RequestOperation::EditRequestPolicy(_) => write!(f, "edit_request_policy"),
            RequestOperation::RemoveRequestPolicy(_) => write!(f, "remove_request_policy"),
            RequestOperation::ManageSystemInfo(_) => write!(f, "manage_system_info"),
            RequestOperation::SetDisasterRecovery(_) => write!(f, "set_disaster_recovery"),
            RequestOperation::AddAsset(_) => write!(f, "add_asset"),
            RequestOperation::EditAsset(_) => write!(f, "edit_asset"),
            RequestOperation::RemoveAsset(_) => write!(f, "remove_asset"),
            RequestOperation::AddNamedRule(_) => write!(f, "add_named_rule"),
            RequestOperation::EditNamedRule(_) => write!(f, "edit_named_rule"),
            RequestOperation::RemoveNamedRule(_) => write!(f, "remove_named_rule"),
        }
    }
}

#[storable]
#[derive(Clone, Debug, PartialEq, Eq, Hash, PartialOrd, Ord)]
pub struct AddAssetOperation {
    pub asset_id: Option<AssetId>,
    pub input: AddAssetOperationInput,
}

#[storable]
#[derive(Clone, Debug, PartialEq, Eq, Hash, PartialOrd, Ord)]
pub struct AddAssetOperationInput {
    pub name: String,
    pub symbol: String,
    pub decimals: u32,
    pub metadata: Metadata,
    pub blockchain: Blockchain,
    pub standards: Vec<TokenStandard>,
}

#[storable]
#[derive(Clone, Debug, PartialEq, Eq, Hash, PartialOrd, Ord)]
pub struct EditAssetOperation {
    pub input: EditAssetOperationInput,
}

#[storable]
#[derive(Clone, Debug, PartialEq, Eq, Hash, PartialOrd, Ord)]
pub struct EditAssetOperationInput {
    pub asset_id: AssetId,
    pub name: Option<String>,
    pub symbol: Option<String>,
    pub change_metadata: Option<ChangeMetadata>,
    pub blockchain: Option<Blockchain>,
    pub standards: Option<Vec<TokenStandard>>,
}

#[storable]
#[derive(Clone, Debug, PartialEq, Eq, Hash, PartialOrd, Ord)]
pub struct RemoveAssetOperation {
    pub input: RemoveAssetOperationInput,
}

#[storable]
#[derive(Clone, Debug, PartialEq, Eq, Hash, PartialOrd, Ord)]
pub struct RemoveAssetOperationInput {
    pub asset_id: AssetId,
}

#[storable(skip_deserialize = true)]
#[derive(Clone, Debug, PartialEq, Eq, Hash, PartialOrd, Ord)]
pub struct TransferOperation {
    pub transfer_id: Option<UUID>,
    pub input: TransferOperationInput,
    pub asset: Asset,
    pub fee: Option<candid::Nat>,
}

#[storable(skip_deserialize = true)]
#[derive(Clone, Debug, PartialEq, Eq, Hash, PartialOrd, Ord)]
pub struct TransferOperationInput {
    pub from_account_id: AccountId,
    pub from_asset_id: AssetId,
    pub with_standard: TokenStandard,
    pub to: String,
    pub amount: candid::Nat,
    pub metadata: Metadata,
    pub network: String,
    pub fee: Option<candid::Nat>,
}

#[storable]
#[derive(Clone, Debug, PartialEq, Eq, Hash, PartialOrd, Ord)]
pub struct AddAccountOperation {
    /// The account id is only available after the operation is executed.
    pub account_id: Option<AccountId>,
    pub input: AddAccountOperationInput,
}

#[storable(skip_deserialize = true)]
#[derive(Clone, Debug, PartialEq, Eq, Hash, PartialOrd, Ord)]
pub struct AddAccountOperationInput {
    pub name: String,
    pub assets: Vec<AssetId>,
    pub metadata: Metadata,
    pub read_permission: Allow,
    pub configs_permission: Allow,
    pub transfer_permission: Allow,
    pub configs_request_policy: Option<RequestPolicyRule>,
    pub transfer_request_policy: Option<RequestPolicyRule>,
}

#[storable]
#[derive(Clone, Debug, PartialEq, Eq, Hash, PartialOrd, Ord)]
pub struct EditAccountOperation {
    pub input: EditAccountOperationInput,
}

#[storable]
#[derive(Clone, Debug, PartialEq, Eq, Hash, PartialOrd, Ord)]
pub enum ChangeAssets {
    ReplaceWith {
        assets: Vec<AssetId>,
    },
    Change {
        add_assets: Vec<AssetId>,
        remove_assets: Vec<AssetId>,
    },
}

impl ChangeAssets {
    pub fn apply(&self, assets: &mut Vec<AccountAsset>) {
        match self {
            ChangeAssets::ReplaceWith { assets: new_assets } => {
                *assets = new_assets
                    .iter()
                    .map(|asset_id| AccountAsset {
                        asset_id: *asset_id,
                        balance: None,
                    })
                    .collect();
            }
            ChangeAssets::Change {
                add_assets,
                remove_assets,
            } => {
                let existing_assets: HashSet<_> = assets.iter().map(|a| a.asset_id).collect();
                for asset_id in add_assets {
                    if !existing_assets.contains(asset_id) {
                        assets.push(AccountAsset {
                            asset_id: *asset_id,
                            balance: None,
                        });
                    }
                }

                assets.retain(|a| !remove_assets.contains(&a.asset_id));
            }
        }
    }
}

#[storable]
#[derive(Clone, Debug, PartialEq, Eq, Hash, PartialOrd, Ord)]
pub struct EditAccountOperationInput {
    pub account_id: AccountId,
    pub change_assets: Option<ChangeAssets>,
    pub name: Option<String>,
    pub read_permission: Option<Allow>,
    pub configs_permission: Option<Allow>,
    pub transfer_permission: Option<Allow>,
    pub configs_request_policy: Option<RequestPolicyRuleInput>,
    pub transfer_request_policy: Option<RequestPolicyRuleInput>,
}

#[storable]
#[derive(Clone, Debug, PartialEq, Eq, Hash, PartialOrd, Ord)]
pub struct AddAddressBookEntryOperation {
    /// The address book entry id is only available after the operation is executed.
    pub address_book_entry_id: Option<AddressBookEntryId>,
    pub input: AddAddressBookEntryOperationInput,
}

#[storable(skip_deserialize = true)]
#[derive(Clone, Debug, PartialEq, Eq, Hash, PartialOrd, Ord)]
pub struct AddAddressBookEntryOperationInput {
    pub address_owner: String,
    pub address: String,
    pub address_format: AddressFormat,
    pub blockchain: Blockchain,
    #[serde(default)]
    pub labels: Vec<String>,
    pub metadata: Vec<MetadataItem>,
}

#[storable]
#[derive(Clone, Debug, PartialEq, Eq, Hash, PartialOrd, Ord)]
pub struct EditAddressBookEntryOperation {
    pub input: EditAddressBookEntryOperationInput,
}

#[storable]
#[derive(Clone, Debug, PartialEq, Eq, Hash, PartialOrd, Ord)]
pub struct EditAddressBookEntryOperationInput {
    pub address_book_entry_id: AddressBookEntryId,
    pub address_owner: Option<String>,
    pub change_metadata: Option<ChangeMetadata>,
    #[serde(default)]
    pub labels: Option<Vec<String>>,
}

#[storable]
#[derive(Clone, Debug, PartialEq, Eq, Hash, PartialOrd, Ord)]
pub struct RemoveAddressBookEntryOperation {
    pub input: RemoveAddressBookEntryOperationInput,
}

#[storable]
#[derive(Clone, Debug, PartialEq, Eq, Hash, PartialOrd, Ord)]
pub struct RemoveAddressBookEntryOperationInput {
    pub address_book_entry_id: AddressBookEntryId,
}

#[storable]
#[derive(Clone, Debug, PartialEq, Eq, Hash, PartialOrd, Ord)]
pub struct AddUserOperation {
    pub user_id: Option<UUID>,
    pub input: AddUserOperationInput,
}

#[storable]
#[derive(Clone, Debug, PartialEq, Eq, Hash, PartialOrd, Ord)]
pub struct AddUserOperationInput {
    pub name: String,
    pub identities: Vec<Principal>,
    pub groups: Vec<UUID>,
    pub status: UserStatus,
}

#[storable]
#[derive(Clone, Debug, PartialEq, Eq, Hash, PartialOrd, Ord)]
pub struct EditUserOperation {
    pub input: EditUserOperationInput,
}

#[storable]
#[derive(Clone, Debug, PartialEq, Eq, Hash, PartialOrd, Ord)]
pub struct EditUserOperationInput {
    pub user_id: UUID,
    pub name: Option<String>,
    pub identities: Option<Vec<Principal>>,
    pub groups: Option<Vec<UUID>>,
    pub status: Option<UserStatus>,
    pub cancel_pending_requests: Option<bool>,
}

#[storable]
#[derive(Clone, Debug, PartialEq, Eq, Hash, PartialOrd, Ord)]
pub struct AddUserGroupOperation {
    pub user_group_id: Option<UUID>,
    pub input: AddUserGroupOperationInput,
}

#[storable]
#[derive(Clone, Debug, PartialEq, Eq, Hash, PartialOrd, Ord)]
pub struct AddUserGroupOperationInput {
    pub name: String,
}

#[storable]
#[derive(Clone, Debug, PartialEq, Eq, Hash, PartialOrd, Ord)]
pub struct EditUserGroupOperation {
    pub input: EditUserGroupOperationInput,
}

#[storable]
#[derive(Clone, Debug, PartialEq, Eq, Hash, PartialOrd, Ord)]
pub struct EditUserGroupOperationInput {
    pub user_group_id: UUID,
    pub name: String,
}

#[storable]
#[derive(Clone, Debug, PartialEq, Eq, Hash, PartialOrd, Ord)]
pub struct RemoveUserGroupOperation {
    pub input: RemoveUserGroupOperationInput,
}

#[storable]
#[derive(Clone, Debug, PartialEq, Eq, Hash, PartialOrd, Ord)]
pub struct RemoveUserGroupOperationInput {
    pub user_group_id: UUID,
}

#[storable]
#[derive(Debug, Clone, PartialEq, Eq, Hash, PartialOrd, Ord)]
pub enum SystemUpgradeTarget {
    UpgradeStation,
    UpgradeUpgrader,
}

#[storable]
#[derive(Debug, Clone, PartialEq, Eq, Hash, PartialOrd, Ord)]
pub struct WasmModuleExtraChunks {
    pub store_canister: Principal,
    pub extra_chunks_key: String,
    #[serde(with = "serde_bytes")]
    pub wasm_module_hash: Vec<u8>,
}

#[storable]
#[derive(Clone, Debug, PartialEq, Eq, Hash, PartialOrd, Ord)]
pub struct SystemUpgradeOperationInput {
    pub target: SystemUpgradeTarget,
    /// The module is only available while the operation is not finalized.
    #[serde(with = "serde_bytes")]
    pub module: Vec<u8>,
    pub module_extra_chunks: Option<WasmModuleExtraChunks>,
    #[serde(deserialize_with = "orbit_essentials::deserialize::deserialize_option_blob")]
    pub arg: Option<Vec<u8>>,
}

#[storable]
#[derive(Clone, Debug, PartialEq, Eq, Hash, PartialOrd, Ord)]
pub struct SystemUpgradeOperation {
    #[serde(with = "serde_bytes")]
    pub module_checksum: Vec<u8>,
    #[serde(deserialize_with = "orbit_essentials::deserialize::deserialize_option_blob")]
    pub arg_checksum: Option<Vec<u8>>,
    pub input: SystemUpgradeOperationInput,
}

#[storable]
#[derive(Clone, Debug, PartialEq, Eq, Hash, PartialOrd, Ord)]
pub struct SetDisasterRecoveryOperation {
    pub input: SetDisasterRecoveryOperationInput,
}

#[storable]
#[derive(Clone, Debug, PartialEq, Eq, Hash, PartialOrd, Ord)]
pub struct CanisterInstallModeArgs {}

#[storable]
#[derive(Clone, Debug, PartialEq, Eq, Hash, PartialOrd, Ord)]
pub struct CanisterReinstallModeArgs {}

#[storable]
#[derive(Clone, Debug, PartialEq, Eq, Hash, PartialOrd, Ord)]
pub struct CanisterUpgradeModeArgs {}

#[storable]
#[derive(Clone, Debug, PartialEq, Eq, Hash, PartialOrd, Ord)]
pub enum CanisterInstallMode {
    Install(CanisterInstallModeArgs),
    Reinstall(CanisterReinstallModeArgs),
    Upgrade(CanisterUpgradeModeArgs),
}

impl From<CanisterInstallMode> for mgmt::CanisterInstallMode {
    fn from(mode: CanisterInstallMode) -> Self {
        match mode {
            CanisterInstallMode::Install(_) => mgmt::CanisterInstallMode::Install,
            CanisterInstallMode::Reinstall(_) => mgmt::CanisterInstallMode::Reinstall,
            CanisterInstallMode::Upgrade(_) => mgmt::CanisterInstallMode::Upgrade(None),
        }
    }
}

#[storable]
#[derive(Clone, Debug, PartialEq, Eq, Hash, PartialOrd, Ord)]
pub struct SetDisasterRecoveryOperationInput {
    pub committee: Option<DisasterRecoveryCommittee>,
}

#[storable]
#[derive(Clone, Debug, PartialEq, Eq, Hash, PartialOrd, Ord)]
pub struct ChangeExternalCanisterOperationInput {
    pub canister_id: Principal,
    pub mode: CanisterInstallMode,
    #[serde(with = "serde_bytes")]
    pub module: Vec<u8>,
    pub module_extra_chunks: Option<WasmModuleExtraChunks>,
    #[serde(deserialize_with = "orbit_essentials::deserialize::deserialize_option_blob")]
    pub arg: Option<Vec<u8>>,
}

#[storable]
#[derive(Clone, Debug, PartialEq, Eq, Hash, PartialOrd, Ord)]
pub struct ChangeExternalCanisterOperation {
    #[serde(with = "serde_bytes")]
    pub module_checksum: Vec<u8>,
    #[serde(deserialize_with = "orbit_essentials::deserialize::deserialize_option_blob")]
    pub arg_checksum: Option<Vec<u8>>,
    pub input: ChangeExternalCanisterOperationInput,
}

#[storable]
#[derive(Clone, Debug, PartialEq, Eq, Hash, PartialOrd, Ord)]
pub struct ExternalCanisterPermissionsCreateInput {
    pub read: Allow,
    pub change: Allow,
    pub calls: Vec<ExternalCanisterCallPermission>,
}

#[storable]
#[derive(Clone, Debug, PartialEq, Eq, Hash, PartialOrd, Ord)]
pub struct ExternalCanisterPermissionsUpdateInput {
    pub read: Option<Allow>,
    pub change: Option<Allow>,
    pub calls: Option<ExternalCanisterChangeCallPermissionsInput>,
}

#[storable]
#[derive(Clone, Debug, PartialEq, Eq, Hash, PartialOrd, Ord)]
pub struct CanisterExecutionAndValidationMethodPairInput {
    pub validation_method: ValidationMethodResourceTarget,
    pub execution_method: String,
}

#[storable]
#[derive(Clone, Debug, PartialEq, Eq, Hash, PartialOrd, Ord)]
pub struct ExternalCanisterCallPermissionMethodPairInput {
    pub method_configuration: CanisterExecutionAndValidationMethodPairInput,
    pub allow: Option<Allow>,
}

#[storable]
#[derive(Clone, Debug, PartialEq, Eq, Hash, PartialOrd, Ord)]
pub struct ExternalCanisterCallPermissionExecMethodEntryInput {
    pub allow: Allow,
    pub validation_method: ValidationMethodResourceTarget,
}

#[storable]
#[derive(Clone, Debug, PartialEq, Eq, Hash, PartialOrd, Ord)]
pub struct ExternalCanisterCallPermissionsExecMethodInput {
    pub execution_method: String,
    pub permissions: Vec<ExternalCanisterCallPermissionExecMethodEntryInput>,
}

#[storable]
#[derive(Clone, Debug, PartialEq, Eq, Hash, PartialOrd, Ord)]
pub enum ExternalCanisterChangeCallPermissionsInput {
    ReplaceAllBy(Vec<ExternalCanisterCallPermission>),
    OverrideSpecifiedByExecutionMethods(Vec<ExternalCanisterCallPermissionsExecMethodInput>),
    OverrideSpecifiedByExecutionValidationMethodPairs(
        Vec<ExternalCanisterCallPermissionMethodPairInput>,
    ),
}

#[storable]
#[derive(Clone, Debug, PartialEq, Eq, Hash, PartialOrd, Ord)]
pub struct ExternalCanisterCallRequestPolicyRuleInput {
    pub policy_id: Option<UUID>,
    pub rule: RequestPolicyRule,
    pub validation_method: ValidationMethodResourceTarget,
    pub execution_method: String,
}

#[storable]
#[derive(Clone, Debug, PartialEq, Eq, Hash, PartialOrd, Ord)]
pub struct ExternalCanisterChangeRequestPolicyRuleInput {
    pub policy_id: Option<UUID>,
    pub rule: RequestPolicyRule,
}

#[storable]
#[derive(Clone, Debug, PartialEq, Eq, Hash, PartialOrd, Ord)]
pub struct ExternalCanisterRequestPoliciesCreateInput {
    pub change: Vec<ExternalCanisterChangeRequestPolicyRuleInput>,
    pub calls: Vec<ExternalCanisterCallRequestPolicyRuleInput>,
}

#[storable]
#[derive(Clone, Debug, PartialEq, Eq, Hash, PartialOrd, Ord)]
pub struct ExternalCanisterRequestPoliciesUpdateInput {
    pub change: Option<Vec<ExternalCanisterChangeRequestPolicyRuleInput>>,
    pub calls: Option<ExternalCanisterChangeCallRequestPoliciesInput>,
}

#[storable]
#[derive(Clone, Debug, PartialEq, Eq, Hash, PartialOrd, Ord)]
pub struct ExternalCanisterCallRequestPoliciesMethodPairInput {
    pub method_configuration: CanisterExecutionAndValidationMethodPairInput,
    pub policies: Vec<ExternalCanisterChangeRequestPolicyRuleInput>,
}

#[storable]
#[derive(Clone, Debug, PartialEq, Eq, Hash, PartialOrd, Ord)]
pub struct ExternalCanisterCallRequestPolicyRuleValidationInput {
    pub policy_id: Option<UUID>,
    pub rule: RequestPolicyRule,
    pub validation_method: ValidationMethodResourceTarget,
}

#[storable]
#[derive(Clone, Debug, PartialEq, Eq, Hash, PartialOrd, Ord)]
pub struct ExternalCanisterCallRequestPoliciesExecMethodInput {
    pub execution_method: String,
    pub policies: Vec<ExternalCanisterCallRequestPolicyRuleValidationInput>,
}

#[storable]
#[derive(Clone, Debug, PartialEq, Eq, Hash, PartialOrd, Ord)]
pub enum ExternalCanisterChangeCallRequestPoliciesInput {
    ReplaceAllBy(Vec<ExternalCanisterCallRequestPolicyRuleInput>),
    RemoveByPolicyIds(Vec<UUID>),
    OverrideSpecifiedByExecutionMethods(Vec<ExternalCanisterCallRequestPoliciesExecMethodInput>),
    OverrideSpecifiedByExecutionValidationMethodPairs(
        Vec<ExternalCanisterCallRequestPoliciesMethodPairInput>,
    ),
}

#[storable]
#[derive(Clone, Debug, PartialEq, Eq, Hash, PartialOrd, Ord)]
pub struct CreateExternalCanisterOperationKindCreateNew {
    pub initial_cycles: Option<u64>,
    pub subnet_selection: Option<SubnetSelection>,
}

#[storable]
#[derive(Clone, Debug, PartialEq, Eq, Hash, PartialOrd, Ord)]
pub struct CreateExternalCanisterOperationKindAddExisting {
    pub canister_id: Principal,
}

#[storable]
#[derive(Clone, Debug, PartialEq, Eq, Hash, PartialOrd, Ord)]
pub enum CreateExternalCanisterOperationKind {
    CreateNew(CreateExternalCanisterOperationKindCreateNew),
    AddExisting(CreateExternalCanisterOperationKindAddExisting),
}

#[storable]
#[derive(Clone, Debug, PartialEq, Eq, Hash, PartialOrd, Ord)]
pub struct CreateExternalCanisterOperationInput {
    pub kind: CreateExternalCanisterOperationKind,
    pub name: String,
    pub description: Option<String>,
    pub labels: Option<Vec<String>>,
    pub metadata: Option<Metadata>,
    pub permissions: ExternalCanisterPermissionsCreateInput,
    pub request_policies: ExternalCanisterRequestPoliciesCreateInput,
}

#[storable]
#[derive(Clone, Debug, PartialEq, Eq, Hash, PartialOrd, Ord)]
pub struct CreateExternalCanisterOperation {
    pub canister_id: Option<Principal>,
    pub input: CreateExternalCanisterOperationInput,
}

#[storable]
#[derive(Clone, Debug, PartialEq, Eq, Hash, PartialOrd, Ord)]
pub struct FundExternalCanisterSendCyclesInput {
    pub cycles: u64,
}

#[storable]
#[derive(Clone, Debug, PartialEq, Eq, Hash, PartialOrd, Ord)]
pub enum FundExternalCanisterOperationKind {
    Send(FundExternalCanisterSendCyclesInput),
}

#[storable]
#[derive(Clone, Debug, PartialEq, Eq, Hash, PartialOrd, Ord)]
pub struct FundExternalCanisterOperationInput {
    pub canister_id: Principal,
    pub kind: FundExternalCanisterOperationKind,
}

pub type FundExternalCanisterOperation = FundExternalCanisterOperationInput;

#[storable]
#[derive(Clone, Debug, PartialEq, Eq, Hash, PartialOrd, Ord)]
pub struct MonitoringExternalCanisterEstimatedRuntimeInput {
    pub fund_runtime_secs: u64,
    pub fallback_min_cycles: u128,
    pub min_runtime_secs: u64,
    pub fallback_fund_cycles: u128,
    pub max_runtime_cycles_fund: u128,
}

#[storable]
#[derive(Clone, Debug, PartialEq, Eq, Hash, PartialOrd, Ord)]
pub struct MonitoringExternalCanisterCyclesThresholdInput {
    pub fund_cycles: u128,
    pub min_cycles: u128,
}

#[storable]
#[derive(Clone, Debug, PartialEq, Eq, Hash, PartialOrd, Ord)]
pub enum MonitorExternalCanisterStrategy {
    Always(u128),
    BelowThreshold(MonitoringExternalCanisterCyclesThresholdInput),
    BelowEstimatedRuntime(MonitoringExternalCanisterEstimatedRuntimeInput),
}

#[storable]
#[derive(Clone, Debug, PartialEq, Eq, Hash, PartialOrd, Ord)]
pub struct MonitorExternalCanisterStartInput {
    pub funding_strategy: MonitorExternalCanisterStrategy,
    pub cycle_obtain_strategy: Option<CycleObtainStrategy>,
}

#[storable]
#[derive(Clone, Debug, PartialEq, Eq, Hash, PartialOrd, Ord)]
pub enum MonitorExternalCanisterOperationKind {
    Start(MonitorExternalCanisterStartInput),
    Stop,
}

#[storable]
#[derive(Clone, Debug, PartialEq, Eq, Hash, PartialOrd, Ord)]
pub struct MonitorExternalCanisterOperationInput {
    pub canister_id: Principal,
    pub kind: MonitorExternalCanisterOperationKind,
}

pub type MonitorExternalCanisterOperation = MonitorExternalCanisterOperationInput;

#[storable]
#[derive(Clone, Debug, PartialEq, Eq, Hash, PartialOrd, Ord)]
pub struct ConfigureExternalCanisterOperationInput {
    pub canister_id: Principal,
    pub kind: ConfigureExternalCanisterOperationKind,
}

pub type ConfigureExternalCanisterOperation = ConfigureExternalCanisterOperationInput;

#[storable]
#[derive(Clone, Debug, PartialEq, Eq, Hash, PartialOrd, Ord)]
pub enum ConfigureExternalCanisterOperationKind {
    Settings(ConfigureExternalCanisterSettingsInput),
    SoftDelete,
    Delete,
    NativeSettings(DefiniteCanisterSettingsInput),
}

#[storable]
#[derive(Clone, Debug, PartialEq, Eq, Hash, PartialOrd, Ord)]
pub enum LogVisibility {
    Public,
    Controllers,
    AllowedViewers(Vec<Principal>),
}

#[storable]
#[derive(Clone, Debug, PartialEq, Eq, Hash, PartialOrd, Ord)]
pub struct DefiniteCanisterSettingsInput {
    pub controllers: Option<Vec<Principal>>,
    pub compute_allocation: Option<candid::Nat>,
    pub memory_allocation: Option<candid::Nat>,
    pub freezing_threshold: Option<candid::Nat>,
    pub reserved_cycles_limit: Option<candid::Nat>,
    pub log_visibility: Option<LogVisibility>,
    pub wasm_memory_limit: Option<candid::Nat>,
}

#[storable]
#[derive(Clone, Debug, PartialEq, Eq, Hash, PartialOrd, Ord, Default)]
pub struct ConfigureExternalCanisterSettingsInput {
    pub name: Option<String>,
    pub description: Option<String>,
    pub labels: Option<Vec<String>>,
    pub change_metadata: Option<ChangeMetadata>,
    pub state: Option<ExternalCanisterState>,
    pub permissions: Option<ExternalCanisterPermissionsUpdateInput>,
    pub request_policies: Option<ExternalCanisterRequestPoliciesUpdateInput>,
}

#[storable]
#[derive(Clone, Debug, PartialEq, Eq, Hash, PartialOrd, Ord)]
pub struct CanisterMethod {
    pub canister_id: Principal,
    pub method_name: String,
}

impl CanisterMethod {
    pub const WILDCARD: &'static str = "*";
}

impl ModelValidator<ValidationError> for CanisterMethod {
    fn validate(&self) -> ModelValidatorResult<ValidationError> {
        EnsureExternalCanister::ensure_external_canister(self.canister_id)?;

        Ok(())
    }
}

#[storable]
#[derive(Clone, Debug, PartialEq, Eq, Hash, PartialOrd, Ord)]
pub struct CallExternalCanisterOperationInput {
    pub validation_method: Option<CanisterMethod>,
    pub execution_method: CanisterMethod,
    #[serde(deserialize_with = "orbit_essentials::deserialize::deserialize_option_blob")]
    pub arg: Option<Vec<u8>>,
    pub execution_method_cycles: Option<u64>,
}

impl ModelValidator<ValidationError> for CallExternalCanisterOperationInput {
    fn validate(&self) -> ModelValidatorResult<ValidationError> {
        // Disallows the wildcard execution method
        if self.execution_method.method_name == CanisterMethod::WILDCARD {
            return Err(ValidationError::ExternalCanisterValidationError(
                ExternalCanisterValidationError::ValidationError {
                    info: "Wildcard execution method is not allowed.".to_string(),
                },
            ));
        }

        // Validate both methods
        let validation_method_target: ValidationMethodResourceTarget =
            self.validation_method.clone().into();
        validation_method_target.validate()?;
        let execution_method_target: ExecutionMethodResourceTarget =
            self.execution_method.clone().into();
        execution_method_target.validate()?;

        Ok(())
    }
}

#[storable]
#[derive(Clone, Debug, PartialEq, Eq, Hash, PartialOrd, Ord)]
pub struct CallExternalCanisterOperation {
    pub input: CallExternalCanisterOperationInput,
    #[serde(deserialize_with = "orbit_essentials::deserialize::deserialize_option_blob")]
    pub arg_checksum: Option<Vec<u8>>,
    pub arg_rendering: Option<String>,
    #[serde(deserialize_with = "orbit_essentials::deserialize::deserialize_option_blob")]
    pub execution_method_reply: Option<Vec<u8>>,
}

#[storable]
#[derive(Clone, Debug, PartialEq, Eq, Hash, PartialOrd, Ord)]
pub struct SnapshotExternalCanisterOperationInput {
    pub canister_id: Principal,
    #[serde(deserialize_with = "orbit_essentials::deserialize::deserialize_option_blob")]
    pub replace_snapshot: Option<Vec<u8>>,
    pub force: bool,
}

#[storable]
#[derive(Clone, Debug, PartialEq, Eq, Hash, PartialOrd, Ord)]
pub struct SnapshotExternalCanisterOperation {
    #[serde(deserialize_with = "orbit_essentials::deserialize::deserialize_option_blob")]
    pub snapshot_id: Option<Vec<u8>>,
    pub input: SnapshotExternalCanisterOperationInput,
}

#[storable]
#[derive(Clone, Debug, PartialEq, Eq, Hash, PartialOrd, Ord)]
pub struct RestoreExternalCanisterOperationInput {
    pub canister_id: Principal,
    #[serde(with = "serde_bytes")]
    pub snapshot_id: Vec<u8>,
}

#[storable]
#[derive(Clone, Debug, PartialEq, Eq, Hash, PartialOrd, Ord)]
pub struct RestoreExternalCanisterOperation {
    pub input: RestoreExternalCanisterOperationInput,
}

#[storable]
#[derive(Clone, Debug, PartialEq, Eq, Hash, PartialOrd, Ord)]
pub enum PruneExternalCanisterResource {
    #[serde(with = "serde_bytes")]
    Snapshot(Vec<u8>),
    ChunkStore,
    State,
}

impl Display for PruneExternalCanisterResource {
    fn fmt(&self, f: &mut std::fmt::Formatter<'_>) -> std::fmt::Result {
        match self {
            PruneExternalCanisterResource::Snapshot(snapshot_id) => {
                write!(f, "snapshot({})", hex::encode(snapshot_id))
            }
            PruneExternalCanisterResource::ChunkStore => write!(f, "chunk_store"),
            PruneExternalCanisterResource::State => write!(f, "state"),
        }
    }
}

#[storable]
#[derive(Clone, Debug, PartialEq, Eq, Hash, PartialOrd, Ord)]
pub struct PruneExternalCanisterOperationInput {
    pub canister_id: Principal,
    pub prune: PruneExternalCanisterResource,
}

#[storable]
#[derive(Clone, Debug, PartialEq, Eq, Hash, PartialOrd, Ord)]
pub struct PruneExternalCanisterOperation {
    pub input: PruneExternalCanisterOperationInput,
}

#[storable]
#[derive(Clone, Debug, PartialEq, Eq, Hash, PartialOrd, Ord)]
pub struct EditPermissionOperationInput {
    pub resource: Resource,
    pub auth_scope: Option<AuthScope>,
    pub users: Option<Vec<UserId>>,
    pub user_groups: Option<Vec<UserGroupId>>,
}

#[storable]
#[derive(Clone, Debug, PartialEq, Eq, Hash, PartialOrd, Ord)]
pub struct EditPermissionOperation {
    pub input: EditPermissionOperationInput,
}

#[storable]
#[derive(Clone, Debug, PartialEq, Eq, Hash, PartialOrd, Ord)]
pub struct AddRequestPolicyOperationInput {
    pub specifier: RequestSpecifier,
    pub rule: RequestPolicyRule,
}

#[storable]
#[derive(Clone, Debug, PartialEq, Eq, Hash, PartialOrd, Ord)]
pub struct AddRequestPolicyOperation {
    pub policy_id: Option<UUID>,
    pub input: AddRequestPolicyOperationInput,
}

#[storable]
#[derive(Clone, Debug, PartialEq, Eq, Hash, PartialOrd, Ord)]
pub struct EditRequestPolicyOperationInput {
    pub policy_id: UUID,
    pub specifier: Option<RequestSpecifier>,
    pub rule: Option<RequestPolicyRule>,
}

#[storable]
#[derive(Clone, Debug, PartialEq, Eq, Hash, PartialOrd, Ord)]
pub struct EditRequestPolicyOperation {
    pub input: EditRequestPolicyOperationInput,
}

#[storable]
#[derive(Clone, Debug, PartialEq, Eq, Hash, PartialOrd, Ord)]
pub struct RemoveRequestPolicyOperationInput {
    pub policy_id: UUID,
}

#[storable]
#[derive(Clone, Debug, PartialEq, Eq, Hash, PartialOrd, Ord)]
pub struct RemoveRequestPolicyOperation {
    pub input: RemoveRequestPolicyOperationInput,
}

#[storable]
#[derive(Clone, Debug, PartialEq, Eq, Hash, PartialOrd, Ord)]
pub struct ManageSystemInfoOperationInput {
    pub name: Option<String>,
    pub cycle_obtain_strategy: Option<CycleObtainStrategy>,
}

#[storable]
#[derive(Clone, Debug, PartialEq, Eq, Hash, PartialOrd, Ord)]
pub struct ManageSystemInfoOperation {
    pub input: ManageSystemInfoOperationInput,
}

#[storable]
#[derive(Clone, Debug, PartialEq, Eq, Hash, PartialOrd, Ord)]
pub struct AddNamedRuleOperationInput {
    pub name: String,
    pub description: Option<String>,
    pub rule: RequestPolicyRule,
}

#[storable]
#[derive(Clone, Debug, PartialEq, Eq, Hash, PartialOrd, Ord)]
pub struct AddNamedRuleOperation {
    pub named_rule_id: Option<NamedRuleId>,
    pub input: AddNamedRuleOperationInput,
}

#[storable]
#[derive(Clone, Debug, PartialEq, Eq, Hash, PartialOrd, Ord)]
pub struct RemoveNamedRuleOperation {
    pub input: RemoveNamedRuleOperationInput,
}

#[storable]
#[derive(Clone, Debug, PartialEq, Eq, Hash, PartialOrd, Ord)]
pub struct RemoveNamedRuleOperationInput {
    pub named_rule_id: NamedRuleId,
}

#[storable]
#[derive(Clone, Debug, PartialEq, Eq, Hash, PartialOrd, Ord)]
pub struct EditNamedRuleOperation {
    pub input: EditNamedRuleOperationInput,
}

#[storable]
#[derive(Clone, Debug, PartialEq, Eq, Hash, PartialOrd, Ord)]
pub struct EditNamedRuleOperationInput {
    pub named_rule_id: NamedRuleId,
    pub name: Option<String>,
    pub description: Option<Option<String>>,
    pub rule: Option<RequestPolicyRule>,
}

impl ModelValidator<ValidationError> for RequestOperation {
    fn validate(&self) -> ModelValidatorResult<ValidationError> {
        match self {
            RequestOperation::ManageSystemInfo(_) => (),
            RequestOperation::Transfer(op) => {
                EnsureAccount::id_exists(&op.input.from_account_id)?;
                EnsureAsset::id_exists(&op.input.from_asset_id)?;
            }
            RequestOperation::AddAccount(op) => {
                op.input.read_permission.validate()?;
                op.input.configs_permission.validate()?;
                op.input.transfer_permission.validate()?;

                if let Some(policy_rule) = &op.input.transfer_request_policy {
                    policy_rule.validate()?;
                }

                if let Some(policy_rule) = &op.input.configs_request_policy {
                    policy_rule.validate()?;
                }
            }
            RequestOperation::EditAccount(op) => {
                EnsureAccount::id_exists(&op.input.account_id)?;

                if let Some(allow) = &op.input.read_permission {
                    allow.validate()?;
                }

                if let Some(allow) = &op.input.configs_permission {
                    allow.validate()?;
                }

                if let Some(allow) = &op.input.transfer_permission {
                    allow.validate()?;
                }

                if let Some(RequestPolicyRuleInput::Set(criteria)) =
                    &op.input.configs_request_policy
                {
                    criteria.validate()?;
                }

                if let Some(RequestPolicyRuleInput::Set(policy_rule)) =
                    &op.input.transfer_request_policy
                {
                    policy_rule.validate()?;
                }

                if let Some(ChangeAssets::ReplaceWith { assets }) = &op.input.change_assets {
                    EnsureAsset::id_list_exists(assets)?;
                }

                if let Some(ChangeAssets::Change {
                    add_assets,
                    remove_assets,
                }) = &op.input.change_assets
                {
                    EnsureAsset::id_list_exists(add_assets)?;
                    EnsureAsset::id_list_exists(remove_assets)?;
                }
            }
            RequestOperation::AddAddressBookEntry(_) => (),
            RequestOperation::EditAddressBookEntry(op) => {
                EnsureAddressBookEntry::id_exists(&op.input.address_book_entry_id)?;
            }
            RequestOperation::RemoveAddressBookEntry(op) => {
                EnsureAddressBookEntry::id_exists(&op.input.address_book_entry_id)?;
            }
            RequestOperation::AddUser(op) => {
                EnsureUserGroup::id_list_exists(&op.input.groups)?;
            }
            RequestOperation::EditUser(op) => {
                EnsureUser::id_exists(&op.input.user_id)?;

                if let Some(group_ids) = &op.input.groups {
                    EnsureUserGroup::id_list_exists(group_ids)?;
                }
            }
            RequestOperation::EditPermission(op) => {
                op.input.resource.validate()?;

                if let Some(user_ids) = &op.input.users {
                    EnsureUser::id_list_exists(user_ids)?;
                }

                if let Some(group_ids) = &op.input.user_groups {
                    EnsureUserGroup::id_list_exists(group_ids)?;
                }
            }
            RequestOperation::AddUserGroup(_) => (),
            RequestOperation::EditUserGroup(op) => {
                EnsureUserGroup::id_exists(&op.input.user_group_id)?;
            }
            RequestOperation::RemoveUserGroup(ok) => {
                EnsureUserGroup::id_exists(&ok.input.user_group_id)?;
            }
            RequestOperation::SystemUpgrade(_) => (),
<<<<<<< HEAD
            RequestOperation::ChangeExternalCanister(op) => {
                let canister_id = op.input.canister_id;
                EnsureExternalCanister::is_external_canister(canister_id)?;
            }
            RequestOperation::ConfigureExternalCanister(op) => {
                let canister_id = op.canister_id;
                EnsureExternalCanister::is_external_canister(canister_id)?;
=======
            RequestOperation::ChangeExternalCanister(_) => (),
            RequestOperation::ConfigureExternalCanister(op) => {
                let canister_id = op.canister_id;
>>>>>>> ce07748a
                if let ConfigureExternalCanisterOperationKind::Settings(settings) = &op.kind {
                    if let Some(updated_request_policies) = &settings.request_policies {
                        ContextualModel::new(updated_request_policies.clone(), canister_id)
                            .validate()?;
                    }
                }
            }
<<<<<<< HEAD
            RequestOperation::FundExternalCanister(op) => {
                let canister_id = op.canister_id;
                EnsureExternalCanister::is_external_canister(canister_id)?;
            }
            RequestOperation::MonitorExternalCanister(op) => {
                let canister_id = op.canister_id;
                EnsureExternalCanister::is_external_canister(canister_id)?;
            }
=======
            RequestOperation::FundExternalCanister(_) => (),
            RequestOperation::MonitorExternalCanister(_) => (),
>>>>>>> ce07748a
            RequestOperation::CreateExternalCanister(op) => {
                op.input.validate()?;
            }
            RequestOperation::CallExternalCanister(op) => {
                op.input.validate()?;
            }
<<<<<<< HEAD
            RequestOperation::SnapshotExternalCanister(op) => {
                let canister_id = op.input.canister_id;
                EnsureExternalCanister::is_external_canister(canister_id)?;
            }
            RequestOperation::RestoreExternalCanister(op) => {
                let canister_id = op.input.canister_id;
                EnsureExternalCanister::is_external_canister(canister_id)?;
            }
            RequestOperation::PruneExternalCanister(op) => {
                let canister_id = op.input.canister_id;
                EnsureExternalCanister::is_external_canister(canister_id)?;
            }
=======
            RequestOperation::SnapshotExternalCanister(_) => (),
            RequestOperation::RestoreExternalCanister(_) => (),
            RequestOperation::PruneExternalCanister(_) => (),
>>>>>>> ce07748a
            RequestOperation::AddRequestPolicy(op) => {
                op.input.specifier.validate()?;
                op.input.rule.validate()?;
            }
            RequestOperation::EditRequestPolicy(op) => {
                EnsureRequestPolicy::id_exists(&op.input.policy_id)?;

                if let Some(specifier) = &op.input.specifier {
                    specifier.validate()?;
                }

                if let Some(policy_rule) = &op.input.rule {
                    policy_rule.validate()?;
                }
            }
            RequestOperation::RemoveRequestPolicy(op) => {
                EnsureRequestPolicy::id_exists(&op.input.policy_id)?;
            }
            RequestOperation::SetDisasterRecovery(op) => {
                if let Some(committee) = &op.input.committee {
                    EnsureUserGroup::id_exists(&committee.user_group_id)?;
                }
            }
            RequestOperation::AddAsset(_) => (),
            RequestOperation::EditAsset(op) => {
                EnsureAsset::id_exists(&op.input.asset_id)?;
            }
            RequestOperation::RemoveAsset(op) => {
                EnsureAsset::id_exists(&op.input.asset_id)?;
            }
            RequestOperation::AddNamedRule(_) => (),
            RequestOperation::EditNamedRule(op) => {
                EnsureNamedRule::id_exists(&op.input.named_rule_id)?;
            }
            RequestOperation::RemoveNamedRule(op) => {
                EnsureNamedRule::id_exists(&op.input.named_rule_id)?;
            }
        }
        Ok(())
    }
}

#[cfg(test)]
mod test {
    use super::*;
    use crate::core::validation::disable_mock_resource_validation;
<<<<<<< HEAD
    use crate::core::write_system_info;
    use crate::errors::ExternalCanisterValidationError;
=======
>>>>>>> ce07748a
    use crate::models::asset_test_utils::mock_asset;
    use crate::models::permission::Allow;
    use crate::models::{
        Account, AccountKey, AddAccountOperationInput, AddAssetOperationInput, AddUserOperation,
<<<<<<< HEAD
        AddUserOperationInput, Blockchain, Metadata, SystemInfo, TokenStandard, TransferOperation,
=======
        AddUserOperationInput, Blockchain, Metadata, TokenStandard, TransferOperation,
>>>>>>> ce07748a
        TransferOperationInput,
    };
    use crate::repositories::ACCOUNT_REPOSITORY;
    use crate::services::{AccountService, AssetService};
    use orbit_essentials::repository::Repository;

    use super::ChangeAssets;

    #[test]
    fn test_change_assets() {
        let mut assets: Vec<AccountAsset> = [[3; 16], [9; 16], [10; 16], [11; 16], [13; 16]]
            .into_iter()
            .map(|id| AccountAsset {
                asset_id: id,
                balance: None,
            })
            .collect();

        ChangeAssets::Change {
            // 3 already exists, should not be added twice
            add_assets: vec![[0; 16], [1; 16], [2; 16], [3; 16]],
            // 12 doesn't exist, should not be in an issue
            remove_assets: vec![[10; 16], [11; 16], [12; 16]],
        }
        .apply(&mut assets);

        assert_eq!(assets.len(), 5 + 3 - 2);

        assert!(!assets.iter().any(|a| a.asset_id == [10; 16]));
        assert!(!assets.iter().any(|a| a.asset_id == [11; 16]));
        assert!(!assets.iter().any(|a| a.asset_id == [12; 16]));

        assert!(assets.iter().any(|a| a.asset_id == [0; 16]));
        assert!(assets.iter().any(|a| a.asset_id == [1; 16]));
        assert!(assets.iter().any(|a| a.asset_id == [2; 16]));
        assert!(assets.iter().any(|a| a.asset_id == [3; 16]));

        assert_eq!(assets.iter().filter(|a| a.asset_id == [3; 16]).count(), 1);
    }

    #[tokio::test]
    async fn test_request_operation_is_valid() {
        disable_mock_resource_validation();

        let asset = AssetService::default()
            .create(
                AddAssetOperationInput {
                    name: "a".to_owned(),
                    symbol: "a".to_owned(),
                    decimals: 0,
                    metadata: Metadata::default(),
                    blockchain: Blockchain::InternetComputer,
                    standards: vec![TokenStandard::InternetComputerNative],
                },
                None,
            )
            .expect("Failed to create asset");

        let account_service = AccountService::default();
        let account = account_service
            .create_account(
                AddAccountOperationInput {
                    name: "a".to_owned(),
                    assets: vec![asset.id],
                    metadata: Metadata::default(),
                    read_permission: Allow::default(),
                    configs_permission: Allow::default(),
                    transfer_permission: Allow::default(),
                    configs_request_policy: None,
                    transfer_request_policy: None,
                },
                None,
            )
            .await
            .expect("Failed to create account");

        let operation = RequestOperation::Transfer(TransferOperation {
            transfer_id: None,
            fee: None,

            input: TransferOperationInput {
                network: "mainnet".to_string(),
                amount: 1u64.into(),
                fee: None,
                metadata: Metadata::default(),
                to: "0x1234".to_string(),
                from_account_id: account.id,
                from_asset_id: asset.id,
                with_standard: TokenStandard::InternetComputerNative,
            },
            asset,
        });

        assert!(operation.validate().is_ok());
    }

    #[tokio::test]
    async fn fail_request_operation_with_invalid_id() {
        disable_mock_resource_validation();

        RequestOperation::Transfer(TransferOperation {
            transfer_id: None,
            fee: None,
            input: TransferOperationInput {
                network: "mainnet".to_string(),
                amount: 1u64.into(),
                fee: None,
                metadata: Metadata::default(),
                to: "0x1234".to_string(),
                from_account_id: [0; 16],
                from_asset_id: [0; 16],
                with_standard: TokenStandard::InternetComputerNative,
            },
            asset: mock_asset(),
        })
        .validate()
        .expect_err("Invalid account id should fail");

        RequestOperation::AddUser(AddUserOperation {
            user_id: None,
            input: AddUserOperationInput {
                name: "user-1".to_string(),
                identities: vec![],
                groups: vec![[1; 16]],
                status: crate::models::UserStatus::Active,
            },
        })
        .validate()
        .expect_err("Invalid user group id should fail");

        RequestOperation::EditUserGroup(crate::models::EditUserGroupOperation {
            input: crate::models::EditUserGroupOperationInput {
                user_group_id: [0; 16],
                name: "a".to_owned(),
            },
        })
        .validate()
        .expect_err("Invalid user group id should fail");
        RequestOperation::RemoveUserGroup(crate::models::RemoveUserGroupOperation {
            input: crate::models::RemoveUserGroupOperationInput {
                user_group_id: [0; 16],
            },
        })
        .validate()
        .expect_err("Invalid user group id should fail");

        RequestOperation::AddRequestPolicy(crate::models::AddRequestPolicyOperation {
            policy_id: None,
            input: crate::models::AddRequestPolicyOperationInput {
                specifier: crate::models::request_specifier::RequestSpecifier::EditUser(
                    crate::models::resource::ResourceIds::Ids(vec![[1; 16]]),
                ),
                rule: crate::models::request_policy_rule::RequestPolicyRule::AutoApproved,
            },
        })
        .validate()
        .expect_err("Invalid request specifier should fail");

        RequestOperation::EditRequestPolicy(crate::models::EditRequestPolicyOperation {
            input: crate::models::EditRequestPolicyOperationInput {
                policy_id: [0; 16],
                specifier: None,
                rule: None,
            },
        })
        .validate()
        .expect_err("Invalid request policy id should fail");

        RequestOperation::RemoveRequestPolicy(crate::models::RemoveRequestPolicyOperation {
            input: crate::models::RemoveRequestPolicyOperationInput { policy_id: [0; 16] },
        })
        .validate()
        .expect_err("Invalid request policy id should fail");

        RequestOperation::AddAccount(crate::models::AddAccountOperation {
            account_id: None,
            input: crate::models::AddAccountOperationInput {
                name: "a".to_owned(),
                assets: vec![],
                metadata: Metadata::default(),
                read_permission: Allow {
                    auth_scope: crate::models::permission::AuthScope::Restricted,
                    users: vec![[1; 16]],
                    user_groups: vec![],
                },
                configs_permission: Allow::default(),
                transfer_permission: Allow::default(),
                configs_request_policy: None,
                transfer_request_policy: None,
            },
        })
        .validate()
        .expect_err("Invalid user id should fail");

        RequestOperation::EditAccount(crate::models::EditAccountOperation {
            input: crate::models::EditAccountOperationInput {
                account_id: [0; 16],
                change_assets: None,
                read_permission: None,
                configs_permission: None,
                transfer_permission: None,
                configs_request_policy: None,
                transfer_request_policy: None,
                name: None,
            },
        })
        .validate()
        .expect_err("Invalid account id should fail");

        ACCOUNT_REPOSITORY.insert(
            AccountKey { id: [0; 16] },
            Account {
                id: [0; 16],
                name: "a".to_owned(),
                seed: [0; 16],
                assets: vec![],
                addresses: vec![],
                metadata: Metadata::default(),
                transfer_request_policy_id: None,
                configs_request_policy_id: None,
                last_modification_timestamp: 0,
            },
        );

        RequestOperation::EditAccount(crate::models::EditAccountOperation {
            input: crate::models::EditAccountOperationInput {
                account_id: [0; 16],
                change_assets: Some(ChangeAssets::ReplaceWith {
                    assets: vec![[0; 16]],
                }),
                read_permission: None,
                configs_permission: None,
                transfer_permission: None,
                configs_request_policy: None,
                transfer_request_policy: None,
                name: None,
            },
        })
        .validate()
        .expect_err("Invalid asset id should fail");

        ACCOUNT_REPOSITORY.clear();

        RequestOperation::EditAddressBookEntry(crate::models::EditAddressBookEntryOperation {
            input: crate::models::EditAddressBookEntryOperationInput {
                address_book_entry_id: [0; 16],
                address_owner: None,
                change_metadata: None,
                labels: None,
            },
        })
        .validate()
        .expect_err("Invalid address book entry id should fail");

        RequestOperation::RemoveAddressBookEntry(crate::models::RemoveAddressBookEntryOperation {
            input: crate::models::RemoveAddressBookEntryOperationInput {
                address_book_entry_id: [0; 16],
            },
        })
        .validate()
        .expect_err("Invalid address book entry id should fail");

        RequestOperation::EditUser(crate::models::EditUserOperation {
            input: crate::models::EditUserOperationInput {
                user_id: [0; 16],
                groups: None,
                name: None,
                identities: None,
                status: None,
                cancel_pending_requests: None,
            },
        })
        .validate()
        .expect_err("Invalid user id should fail");

        RequestOperation::EditPermission(crate::models::EditPermissionOperation {
            input: crate::models::EditPermissionOperationInput {
                resource: crate::models::resource::Resource::Account(
                    crate::models::resource::AccountResourceAction::Read(
                        crate::models::resource::ResourceId::Id([0; 16]),
                    ),
                ),
                users: None,
                user_groups: None,
                auth_scope: None,
            },
        })
        .validate()
        .expect_err("Invalid resource id should fail");
    }
<<<<<<< HEAD

    #[tokio::test]
    async fn fail_request_operation_with_non_external_canister() {
        let upgrader_id = candid::Principal::from_slice(&[42; 29]);
        let regular_canister = candid::Principal::from_slice(&[64; 29]);

        let mut system_info = SystemInfo::default();
        system_info.set_upgrader_canister_id(upgrader_id);
        write_system_info(system_info);

        let err = RequestOperation::CreateExternalCanister(
            crate::models::CreateExternalCanisterOperation {
                input: crate::models::CreateExternalCanisterOperationInput {
                    kind: crate::models::CreateExternalCanisterOperationKind::AddExisting(
                        crate::models::CreateExternalCanisterOperationKindAddExisting {
                            canister_id: upgrader_id,
                        },
                    ),
                    name: "canister".to_string(),
                    description: None,
                    labels: None,
                    metadata: None,
                    permissions: crate::models::ExternalCanisterPermissionsCreateInput {
                        read: Allow {
                            auth_scope: crate::models::permission::AuthScope::Public,
                            users: vec![],
                            user_groups: vec![],
                        },
                        change: Allow {
                            auth_scope: crate::models::permission::AuthScope::Public,
                            users: vec![],
                            user_groups: vec![],
                        },
                        calls: vec![],
                    },
                    request_policies: crate::models::ExternalCanisterRequestPoliciesCreateInput {
                        change: vec![],
                        calls: vec![],
                    },
                },
                canister_id: None,
            },
        )
        .validate()
        .unwrap_err();
        assert!(matches!(
            err,
            ValidationError::ExternalCanisterValidationError(
                ExternalCanisterValidationError::InvalidExternalCanister { .. }
            )
        ));

        let err = RequestOperation::ChangeExternalCanister(
            crate::models::ChangeExternalCanisterOperation {
                input: crate::models::ChangeExternalCanisterOperationInput {
                    canister_id: upgrader_id,
                    mode: crate::models::CanisterInstallMode::Upgrade(
                        crate::models::CanisterUpgradeModeArgs {},
                    ),
                    module: vec![],
                    module_extra_chunks: None,
                    arg: None,
                },
                module_checksum: vec![],
                arg_checksum: None,
            },
        )
        .validate()
        .unwrap_err();
        assert!(matches!(
            err,
            ValidationError::ExternalCanisterValidationError(
                ExternalCanisterValidationError::InvalidExternalCanister { .. }
            )
        ));

        let err = RequestOperation::ConfigureExternalCanister(
            crate::models::ConfigureExternalCanisterOperation {
                canister_id: upgrader_id,
                kind: ConfigureExternalCanisterOperationKind::Delete,
            },
        )
        .validate()
        .unwrap_err();
        assert!(matches!(
            err,
            ValidationError::ExternalCanisterValidationError(
                ExternalCanisterValidationError::InvalidExternalCanister { .. }
            )
        ));

        let err =
            RequestOperation::FundExternalCanister(crate::models::FundExternalCanisterOperation {
                canister_id: upgrader_id,
                kind: crate::models::FundExternalCanisterOperationKind::Send(
                    crate::models::FundExternalCanisterSendCyclesInput {
                        cycles: 100_000_000_000,
                    },
                ),
            })
            .validate()
            .unwrap_err();
        assert!(matches!(
            err,
            ValidationError::ExternalCanisterValidationError(
                ExternalCanisterValidationError::InvalidExternalCanister { .. }
            )
        ));

        let err = RequestOperation::MonitorExternalCanister(
            crate::models::MonitorExternalCanisterOperation {
                canister_id: upgrader_id,
                kind: crate::models::MonitorExternalCanisterOperationKind::Stop,
            },
        )
        .validate()
        .unwrap_err();
        assert!(matches!(
            err,
            ValidationError::ExternalCanisterValidationError(
                ExternalCanisterValidationError::InvalidExternalCanister { .. }
            )
        ));

        let err = RequestOperation::SnapshotExternalCanister(
            crate::models::SnapshotExternalCanisterOperation {
                input: crate::models::SnapshotExternalCanisterOperationInput {
                    canister_id: upgrader_id,
                    replace_snapshot: None,
                    force: false,
                },
                snapshot_id: None,
            },
        )
        .validate()
        .unwrap_err();
        assert!(matches!(
            err,
            ValidationError::ExternalCanisterValidationError(
                ExternalCanisterValidationError::InvalidExternalCanister { .. }
            )
        ));

        let err = RequestOperation::RestoreExternalCanister(
            crate::models::RestoreExternalCanisterOperation {
                input: crate::models::RestoreExternalCanisterOperationInput {
                    canister_id: upgrader_id,
                    snapshot_id: vec![],
                },
            },
        )
        .validate()
        .unwrap_err();
        assert!(matches!(
            err,
            ValidationError::ExternalCanisterValidationError(
                ExternalCanisterValidationError::InvalidExternalCanister { .. }
            )
        ));

        let err = RequestOperation::PruneExternalCanister(
            crate::models::PruneExternalCanisterOperation {
                input: crate::models::PruneExternalCanisterOperationInput {
                    canister_id: upgrader_id,
                    prune: crate::models::PruneExternalCanisterResource::State,
                },
            },
        )
        .validate()
        .unwrap_err();
        assert!(matches!(
            err,
            ValidationError::ExternalCanisterValidationError(
                ExternalCanisterValidationError::InvalidExternalCanister { .. }
            )
        ));

        let err =
            RequestOperation::CallExternalCanister(crate::models::CallExternalCanisterOperation {
                input: crate::models::CallExternalCanisterOperationInput {
                    validation_method: None,
                    execution_method: crate::models::CanisterMethod {
                        canister_id: upgrader_id,
                        method_name: "bar".to_string(),
                    },
                    arg: None,
                    execution_method_cycles: None,
                },
                arg_checksum: None,
                arg_rendering: None,
                execution_method_reply: None,
            })
            .validate()
            .unwrap_err();
        assert!(matches!(
            err,
            ValidationError::ExternalCanisterValidationError(
                ExternalCanisterValidationError::InvalidExternalCanister { .. }
            )
        ));

        let err =
            RequestOperation::CallExternalCanister(crate::models::CallExternalCanisterOperation {
                input: crate::models::CallExternalCanisterOperationInput {
                    validation_method: Some(crate::models::CanisterMethod {
                        canister_id: upgrader_id,
                        method_name: "foo".to_string(),
                    }),
                    execution_method: crate::models::CanisterMethod {
                        canister_id: regular_canister,
                        method_name: "bar".to_string(),
                    },
                    arg: None,
                    execution_method_cycles: None,
                },
                arg_checksum: None,
                arg_rendering: None,
                execution_method_reply: None,
            })
            .validate()
            .unwrap_err();
        assert!(matches!(
            err,
            ValidationError::ExternalCanisterValidationError(
                ExternalCanisterValidationError::InvalidExternalCanister { .. }
            )
        ));
    }
=======
>>>>>>> ce07748a
}<|MERGE_RESOLUTION|>--- conflicted
+++ resolved
@@ -1093,19 +1093,13 @@
                 EnsureUserGroup::id_exists(&ok.input.user_group_id)?;
             }
             RequestOperation::SystemUpgrade(_) => (),
-<<<<<<< HEAD
             RequestOperation::ChangeExternalCanister(op) => {
                 let canister_id = op.input.canister_id;
-                EnsureExternalCanister::is_external_canister(canister_id)?;
+                EnsureExternalCanister::ensure_external_canister(canister_id)?;
             }
             RequestOperation::ConfigureExternalCanister(op) => {
                 let canister_id = op.canister_id;
-                EnsureExternalCanister::is_external_canister(canister_id)?;
-=======
-            RequestOperation::ChangeExternalCanister(_) => (),
-            RequestOperation::ConfigureExternalCanister(op) => {
-                let canister_id = op.canister_id;
->>>>>>> ce07748a
+                EnsureExternalCanister::ensure_external_canister(canister_id)?;
                 if let ConfigureExternalCanisterOperationKind::Settings(settings) = &op.kind {
                     if let Some(updated_request_policies) = &settings.request_policies {
                         ContextualModel::new(updated_request_policies.clone(), canister_id)
@@ -1113,43 +1107,32 @@
                     }
                 }
             }
-<<<<<<< HEAD
             RequestOperation::FundExternalCanister(op) => {
                 let canister_id = op.canister_id;
-                EnsureExternalCanister::is_external_canister(canister_id)?;
+                EnsureExternalCanister::ensure_external_canister(canister_id)?;
             }
             RequestOperation::MonitorExternalCanister(op) => {
                 let canister_id = op.canister_id;
-                EnsureExternalCanister::is_external_canister(canister_id)?;
-            }
-=======
-            RequestOperation::FundExternalCanister(_) => (),
-            RequestOperation::MonitorExternalCanister(_) => (),
->>>>>>> ce07748a
+                EnsureExternalCanister::ensure_external_canister(canister_id)?;
+            }
             RequestOperation::CreateExternalCanister(op) => {
                 op.input.validate()?;
             }
             RequestOperation::CallExternalCanister(op) => {
                 op.input.validate()?;
             }
-<<<<<<< HEAD
             RequestOperation::SnapshotExternalCanister(op) => {
                 let canister_id = op.input.canister_id;
-                EnsureExternalCanister::is_external_canister(canister_id)?;
+                EnsureExternalCanister::ensure_external_canister(canister_id)?;
             }
             RequestOperation::RestoreExternalCanister(op) => {
                 let canister_id = op.input.canister_id;
-                EnsureExternalCanister::is_external_canister(canister_id)?;
+                EnsureExternalCanister::ensure_external_canister(canister_id)?;
             }
             RequestOperation::PruneExternalCanister(op) => {
                 let canister_id = op.input.canister_id;
-                EnsureExternalCanister::is_external_canister(canister_id)?;
-            }
-=======
-            RequestOperation::SnapshotExternalCanister(_) => (),
-            RequestOperation::RestoreExternalCanister(_) => (),
-            RequestOperation::PruneExternalCanister(_) => (),
->>>>>>> ce07748a
+                EnsureExternalCanister::ensure_external_canister(canister_id)?;
+            }
             RequestOperation::AddRequestPolicy(op) => {
                 op.input.specifier.validate()?;
                 op.input.rule.validate()?;
@@ -1196,20 +1179,13 @@
 mod test {
     use super::*;
     use crate::core::validation::disable_mock_resource_validation;
-<<<<<<< HEAD
     use crate::core::write_system_info;
     use crate::errors::ExternalCanisterValidationError;
-=======
->>>>>>> ce07748a
     use crate::models::asset_test_utils::mock_asset;
     use crate::models::permission::Allow;
     use crate::models::{
         Account, AccountKey, AddAccountOperationInput, AddAssetOperationInput, AddUserOperation,
-<<<<<<< HEAD
         AddUserOperationInput, Blockchain, Metadata, SystemInfo, TokenStandard, TransferOperation,
-=======
-        AddUserOperationInput, Blockchain, Metadata, TokenStandard, TransferOperation,
->>>>>>> ce07748a
         TransferOperationInput,
     };
     use crate::repositories::ACCOUNT_REPOSITORY;
@@ -1500,7 +1476,6 @@
         .validate()
         .expect_err("Invalid resource id should fail");
     }
-<<<<<<< HEAD
 
     #[tokio::test]
     async fn fail_request_operation_with_non_external_canister() {
@@ -1729,6 +1704,4 @@
             )
         ));
     }
-=======
->>>>>>> ce07748a
 }