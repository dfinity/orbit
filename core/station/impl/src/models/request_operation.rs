use super::{
    permission::{Allow, AuthScope},
    request_policy_rule::{RequestPolicyRule, RequestPolicyRuleInput},
    request_specifier::RequestSpecifier,
    resource::{Resource, ValidationMethodResourceTarget},
    AccountId, AddressBookEntryId, Blockchain, BlockchainStandard, ChangeMetadata,
    CycleObtainStrategy, DisasterRecoveryCommittee, ExternalCanisterCallPermission,
    ExternalCanisterState, MetadataItem, UserGroupId, UserId, UserStatus,
};
use crate::core::validation::EnsureExternalCanister;
use crate::errors::ValidationError;
use crate::models::Metadata;
use candid::Principal;
use orbit_essentials::cdk::api::management_canister::main::{self as mgmt};
use orbit_essentials::cmc::SubnetSelection;
use orbit_essentials::model::{ModelValidator, ModelValidatorResult};
use orbit_essentials::{storable, types::UUID};
use std::fmt::Display;

#[storable(skip_deserialize = true)]
#[derive(Clone, Debug, PartialEq, Eq, Hash, PartialOrd, Ord, strum::VariantNames)]
#[strum(serialize_all = "PascalCase")]
pub enum RequestOperation {
    Transfer(TransferOperation),
    AddAccount(AddAccountOperation),
    EditAccount(EditAccountOperation),
    AddAddressBookEntry(AddAddressBookEntryOperation),
    EditAddressBookEntry(EditAddressBookEntryOperation),
    RemoveAddressBookEntry(RemoveAddressBookEntryOperation),
    AddUser(AddUserOperation),
    EditUser(EditUserOperation),
    EditPermission(EditPermissionOperation),
    AddUserGroup(AddUserGroupOperation),
    EditUserGroup(EditUserGroupOperation),
    RemoveUserGroup(RemoveUserGroupOperation),
    SystemUpgrade(SystemUpgradeOperation),
    ChangeExternalCanister(ChangeExternalCanisterOperation),
    ConfigureExternalCanister(ConfigureExternalCanisterOperation),
    CreateExternalCanister(CreateExternalCanisterOperation),
    CallExternalCanister(CallExternalCanisterOperation),
    FundExternalCanister(FundExternalCanisterOperation),
    AddRequestPolicy(AddRequestPolicyOperation),
    EditRequestPolicy(EditRequestPolicyOperation),
    RemoveRequestPolicy(RemoveRequestPolicyOperation),
    ManageSystemInfo(ManageSystemInfoOperation),
    SetDisasterRecovery(SetDisasterRecoveryOperation),
}

impl Display for RequestOperation {
    fn fmt(&self, f: &mut std::fmt::Formatter<'_>) -> std::fmt::Result {
        match self {
            RequestOperation::Transfer(_) => write!(f, "transfer"),
            RequestOperation::AddAccount(_) => write!(f, "add_account"),
            RequestOperation::EditAccount(_) => write!(f, "edit_account"),
            RequestOperation::AddAddressBookEntry(_) => write!(f, "add_address_book_entry"),
            RequestOperation::EditAddressBookEntry(_) => write!(f, "edit_address_book_entry"),
            RequestOperation::RemoveAddressBookEntry(_) => write!(f, "remove_address_book_entry"),
            RequestOperation::AddUser(_) => write!(f, "add_user"),
            RequestOperation::EditUser(_) => write!(f, "edit_user"),
            RequestOperation::EditPermission(_) => write!(f, "edit_permission"),
            RequestOperation::AddUserGroup(_) => write!(f, "add_user_group"),
            RequestOperation::EditUserGroup(_) => write!(f, "adit_user_group"),
            RequestOperation::RemoveUserGroup(_) => write!(f, "remove_user_group"),
            RequestOperation::SystemUpgrade(_) => write!(f, "system_upgrade"),
            RequestOperation::ChangeExternalCanister(_) => write!(f, "change_external_canister"),
            RequestOperation::ConfigureExternalCanister(_) => {
                write!(f, "configure_external_canister")
            }
            RequestOperation::CreateExternalCanister(_) => write!(f, "create_external_canister"),
            RequestOperation::CallExternalCanister(_) => write!(f, "call_external_canister"),
            RequestOperation::FundExternalCanister(_) => write!(f, "fund_external_canister"),
            RequestOperation::AddRequestPolicy(_) => write!(f, "add_request_policy"),
            RequestOperation::EditRequestPolicy(_) => write!(f, "edit_request_policy"),
            RequestOperation::RemoveRequestPolicy(_) => write!(f, "remove_request_policy"),
            RequestOperation::ManageSystemInfo(_) => write!(f, "manage_system_info"),
            RequestOperation::SetDisasterRecovery(_) => write!(f, "set_disaster_recovery"),
        }
    }
}

#[storable]
#[derive(Clone, Debug, PartialEq, Eq, Hash, PartialOrd, Ord)]
pub struct TransferOperation {
    pub transfer_id: Option<UUID>,
    pub input: TransferOperationInput,
    pub fee: Option<candid::Nat>,
}

#[storable]
#[derive(Clone, Debug, PartialEq, Eq, Hash, PartialOrd, Ord)]
pub struct TransferOperationInput {
    pub from_account_id: AccountId,
    pub to: String,
    pub amount: candid::Nat,
    pub metadata: Metadata,
    pub network: String,
    pub fee: Option<candid::Nat>,
}

#[storable]
#[derive(Clone, Debug, PartialEq, Eq, Hash, PartialOrd, Ord)]
pub struct AddAccountOperation {
    /// The account id is only available after the operation is executed.
    pub account_id: Option<AccountId>,
    pub input: AddAccountOperationInput,
}

#[storable]
#[derive(Clone, Debug, PartialEq, Eq, Hash, PartialOrd, Ord)]
pub struct AddAccountOperationInput {
    pub name: String,
    pub blockchain: Blockchain,
    pub standard: BlockchainStandard,
    pub metadata: Metadata,
    pub read_permission: Allow,
    pub configs_permission: Allow,
    pub transfer_permission: Allow,
    pub configs_request_policy: Option<RequestPolicyRule>,
    pub transfer_request_policy: Option<RequestPolicyRule>,
}

#[storable]
#[derive(Clone, Debug, PartialEq, Eq, Hash, PartialOrd, Ord)]
pub struct EditAccountOperation {
    pub input: EditAccountOperationInput,
}

#[storable]
#[derive(Clone, Debug, PartialEq, Eq, Hash, PartialOrd, Ord)]
pub struct EditAccountOperationInput {
    pub account_id: AccountId,
    pub name: Option<String>,
    pub read_permission: Option<Allow>,
    pub configs_permission: Option<Allow>,
    pub transfer_permission: Option<Allow>,
    pub configs_request_policy: Option<RequestPolicyRuleInput>,
    pub transfer_request_policy: Option<RequestPolicyRuleInput>,
}

#[storable]
#[derive(Clone, Debug, PartialEq, Eq, Hash, PartialOrd, Ord)]
pub struct AddAddressBookEntryOperation {
    /// The address book entry id is only available after the operation is executed.
    pub address_book_entry_id: Option<AddressBookEntryId>,
    pub input: AddAddressBookEntryOperationInput,
}

#[storable]
#[derive(Clone, Debug, PartialEq, Eq, Hash, PartialOrd, Ord)]
pub struct AddAddressBookEntryOperationInput {
    pub address_owner: String,
    pub address: String,
    pub blockchain: Blockchain,
    #[serde(default)]
    pub labels: Vec<String>,
    pub metadata: Vec<MetadataItem>,
}

#[storable]
#[derive(Clone, Debug, PartialEq, Eq, Hash, PartialOrd, Ord)]
pub struct EditAddressBookEntryOperation {
    pub input: EditAddressBookEntryOperationInput,
}

#[storable]
#[derive(Clone, Debug, PartialEq, Eq, Hash, PartialOrd, Ord)]
pub struct EditAddressBookEntryOperationInput {
    pub address_book_entry_id: AddressBookEntryId,
    pub address_owner: Option<String>,
    pub change_metadata: Option<ChangeMetadata>,
    #[serde(default)]
    pub labels: Option<Vec<String>>,
}

#[storable]
#[derive(Clone, Debug, PartialEq, Eq, Hash, PartialOrd, Ord)]
pub struct RemoveAddressBookEntryOperation {
    pub input: RemoveAddressBookEntryOperationInput,
}

#[storable]
#[derive(Clone, Debug, PartialEq, Eq, Hash, PartialOrd, Ord)]
pub struct RemoveAddressBookEntryOperationInput {
    pub address_book_entry_id: AddressBookEntryId,
}

#[storable]
#[derive(Clone, Debug, PartialEq, Eq, Hash, PartialOrd, Ord)]
pub struct AddUserOperation {
    pub user_id: Option<UUID>,
    pub input: AddUserOperationInput,
}

#[storable]
#[derive(Clone, Debug, PartialEq, Eq, Hash, PartialOrd, Ord)]
pub struct AddUserOperationInput {
    pub name: String,
    pub identities: Vec<Principal>,
    pub groups: Vec<UUID>,
    pub status: UserStatus,
}

#[storable]
#[derive(Clone, Debug, PartialEq, Eq, Hash, PartialOrd, Ord)]
pub struct EditUserOperation {
    pub input: EditUserOperationInput,
}

#[storable]
#[derive(Clone, Debug, PartialEq, Eq, Hash, PartialOrd, Ord)]
pub struct EditUserOperationInput {
    pub user_id: UUID,
    pub name: Option<String>,
    pub identities: Option<Vec<Principal>>,
    pub groups: Option<Vec<UUID>>,
    pub status: Option<UserStatus>,
    pub cancel_pending_requests: Option<bool>,
}

#[storable]
#[derive(Clone, Debug, PartialEq, Eq, Hash, PartialOrd, Ord)]
pub struct AddUserGroupOperation {
    pub user_group_id: Option<UUID>,
    pub input: AddUserGroupOperationInput,
}

#[storable]
#[derive(Clone, Debug, PartialEq, Eq, Hash, PartialOrd, Ord)]
pub struct AddUserGroupOperationInput {
    pub name: String,
}

#[storable]
#[derive(Clone, Debug, PartialEq, Eq, Hash, PartialOrd, Ord)]
pub struct EditUserGroupOperation {
    pub input: EditUserGroupOperationInput,
}

#[storable]
#[derive(Clone, Debug, PartialEq, Eq, Hash, PartialOrd, Ord)]
pub struct EditUserGroupOperationInput {
    pub user_group_id: UUID,
    pub name: String,
}

#[storable]
#[derive(Clone, Debug, PartialEq, Eq, Hash, PartialOrd, Ord)]
pub struct RemoveUserGroupOperation {
    pub input: RemoveUserGroupOperationInput,
}

#[storable]
#[derive(Clone, Debug, PartialEq, Eq, Hash, PartialOrd, Ord)]
pub struct RemoveUserGroupOperationInput {
    pub user_group_id: UUID,
}

#[storable]
#[derive(Debug, Clone, PartialEq, Eq, Hash, PartialOrd, Ord)]
pub enum SystemUpgradeTarget {
    UpgradeStation,
    UpgradeUpgrader,
}

#[storable]
#[derive(Debug, Clone, PartialEq, Eq, Hash, PartialOrd, Ord)]
pub struct WasmModuleExtraChunks {
    pub store_canister: Principal,
    pub extra_chunks_key: String,
    pub wasm_module_hash: Vec<u8>,
}

#[storable]
#[derive(Clone, Debug, PartialEq, Eq, Hash, PartialOrd, Ord)]
pub struct SystemUpgradeOperationInput {
    pub target: SystemUpgradeTarget,
    /// The module is only available while the operation is not finalized.
    pub module: Vec<u8>,
    pub module_extra_chunks: Option<WasmModuleExtraChunks>,
    pub arg: Option<Vec<u8>>,
}

#[storable]
#[derive(Clone, Debug, PartialEq, Eq, Hash, PartialOrd, Ord)]
pub struct SystemUpgradeOperation {
    pub module_checksum: Vec<u8>,
    pub arg_checksum: Option<Vec<u8>>,
    pub input: SystemUpgradeOperationInput,
}

#[storable]
#[derive(Clone, Debug, PartialEq, Eq, Hash, PartialOrd, Ord)]
pub struct SetDisasterRecoveryOperation {
    pub input: SetDisasterRecoveryOperationInput,
}

#[storable]
#[derive(Clone, Debug, PartialEq, Eq, Hash, PartialOrd, Ord)]
pub struct CanisterInstallModeArgs {}

#[storable]
#[derive(Clone, Debug, PartialEq, Eq, Hash, PartialOrd, Ord)]
pub struct CanisterReinstallModeArgs {}

#[storable]
#[derive(Clone, Debug, PartialEq, Eq, Hash, PartialOrd, Ord)]
pub struct CanisterUpgradeModeArgs {}

#[storable]
#[derive(Clone, Debug, PartialEq, Eq, Hash, PartialOrd, Ord)]
pub enum CanisterInstallMode {
    Install(CanisterInstallModeArgs),
    Reinstall(CanisterReinstallModeArgs),
    Upgrade(CanisterUpgradeModeArgs),
}

impl From<CanisterInstallMode> for mgmt::CanisterInstallMode {
    fn from(mode: CanisterInstallMode) -> Self {
        match mode {
            CanisterInstallMode::Install(_) => mgmt::CanisterInstallMode::Install,
            CanisterInstallMode::Reinstall(_) => mgmt::CanisterInstallMode::Reinstall,
            CanisterInstallMode::Upgrade(_) => mgmt::CanisterInstallMode::Upgrade(None),
        }
    }
}

#[storable]
#[derive(Clone, Debug, PartialEq, Eq, Hash, PartialOrd, Ord)]
pub struct SetDisasterRecoveryOperationInput {
    pub committee: Option<DisasterRecoveryCommittee>,
}

#[storable]
#[derive(Clone, Debug, PartialEq, Eq, Hash, PartialOrd, Ord)]
pub struct ChangeExternalCanisterOperationInput {
    pub canister_id: Principal,
    pub mode: CanisterInstallMode,
    pub module: Vec<u8>,
    pub module_extra_chunks: Option<WasmModuleExtraChunks>,
    pub arg: Option<Vec<u8>>,
}

#[storable]
#[derive(Clone, Debug, PartialEq, Eq, Hash, PartialOrd, Ord)]
pub struct ChangeExternalCanisterOperation {
    pub module_checksum: Vec<u8>,
    pub arg_checksum: Option<Vec<u8>>,
    pub input: ChangeExternalCanisterOperationInput,
}

#[storable]
#[derive(Clone, Debug, PartialEq, Eq, Hash, PartialOrd, Ord)]
pub struct ExternalCanisterPermissionsCreateInput {
    pub read: Allow,
    pub change: Allow,
    pub calls: Vec<ExternalCanisterCallPermission>,
}

#[storable]
#[derive(Clone, Debug, PartialEq, Eq, Hash, PartialOrd, Ord)]
pub struct ExternalCanisterPermissionsUpdateInput {
    pub read: Option<Allow>,
    pub change: Option<Allow>,
    pub calls: Option<ExternalCanisterChangeCallPermissionsInput>,
}

#[storable]
#[derive(Clone, Debug, PartialEq, Eq, Hash, PartialOrd, Ord)]
pub struct CanisterExecutionAndValidationMethodPairInput {
    pub validation_method: ValidationMethodResourceTarget,
    pub execution_method: String,
}

#[storable]
#[derive(Clone, Debug, PartialEq, Eq, Hash, PartialOrd, Ord)]
pub struct ExternalCanisterCallPermissionMethodPairInput {
    pub method_configuration: CanisterExecutionAndValidationMethodPairInput,
    pub allow: Option<Allow>,
}

#[storable]
#[derive(Clone, Debug, PartialEq, Eq, Hash, PartialOrd, Ord)]
pub struct ExternalCanisterCallPermissionExecMethodEntryInput {
    pub allow: Allow,
    pub validation_method: ValidationMethodResourceTarget,
}

#[storable]
#[derive(Clone, Debug, PartialEq, Eq, Hash, PartialOrd, Ord)]
pub struct ExternalCanisterCallPermissionsExecMethodInput {
    pub execution_method: String,
    pub permissions: Vec<ExternalCanisterCallPermissionExecMethodEntryInput>,
}

#[storable]
#[derive(Clone, Debug, PartialEq, Eq, Hash, PartialOrd, Ord)]
pub enum ExternalCanisterChangeCallPermissionsInput {
    ReplaceAllBy(Vec<ExternalCanisterCallPermission>),
    OverrideSpecifiedByExecutionMethods(Vec<ExternalCanisterCallPermissionsExecMethodInput>),
    OverrideSpecifiedByExecutionValidationMethodPairs(
        Vec<ExternalCanisterCallPermissionMethodPairInput>,
    ),
}

#[storable]
#[derive(Clone, Debug, PartialEq, Eq, Hash, PartialOrd, Ord)]
pub struct ExternalCanisterCallRequestPolicyRuleInput {
    pub policy_id: Option<UUID>,
    pub rule: RequestPolicyRule,
    pub validation_method: ValidationMethodResourceTarget,
    pub execution_method: String,
}

#[storable]
#[derive(Clone, Debug, PartialEq, Eq, Hash, PartialOrd, Ord)]
pub struct ExternalCanisterChangeRequestPolicyRuleInput {
    pub policy_id: Option<UUID>,
    pub rule: RequestPolicyRule,
}

#[storable]
#[derive(Clone, Debug, PartialEq, Eq, Hash, PartialOrd, Ord)]
pub struct ExternalCanisterRequestPoliciesCreateInput {
    pub change: Vec<ExternalCanisterChangeRequestPolicyRuleInput>,
    pub calls: Vec<ExternalCanisterCallRequestPolicyRuleInput>,
}

#[storable]
#[derive(Clone, Debug, PartialEq, Eq, Hash, PartialOrd, Ord)]
pub struct ExternalCanisterRequestPoliciesUpdateInput {
    pub change: Option<Vec<ExternalCanisterChangeRequestPolicyRuleInput>>,
    pub calls: Option<ExternalCanisterChangeCallRequestPoliciesInput>,
}

#[storable]
#[derive(Clone, Debug, PartialEq, Eq, Hash, PartialOrd, Ord)]
pub struct ExternalCanisterCallRequestPoliciesMethodPairInput {
    pub method_configuration: CanisterExecutionAndValidationMethodPairInput,
    pub policies: Vec<ExternalCanisterChangeRequestPolicyRuleInput>,
}

#[storable]
#[derive(Clone, Debug, PartialEq, Eq, Hash, PartialOrd, Ord)]
pub struct ExternalCanisterCallRequestPolicyRuleValidationInput {
    pub policy_id: Option<UUID>,
    pub rule: RequestPolicyRule,
    pub validation_method: ValidationMethodResourceTarget,
}

#[storable]
#[derive(Clone, Debug, PartialEq, Eq, Hash, PartialOrd, Ord)]
pub struct ExternalCanisterCallRequestPoliciesExecMethodInput {
    pub execution_method: String,
    pub policies: Vec<ExternalCanisterCallRequestPolicyRuleValidationInput>,
}

#[storable]
#[derive(Clone, Debug, PartialEq, Eq, Hash, PartialOrd, Ord)]
pub enum ExternalCanisterChangeCallRequestPoliciesInput {
    ReplaceAllBy(Vec<ExternalCanisterCallRequestPolicyRuleInput>),
    RemoveByPolicyIds(Vec<UUID>),
    OverrideSpecifiedByExecutionMethods(Vec<ExternalCanisterCallRequestPoliciesExecMethodInput>),
    OverrideSpecifiedByExecutionValidationMethodPairs(
        Vec<ExternalCanisterCallRequestPoliciesMethodPairInput>,
    ),
}

#[storable]
#[derive(Clone, Debug, PartialEq, Eq, Hash, PartialOrd, Ord)]
pub struct CreateExternalCanisterOperationKindCreateNew {
    pub initial_cycles: Option<u64>,
    pub subnet_selection: Option<SubnetSelection>,
}

#[storable]
#[derive(Clone, Debug, PartialEq, Eq, Hash, PartialOrd, Ord)]
pub struct CreateExternalCanisterOperationKindAddExisting {
    pub canister_id: Principal,
}

#[storable]
#[derive(Clone, Debug, PartialEq, Eq, Hash, PartialOrd, Ord)]
pub enum CreateExternalCanisterOperationKind {
    CreateNew(CreateExternalCanisterOperationKindCreateNew),
    AddExisting(CreateExternalCanisterOperationKindAddExisting),
}

#[storable]
#[derive(Clone, Debug, PartialEq, Eq, Hash, PartialOrd, Ord)]
pub struct CreateExternalCanisterOperationInput {
    pub kind: CreateExternalCanisterOperationKind,
    pub name: String,
    pub description: Option<String>,
    pub labels: Option<Vec<String>>,
    pub permissions: ExternalCanisterPermissionsCreateInput,
    pub request_policies: ExternalCanisterRequestPoliciesCreateInput,
}

#[storable]
#[derive(Clone, Debug, PartialEq, Eq, Hash, PartialOrd, Ord)]
pub struct CreateExternalCanisterOperation {
    pub canister_id: Option<Principal>,
    pub input: CreateExternalCanisterOperationInput,
}

#[storable]
#[derive(Clone, Debug, PartialEq, Eq, Hash, PartialOrd, Ord)]
pub struct FundExternalCanisterSendCyclesInput {
    pub cycles: u64,
}

#[storable]
#[derive(Clone, Debug, PartialEq, Eq, Hash, PartialOrd, Ord)]
pub enum FundExternalCanisterOperationKind {
    Send(FundExternalCanisterSendCyclesInput),
}

#[storable]
#[derive(Clone, Debug, PartialEq, Eq, Hash, PartialOrd, Ord)]
pub struct FundExternalCanisterOperationInput {
    pub canister_id: Principal,
    pub kind: FundExternalCanisterOperationKind,
}

pub type FundExternalCanisterOperation = FundExternalCanisterOperationInput;

#[storable]
#[derive(Clone, Debug, PartialEq, Eq, Hash, PartialOrd, Ord)]
pub struct ConfigureExternalCanisterOperationInput {
    pub canister_id: Principal,
    pub kind: ConfigureExternalCanisterOperationKind,
}

pub type ConfigureExternalCanisterOperation = ConfigureExternalCanisterOperationInput;

#[storable]
#[derive(Clone, Debug, PartialEq, Eq, Hash, PartialOrd, Ord)]
pub enum ConfigureExternalCanisterOperationKind {
    Settings(ConfigureExternalCanisterSettingsInput),
    SoftDelete,
    Delete,
    NativeSettings(DefiniteCanisterSettingsInput),
}

#[storable]
#[derive(Clone, Debug, PartialEq, Eq, Hash, PartialOrd, Ord)]
pub enum LogVisibility {
<<<<<<< HEAD
    #[serde(rename = "public")]
    Public,
    #[serde(rename = "controllers")]
=======
    Public,
>>>>>>> 610e8eb6
    Controllers,
}

#[storable]
#[derive(Clone, Debug, PartialEq, Eq, Hash, PartialOrd, Ord)]
pub struct DefiniteCanisterSettingsInput {
    pub controllers: Option<Vec<Principal>>,
    pub compute_allocation: Option<candid::Nat>,
    pub memory_allocation: Option<candid::Nat>,
    pub freezing_threshold: Option<candid::Nat>,
    pub reserved_cycles_limit: Option<candid::Nat>,
    pub log_visibility: Option<LogVisibility>,
    pub wasm_memory_limit: Option<candid::Nat>,
}

#[storable]
#[derive(Clone, Debug, PartialEq, Eq, Hash, PartialOrd, Ord, Default)]
pub struct ConfigureExternalCanisterSettingsInput {
    pub name: Option<String>,
    pub description: Option<String>,
    pub labels: Option<Vec<String>>,
    pub state: Option<ExternalCanisterState>,
    pub permissions: Option<ExternalCanisterPermissionsUpdateInput>,
    pub request_policies: Option<ExternalCanisterRequestPoliciesUpdateInput>,
}

#[storable]
#[derive(Clone, Debug, PartialEq, Eq, Hash, PartialOrd, Ord)]
pub struct CanisterMethod {
    pub canister_id: Principal,
    pub method_name: String,
}

impl CanisterMethod {
    pub const WILDCARD: &'static str = "*";
}

impl ModelValidator<ValidationError> for CanisterMethod {
    fn validate(&self) -> ModelValidatorResult<ValidationError> {
        EnsureExternalCanister::is_external_canister(self.canister_id)?;

        Ok(())
    }
}

#[storable]
#[derive(Clone, Debug, PartialEq, Eq, Hash, PartialOrd, Ord)]
pub struct CallExternalCanisterOperationInput {
    pub validation_method: Option<CanisterMethod>,
    pub execution_method: CanisterMethod,
    pub arg: Option<Vec<u8>>,
    pub execution_method_cycles: Option<u64>,
}

#[storable]
#[derive(Clone, Debug, PartialEq, Eq, Hash, PartialOrd, Ord)]
pub struct CallExternalCanisterOperation {
    pub input: CallExternalCanisterOperationInput,
    pub arg_checksum: Option<Vec<u8>>,
    pub arg_rendering: Option<String>,
    pub execution_method_reply: Option<Vec<u8>>,
}

#[storable]
#[derive(Clone, Debug, PartialEq, Eq, Hash, PartialOrd, Ord)]
pub struct EditPermissionOperationInput {
    pub resource: Resource,
    pub auth_scope: Option<AuthScope>,
    pub users: Option<Vec<UserId>>,
    pub user_groups: Option<Vec<UserGroupId>>,
}

#[storable]
#[derive(Clone, Debug, PartialEq, Eq, Hash, PartialOrd, Ord)]
pub struct EditPermissionOperation {
    pub input: EditPermissionOperationInput,
}

#[storable]
#[derive(Clone, Debug, PartialEq, Eq, Hash, PartialOrd, Ord)]
pub struct AddRequestPolicyOperationInput {
    pub specifier: RequestSpecifier,
    pub rule: RequestPolicyRule,
}

#[storable]
#[derive(Clone, Debug, PartialEq, Eq, Hash, PartialOrd, Ord)]
pub struct AddRequestPolicyOperation {
    pub policy_id: Option<UUID>,
    pub input: AddRequestPolicyOperationInput,
}

#[storable]
#[derive(Clone, Debug, PartialEq, Eq, Hash, PartialOrd, Ord)]
pub struct EditRequestPolicyOperationInput {
    pub policy_id: UUID,
    pub specifier: Option<RequestSpecifier>,
    pub rule: Option<RequestPolicyRule>,
}

#[storable]
#[derive(Clone, Debug, PartialEq, Eq, Hash, PartialOrd, Ord)]
pub struct EditRequestPolicyOperation {
    pub input: EditRequestPolicyOperationInput,
}

#[storable]
#[derive(Clone, Debug, PartialEq, Eq, Hash, PartialOrd, Ord)]
pub struct RemoveRequestPolicyOperationInput {
    pub policy_id: UUID,
}

#[storable]
#[derive(Clone, Debug, PartialEq, Eq, Hash, PartialOrd, Ord)]
pub struct RemoveRequestPolicyOperation {
    pub input: RemoveRequestPolicyOperationInput,
}

#[storable]
#[derive(Clone, Debug, PartialEq, Eq, Hash, PartialOrd, Ord)]
pub struct ManageSystemInfoOperationInput {
    pub name: Option<String>,
    pub cycle_obtain_strategy: Option<CycleObtainStrategy>,
}

#[storable]
#[derive(Clone, Debug, PartialEq, Eq, Hash, PartialOrd, Ord)]
pub struct ManageSystemInfoOperation {
    pub input: ManageSystemInfoOperationInput,
}<|MERGE_RESOLUTION|>--- conflicted
+++ resolved
@@ -545,13 +545,7 @@
 #[storable]
 #[derive(Clone, Debug, PartialEq, Eq, Hash, PartialOrd, Ord)]
 pub enum LogVisibility {
-<<<<<<< HEAD
-    #[serde(rename = "public")]
     Public,
-    #[serde(rename = "controllers")]
-=======
-    Public,
->>>>>>> 610e8eb6
     Controllers,
 }
 
