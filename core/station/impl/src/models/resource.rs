use candid::Principal;
use orbit_essentials::storable;
use orbit_essentials::{model::ModelValidator, types::UUID};
use std::fmt::{Display, Formatter};
use uuid::Uuid;

use crate::{
    core::validation::{
        EnsureAccount, EnsureAddressBookEntry, EnsureRequest, EnsureRequestPolicy,
        EnsureResourceIdExists, EnsureUser, EnsureUserGroup,
    },
    errors::RecordValidationError,
};

#[storable]
#[derive(Clone, Debug, PartialEq, Eq, Hash, PartialOrd, Ord)]
pub enum Resource {
    Permission(PermissionResourceAction),
    Account(AccountResourceAction),
    AddressBook(ResourceAction),
    ChangeCanister(ChangeCanisterResourceAction),
<<<<<<< HEAD
    SetDisasterRecovery(ChangeCanisterResourceAction),
=======
    ManagedCanister(ManagedCanisterResourceAction),
>>>>>>> 03c5a513
    Request(RequestResourceAction),
    RequestPolicy(ResourceAction),
    System(SystemResourceAction),
    User(UserResourceAction),
    UserGroup(ResourceAction),
}

impl ModelValidator<RecordValidationError> for Resource {
    fn validate(&self) -> Result<(), RecordValidationError> {
        match self {
            Resource::Permission(action) => match action {
                PermissionResourceAction::Read | PermissionResourceAction::Update => Ok(()),
            },

            Resource::Account(action) => match action {
                AccountResourceAction::List | AccountResourceAction::Create => Ok(()),
                AccountResourceAction::Transfer(resource_id)
                | AccountResourceAction::Read(resource_id)
                | AccountResourceAction::Update(resource_id) => {
                    EnsureAccount::resource_id_exists(resource_id)
                }
            },
            Resource::AddressBook(action) => match action {
                ResourceAction::List | ResourceAction::Create => Ok(()),
                ResourceAction::Read(resource_id)
                | ResourceAction::Update(resource_id)
                | ResourceAction::Delete(resource_id) => {
                    EnsureAddressBookEntry::resource_id_exists(resource_id)
                }
            },
<<<<<<< HEAD
            Resource::SetDisasterRecovery(action) | Resource::ChangeCanister(action) => {
                match action {
                    ChangeCanisterResourceAction::Create => Ok(()),
                }
            }
            // Resource::SetDisasterRecovery(action) => match action {
            //     SetDisasterRecoveryResourceAction::Create => Ok(()),
            // },
=======
            Resource::ChangeCanister(action) => match action {
                ChangeCanisterResourceAction::Create => Ok(()),
            },
            Resource::ManagedCanister(action) => match action {
                ManagedCanisterResourceAction::Create(_)
                | ManagedCanisterResourceAction::Change(_)
                | ManagedCanisterResourceAction::Read(_) => Ok(()),
            },
>>>>>>> 03c5a513
            Resource::Request(action) => match action {
                RequestResourceAction::List => Ok(()),
                RequestResourceAction::Read(resource_id) => {
                    EnsureRequest::resource_id_exists(resource_id)
                }
            },
            Resource::RequestPolicy(action) => match action {
                ResourceAction::List | ResourceAction::Create => Ok(()),
                ResourceAction::Read(resource_id)
                | ResourceAction::Update(resource_id)
                | ResourceAction::Delete(resource_id) => {
                    EnsureRequestPolicy::resource_id_exists(resource_id)
                }
            },
            Resource::System(action) => match action {
                SystemResourceAction::SystemInfo
                | SystemResourceAction::Capabilities
                | SystemResourceAction::ManageSystemInfo => Ok(()),
            },
            Resource::User(action) => match action {
                UserResourceAction::List | UserResourceAction::Create => Ok(()),
                UserResourceAction::Read(resource_id) | UserResourceAction::Update(resource_id) => {
                    EnsureUser::resource_id_exists(resource_id)
                }
            },
            Resource::UserGroup(action) => match action {
                ResourceAction::List | ResourceAction::Create => Ok(()),
                ResourceAction::Read(resource_id)
                | ResourceAction::Update(resource_id)
                | ResourceAction::Delete(resource_id) => {
                    EnsureUserGroup::resource_id_exists(resource_id)
                }
            },
        }
    }
}

#[storable]
#[derive(Clone, Debug, PartialEq, Eq, Hash, PartialOrd, Ord)]
pub enum ResourceAction {
    List,
    Create,
    Read(ResourceId),
    Update(ResourceId),
    Delete(ResourceId),
}

#[storable]
#[derive(Clone, Debug, PartialEq, Eq, Hash, PartialOrd, Ord)]
pub enum PermissionResourceAction {
    Read,
    Update,
}

#[storable]
#[derive(Clone, Debug, PartialEq, Eq, Hash, PartialOrd, Ord)]
pub enum UserResourceAction {
    List,
    Create,
    Read(ResourceId),
    Update(ResourceId),
}

#[storable]
#[derive(Clone, Debug, PartialEq, Eq, Hash, PartialOrd, Ord)]
pub enum AccountResourceAction {
    List,
    Create,
    Transfer(ResourceId),
    Read(ResourceId),
    Update(ResourceId),
}

#[storable]
#[derive(Clone, Debug, PartialEq, Eq, Hash, PartialOrd, Ord)]
pub enum SystemResourceAction {
    SystemInfo,
    Capabilities,
    ManageSystemInfo,
}

#[storable]
#[derive(Clone, Debug, PartialEq, Eq, Hash, PartialOrd, Ord)]
pub enum ChangeCanisterResourceAction {
    Create,
}

// #[storable]
// #[derive(Clone, Debug, PartialEq, Eq, Hash, PartialOrd, Ord)]
// pub enum SetDisasterRecoveryResourceAction {
//     Create,
// }

#[storable]
#[derive(Clone, Debug, PartialEq, Eq, Hash, PartialOrd, Ord)]
pub enum CreateManagedCanisterResourceTarget {
    Any,
}

#[storable]
#[derive(Clone, Debug, PartialEq, Eq, Hash, PartialOrd, Ord)]
pub enum ChangeManagedCanisterResourceTarget {
    Any,
    Canister(Principal),
}

#[storable]
#[derive(Clone, Debug, PartialEq, Eq, Hash, PartialOrd, Ord)]
pub enum ReadManagedCanisterResourceTarget {
    Any,
    Canister(Principal),
}

#[storable]
#[derive(Clone, Debug, PartialEq, Eq, Hash, PartialOrd, Ord)]
pub enum ManagedCanisterResourceAction {
    Create(CreateManagedCanisterResourceTarget),
    Change(ChangeManagedCanisterResourceTarget),
    Read(ReadManagedCanisterResourceTarget),
}

#[storable]
#[derive(Clone, Debug, PartialEq, Eq, Hash, PartialOrd, Ord)]
pub enum RequestResourceAction {
    List,
    Read(ResourceId),
}

#[storable]
#[derive(Clone, Debug, PartialEq, Eq, Hash, PartialOrd, Ord)]
pub enum ResourceId {
    Any,
    Id(UUID),
}

#[storable]
#[derive(Clone, Debug, PartialEq, Eq, Hash, PartialOrd, Ord)]
pub enum ResourceIds {
    Any,
    Ids(Vec<UUID>),
}

impl ResourceIds {
    pub fn to_vec(&self) -> Vec<ResourceId> {
        match self {
            ResourceIds::Any => vec![],
            ResourceIds::Ids(ids) => ids.iter().map(|id| ResourceId::Id(*id)).collect(),
        }
    }
}

impl Resource {
    /// Enables Resource be used in range queries in indexes.
    /// Takes advantage of lexicographical ordering implemented by Ord.
    pub fn min() -> Self {
        Resource::Permission(PermissionResourceAction::Read)
    }
    pub fn max() -> Self {
        Resource::UserGroup(ResourceAction::Delete(ResourceId::Id([u8::MAX; 16])))
    }

    /// Returns the expanded list of resources that the resource represents.
    ///
    /// E.g. if the resource is for account_id = 1, it will also return the resource for account_id = any.
    pub fn to_expanded_list(&self) -> Vec<Resource> {
        match self {
            Resource::Account(action) => match action {
                AccountResourceAction::List => vec![Resource::Account(AccountResourceAction::List)],
                AccountResourceAction::Create => {
                    vec![Resource::Account(AccountResourceAction::Create)]
                }
                AccountResourceAction::Transfer(ResourceId::Id(id)) => {
                    vec![
                        Resource::Account(AccountResourceAction::Transfer(ResourceId::Id(*id))),
                        Resource::Account(AccountResourceAction::Transfer(ResourceId::Any)),
                    ]
                }
                AccountResourceAction::Read(ResourceId::Id(id)) => {
                    vec![
                        Resource::Account(AccountResourceAction::Read(ResourceId::Id(*id))),
                        Resource::Account(AccountResourceAction::Read(ResourceId::Any)),
                    ]
                }
                AccountResourceAction::Update(ResourceId::Id(id)) => {
                    vec![
                        Resource::Account(AccountResourceAction::Update(ResourceId::Id(*id))),
                        Resource::Account(AccountResourceAction::Update(ResourceId::Any)),
                    ]
                }
                AccountResourceAction::Transfer(ResourceId::Any) => {
                    vec![Resource::Account(AccountResourceAction::Transfer(
                        ResourceId::Any,
                    ))]
                }
                AccountResourceAction::Read(ResourceId::Any) => {
                    vec![Resource::Account(AccountResourceAction::Read(
                        ResourceId::Any,
                    ))]
                }
                AccountResourceAction::Update(ResourceId::Any) => {
                    vec![Resource::Account(AccountResourceAction::Update(
                        ResourceId::Any,
                    ))]
                }
            },
            Resource::Permission(action) => match action {
                PermissionResourceAction::Read => {
                    vec![
                        Resource::Permission(PermissionResourceAction::Read),
                        Resource::Permission(PermissionResourceAction::Update),
                    ]
                }
                PermissionResourceAction::Update => {
                    vec![Resource::Permission(PermissionResourceAction::Update)]
                }
            },
            Resource::AddressBook(action) => match action {
                ResourceAction::Create => vec![Resource::AddressBook(ResourceAction::Create)],
                ResourceAction::Delete(ResourceId::Id(id)) => {
                    vec![
                        Resource::AddressBook(ResourceAction::Delete(ResourceId::Id(*id))),
                        Resource::AddressBook(ResourceAction::Delete(ResourceId::Any)),
                    ]
                }
                ResourceAction::List => vec![Resource::AddressBook(ResourceAction::List)],
                ResourceAction::Read(ResourceId::Id(id)) => {
                    vec![
                        Resource::AddressBook(ResourceAction::Read(ResourceId::Id(*id))),
                        Resource::AddressBook(ResourceAction::Read(ResourceId::Any)),
                    ]
                }
                ResourceAction::Update(ResourceId::Id(id)) => {
                    vec![
                        Resource::AddressBook(ResourceAction::Update(ResourceId::Id(*id))),
                        Resource::AddressBook(ResourceAction::Update(ResourceId::Any)),
                    ]
                }
                ResourceAction::Read(ResourceId::Any) => {
                    vec![Resource::AddressBook(ResourceAction::Read(ResourceId::Any))]
                }
                ResourceAction::Update(ResourceId::Any) => {
                    vec![Resource::AddressBook(ResourceAction::Update(
                        ResourceId::Any,
                    ))]
                }
                ResourceAction::Delete(ResourceId::Any) => {
                    vec![Resource::AddressBook(ResourceAction::Delete(
                        ResourceId::Any,
                    ))]
                }
            },
            Resource::SetDisasterRecovery(action) | Resource::ChangeCanister(action) => {
                match action {
                    ChangeCanisterResourceAction::Create => {
                        vec![Resource::ChangeCanister(
                            ChangeCanisterResourceAction::Create,
                        )]
                    }
                }
<<<<<<< HEAD
            }

=======
            },
            Resource::ManagedCanister(action) => match action {
                ManagedCanisterResourceAction::Create(CreateManagedCanisterResourceTarget::Any) => {
                    vec![Resource::ManagedCanister(
                        ManagedCanisterResourceAction::Create(
                            CreateManagedCanisterResourceTarget::Any,
                        ),
                    )]
                }
                ManagedCanisterResourceAction::Change(ChangeManagedCanisterResourceTarget::Any) => {
                    vec![Resource::ManagedCanister(
                        ManagedCanisterResourceAction::Change(
                            ChangeManagedCanisterResourceTarget::Any,
                        ),
                    )]
                }
                ManagedCanisterResourceAction::Change(
                    ChangeManagedCanisterResourceTarget::Canister(id),
                ) => {
                    vec![
                        Resource::ManagedCanister(ManagedCanisterResourceAction::Change(
                            ChangeManagedCanisterResourceTarget::Any,
                        )),
                        Resource::ManagedCanister(ManagedCanisterResourceAction::Change(
                            ChangeManagedCanisterResourceTarget::Canister(*id),
                        )),
                    ]
                }
                ManagedCanisterResourceAction::Read(ReadManagedCanisterResourceTarget::Any) => {
                    vec![Resource::ManagedCanister(
                        ManagedCanisterResourceAction::Read(ReadManagedCanisterResourceTarget::Any),
                    )]
                }
                ManagedCanisterResourceAction::Read(
                    ReadManagedCanisterResourceTarget::Canister(id),
                ) => {
                    vec![
                        Resource::ManagedCanister(ManagedCanisterResourceAction::Read(
                            ReadManagedCanisterResourceTarget::Any,
                        )),
                        Resource::ManagedCanister(ManagedCanisterResourceAction::Read(
                            ReadManagedCanisterResourceTarget::Canister(*id),
                        )),
                    ]
                }
            },
>>>>>>> 03c5a513
            Resource::Request(action) => match action {
                RequestResourceAction::List => {
                    vec![Resource::Request(RequestResourceAction::List)]
                }
                RequestResourceAction::Read(ResourceId::Id(id)) => {
                    vec![
                        Resource::Request(RequestResourceAction::Read(ResourceId::Id(*id))),
                        Resource::Request(RequestResourceAction::Read(ResourceId::Any)),
                    ]
                }
                RequestResourceAction::Read(ResourceId::Any) => {
                    vec![Resource::Request(RequestResourceAction::Read(
                        ResourceId::Any,
                    ))]
                }
            },
            Resource::RequestPolicy(action) => match action {
                ResourceAction::Create => vec![Resource::RequestPolicy(ResourceAction::Create)],
                ResourceAction::Delete(ResourceId::Id(id)) => {
                    vec![
                        Resource::RequestPolicy(ResourceAction::Delete(ResourceId::Id(*id))),
                        Resource::RequestPolicy(ResourceAction::Delete(ResourceId::Any)),
                    ]
                }
                ResourceAction::List => vec![Resource::RequestPolicy(ResourceAction::List)],
                ResourceAction::Read(ResourceId::Id(id)) => {
                    vec![
                        Resource::RequestPolicy(ResourceAction::Read(ResourceId::Id(*id))),
                        Resource::RequestPolicy(ResourceAction::Read(ResourceId::Any)),
                    ]
                }
                ResourceAction::Update(ResourceId::Id(id)) => {
                    vec![
                        Resource::RequestPolicy(ResourceAction::Update(ResourceId::Id(*id))),
                        Resource::RequestPolicy(ResourceAction::Update(ResourceId::Any)),
                    ]
                }
                ResourceAction::Update(ResourceId::Any) => {
                    vec![Resource::RequestPolicy(ResourceAction::Update(
                        ResourceId::Any,
                    ))]
                }
                ResourceAction::Read(ResourceId::Any) => {
                    vec![Resource::RequestPolicy(ResourceAction::Read(
                        ResourceId::Any,
                    ))]
                }
                ResourceAction::Delete(ResourceId::Any) => {
                    vec![Resource::RequestPolicy(ResourceAction::Delete(
                        ResourceId::Any,
                    ))]
                }
            },
            Resource::System(action) => match action {
                SystemResourceAction::SystemInfo => {
                    vec![Resource::System(SystemResourceAction::SystemInfo)]
                }
                SystemResourceAction::Capabilities => {
                    vec![Resource::System(SystemResourceAction::Capabilities)]
                }
                SystemResourceAction::ManageSystemInfo => {
                    vec![Resource::System(SystemResourceAction::ManageSystemInfo)]
                }
            },
            Resource::User(action) => match action {
                UserResourceAction::Create => vec![Resource::User(UserResourceAction::Create)],
                UserResourceAction::List => vec![Resource::User(UserResourceAction::List)],
                UserResourceAction::Read(ResourceId::Id(id)) => {
                    vec![
                        Resource::User(UserResourceAction::Read(ResourceId::Id(*id))),
                        Resource::User(UserResourceAction::Read(ResourceId::Any)),
                    ]
                }
                UserResourceAction::Update(ResourceId::Id(id)) => {
                    vec![
                        Resource::User(UserResourceAction::Update(ResourceId::Id(*id))),
                        Resource::User(UserResourceAction::Update(ResourceId::Any)),
                    ]
                }
                UserResourceAction::Read(ResourceId::Any) => {
                    vec![Resource::User(UserResourceAction::Read(ResourceId::Any))]
                }
                UserResourceAction::Update(ResourceId::Any) => {
                    vec![Resource::User(UserResourceAction::Update(ResourceId::Any))]
                }
            },
            Resource::UserGroup(action) => match action {
                ResourceAction::Create => vec![Resource::UserGroup(ResourceAction::Create)],
                ResourceAction::Delete(ResourceId::Id(id)) => {
                    vec![
                        Resource::UserGroup(ResourceAction::Delete(ResourceId::Id(*id))),
                        Resource::UserGroup(ResourceAction::Delete(ResourceId::Any)),
                    ]
                }
                ResourceAction::List => vec![Resource::UserGroup(ResourceAction::List)],
                ResourceAction::Read(ResourceId::Id(id)) => {
                    vec![
                        Resource::UserGroup(ResourceAction::Read(ResourceId::Id(*id))),
                        Resource::UserGroup(ResourceAction::Read(ResourceId::Any)),
                    ]
                }
                ResourceAction::Update(ResourceId::Id(id)) => {
                    vec![
                        Resource::UserGroup(ResourceAction::Update(ResourceId::Id(*id))),
                        Resource::UserGroup(ResourceAction::Update(ResourceId::Any)),
                    ]
                }
                ResourceAction::Update(ResourceId::Any) => {
                    vec![Resource::UserGroup(ResourceAction::Update(ResourceId::Any))]
                }
                ResourceAction::Read(ResourceId::Any) => {
                    vec![Resource::UserGroup(ResourceAction::Read(ResourceId::Any))]
                }
                ResourceAction::Delete(ResourceId::Any) => {
                    vec![Resource::UserGroup(ResourceAction::Delete(ResourceId::Any))]
                }
            },
        }
    }
}

impl Display for Resource {
    fn fmt(&self, f: &mut Formatter<'_>) -> std::fmt::Result {
        match self {
            Resource::Permission(action) => write!(f, "Permission({})", action),
            Resource::Account(action) => write!(f, "Account({})", action),
            Resource::AddressBook(action) => write!(f, "AddressBook({})", action),
            Resource::ChangeCanister(action) => write!(f, "ChangeCanister({})", action),
<<<<<<< HEAD
            Resource::SetDisasterRecovery(action) => write!(f, "SetDisasterRecovery({})", action),
=======
            Resource::ManagedCanister(action) => {
                write!(f, "ManagedCanister({})", action)
            }
>>>>>>> 03c5a513
            Resource::Request(action) => write!(f, "Request({})", action),
            Resource::RequestPolicy(action) => write!(f, "RequestPolicy({})", action),
            Resource::System(action) => write!(f, "System({})", action),
            Resource::User(action) => write!(f, "User({})", action),
            Resource::UserGroup(action) => write!(f, "UserGroup({})", action),
        }
    }
}

impl Display for ResourceAction {
    fn fmt(&self, f: &mut Formatter<'_>) -> std::fmt::Result {
        match self {
            ResourceAction::List => write!(f, "List"),
            ResourceAction::Create => write!(f, "Create"),
            ResourceAction::Read(id) => write!(f, "Read({})", id),
            ResourceAction::Update(id) => write!(f, "Update({})", id),
            ResourceAction::Delete(id) => write!(f, "Delete({})", id),
        }
    }
}

impl Display for PermissionResourceAction {
    fn fmt(&self, f: &mut Formatter<'_>) -> std::fmt::Result {
        match self {
            PermissionResourceAction::Read => write!(f, "Read"),
            PermissionResourceAction::Update => write!(f, "Update"),
        }
    }
}

impl Display for AccountResourceAction {
    fn fmt(&self, f: &mut Formatter<'_>) -> std::fmt::Result {
        match self {
            AccountResourceAction::List => write!(f, "List"),
            AccountResourceAction::Create => write!(f, "Create"),
            AccountResourceAction::Transfer(id) => write!(f, "Transfer({})", id),
            AccountResourceAction::Read(id) => write!(f, "Read({})", id),
            AccountResourceAction::Update(id) => write!(f, "Update({})", id),
        }
    }
}

impl Display for ChangeCanisterResourceAction {
    fn fmt(&self, f: &mut Formatter<'_>) -> std::fmt::Result {
        match self {
            ChangeCanisterResourceAction::Create => write!(f, "Create"),
        }
    }
}

<<<<<<< HEAD
// impl Display for SetDisasterRecoveryResourceAction {
//     fn fmt(&self, f: &mut Formatter<'_>) -> std::fmt::Result {
//         match self {
//             SetDisasterRecoveryResourceAction::Create => write!(f, "Create"),
//         }
//     }
// }
=======
impl Display for CreateManagedCanisterResourceTarget {
    fn fmt(&self, f: &mut Formatter<'_>) -> std::fmt::Result {
        match self {
            CreateManagedCanisterResourceTarget::Any => write!(f, "Any"),
        }
    }
}

impl Display for ChangeManagedCanisterResourceTarget {
    fn fmt(&self, f: &mut Formatter<'_>) -> std::fmt::Result {
        match self {
            ChangeManagedCanisterResourceTarget::Any => write!(f, "Any"),
            ChangeManagedCanisterResourceTarget::Canister(canister_id) => {
                write!(f, "Canister({})", canister_id)
            }
        }
    }
}

impl Display for ReadManagedCanisterResourceTarget {
    fn fmt(&self, f: &mut Formatter<'_>) -> std::fmt::Result {
        match self {
            ReadManagedCanisterResourceTarget::Any => write!(f, "Any"),
            ReadManagedCanisterResourceTarget::Canister(canister_id) => {
                write!(f, "Canister({})", canister_id)
            }
        }
    }
}

impl Display for ManagedCanisterResourceAction {
    fn fmt(&self, f: &mut Formatter<'_>) -> std::fmt::Result {
        match self {
            ManagedCanisterResourceAction::Create(target) => {
                write!(f, "Create({})", target)
            }
            ManagedCanisterResourceAction::Change(target) => {
                write!(f, "Change({})", target)
            }
            ManagedCanisterResourceAction::Read(target) => {
                write!(f, "Read({})", target)
            }
        }
    }
}
>>>>>>> 03c5a513

impl Display for RequestResourceAction {
    fn fmt(&self, f: &mut Formatter<'_>) -> std::fmt::Result {
        match self {
            RequestResourceAction::List => write!(f, "List"),
            RequestResourceAction::Read(id) => write!(f, "Read({})", id),
        }
    }
}

impl Display for SystemResourceAction {
    fn fmt(&self, f: &mut Formatter<'_>) -> std::fmt::Result {
        match self {
            SystemResourceAction::SystemInfo => write!(f, "SystemInfo"),
            SystemResourceAction::Capabilities => write!(f, "Capabilities"),
            SystemResourceAction::ManageSystemInfo => write!(f, "ManageSystemInfo"),
        }
    }
}

impl Display for UserResourceAction {
    fn fmt(&self, f: &mut Formatter<'_>) -> std::fmt::Result {
        match self {
            UserResourceAction::List => write!(f, "List"),
            UserResourceAction::Create => write!(f, "Create"),
            UserResourceAction::Read(id) => write!(f, "Read({})", id),
            UserResourceAction::Update(id) => write!(f, "Update({})", id),
        }
    }
}

impl Display for ResourceId {
    fn fmt(&self, f: &mut Formatter<'_>) -> std::fmt::Result {
        match self {
            ResourceId::Any => write!(f, "Any"),
            ResourceId::Id(id) => {
                write!(f, "Id({})", Uuid::from_bytes(*id).hyphenated())
            }
        }
    }
}

#[cfg(test)]
mod test {
    use orbit_essentials::model::ModelValidator;

    use crate::core::validation::disable_mock_resource_validation;
    use candid::Principal;

    use super::{
        AccountResourceAction, ChangeCanisterResourceAction, ChangeManagedCanisterResourceTarget,
        CreateManagedCanisterResourceTarget, ManagedCanisterResourceAction,
        PermissionResourceAction, ReadManagedCanisterResourceTarget, RequestResourceAction,
        Resource, ResourceAction, ResourceId, SystemResourceAction, UserResourceAction,
    };

    #[test]
    fn test_resource_validation() {
        disable_mock_resource_validation();

        let valid_resources = vec![
            Resource::Account(AccountResourceAction::List),
            Resource::Account(AccountResourceAction::Create),
            Resource::Account(AccountResourceAction::Transfer(ResourceId::Any)),
            Resource::Account(AccountResourceAction::Read(ResourceId::Any)),
            Resource::Account(AccountResourceAction::Update(ResourceId::Any)),
            Resource::Permission(PermissionResourceAction::Read),
            Resource::Permission(PermissionResourceAction::Update),
            Resource::AddressBook(ResourceAction::List),
            Resource::AddressBook(ResourceAction::Create),
            Resource::AddressBook(ResourceAction::Read(ResourceId::Any)),
            Resource::AddressBook(ResourceAction::Update(ResourceId::Any)),
            Resource::AddressBook(ResourceAction::Delete(ResourceId::Any)),
            Resource::ChangeCanister(ChangeCanisterResourceAction::Create),
            Resource::ManagedCanister(ManagedCanisterResourceAction::Create(
                CreateManagedCanisterResourceTarget::Any,
            )),
            Resource::ManagedCanister(ManagedCanisterResourceAction::Change(
                ChangeManagedCanisterResourceTarget::Any,
            )),
            Resource::ManagedCanister(ManagedCanisterResourceAction::Change(
                ChangeManagedCanisterResourceTarget::Canister(Principal::management_canister()),
            )),
            Resource::ManagedCanister(ManagedCanisterResourceAction::Read(
                ReadManagedCanisterResourceTarget::Any,
            )),
            Resource::ManagedCanister(ManagedCanisterResourceAction::Read(
                ReadManagedCanisterResourceTarget::Canister(Principal::management_canister()),
            )),
            Resource::Request(RequestResourceAction::List),
            Resource::Request(RequestResourceAction::Read(ResourceId::Any)),
            Resource::RequestPolicy(ResourceAction::List),
            Resource::RequestPolicy(ResourceAction::Create),
            Resource::RequestPolicy(ResourceAction::Read(ResourceId::Any)),
            Resource::RequestPolicy(ResourceAction::Update(ResourceId::Any)),
            Resource::RequestPolicy(ResourceAction::Delete(ResourceId::Any)),
            Resource::System(SystemResourceAction::SystemInfo),
            Resource::System(SystemResourceAction::Capabilities),
            Resource::User(UserResourceAction::List),
            Resource::User(UserResourceAction::Create),
            Resource::User(UserResourceAction::Read(ResourceId::Any)),
            Resource::User(UserResourceAction::Update(ResourceId::Any)),
            Resource::UserGroup(ResourceAction::List),
            Resource::UserGroup(ResourceAction::Create),
            Resource::UserGroup(ResourceAction::Read(ResourceId::Any)),
            Resource::UserGroup(ResourceAction::Update(ResourceId::Any)),
            Resource::UserGroup(ResourceAction::Delete(ResourceId::Any)),
        ];

        for resource in valid_resources {
            resource
                .validate()
                .expect("ResourceId::Any resource should be valid");
        }
    }

    #[test]
    fn fail_non_existent_resource_id() {
        disable_mock_resource_validation();

        let invalid_resources = vec![
            Resource::Account(AccountResourceAction::Read(ResourceId::Id([0; 16]))),
            Resource::Account(AccountResourceAction::Update(ResourceId::Id([0; 16]))),
            Resource::Account(AccountResourceAction::Transfer(ResourceId::Id([0; 16]))),
            Resource::AddressBook(ResourceAction::Read(ResourceId::Id([0; 16]))),
            Resource::AddressBook(ResourceAction::Update(ResourceId::Id([0; 16]))),
            Resource::AddressBook(ResourceAction::Delete(ResourceId::Id([0; 16]))),
            Resource::Request(RequestResourceAction::Read(ResourceId::Id([0; 16]))),
            Resource::RequestPolicy(ResourceAction::Read(ResourceId::Id([0; 16]))),
            Resource::RequestPolicy(ResourceAction::Update(ResourceId::Id([0; 16]))),
            Resource::RequestPolicy(ResourceAction::Delete(ResourceId::Id([0; 16]))),
            Resource::User(UserResourceAction::Read(ResourceId::Id([0; 16]))),
            Resource::User(UserResourceAction::Update(ResourceId::Id([0; 16]))),
            Resource::UserGroup(ResourceAction::Read(ResourceId::Id([0; 16]))),
            Resource::UserGroup(ResourceAction::Update(ResourceId::Id([0; 16]))),
            Resource::UserGroup(ResourceAction::Delete(ResourceId::Id([0; 16]))),
        ];

        for resource in invalid_resources {
            resource
                .validate()
                .expect_err("Non existent resource should be invalid");
        }
    }
}<|MERGE_RESOLUTION|>--- conflicted
+++ resolved
@@ -19,11 +19,8 @@
     Account(AccountResourceAction),
     AddressBook(ResourceAction),
     ChangeCanister(ChangeCanisterResourceAction),
-<<<<<<< HEAD
     SetDisasterRecovery(ChangeCanisterResourceAction),
-=======
     ManagedCanister(ManagedCanisterResourceAction),
->>>>>>> 03c5a513
     Request(RequestResourceAction),
     RequestPolicy(ResourceAction),
     System(SystemResourceAction),
@@ -54,25 +51,16 @@
                     EnsureAddressBookEntry::resource_id_exists(resource_id)
                 }
             },
-<<<<<<< HEAD
             Resource::SetDisasterRecovery(action) | Resource::ChangeCanister(action) => {
                 match action {
                     ChangeCanisterResourceAction::Create => Ok(()),
                 }
             }
-            // Resource::SetDisasterRecovery(action) => match action {
-            //     SetDisasterRecoveryResourceAction::Create => Ok(()),
-            // },
-=======
-            Resource::ChangeCanister(action) => match action {
-                ChangeCanisterResourceAction::Create => Ok(()),
-            },
             Resource::ManagedCanister(action) => match action {
                 ManagedCanisterResourceAction::Create(_)
                 | ManagedCanisterResourceAction::Change(_)
                 | ManagedCanisterResourceAction::Read(_) => Ok(()),
             },
->>>>>>> 03c5a513
             Resource::Request(action) => match action {
                 RequestResourceAction::List => Ok(()),
                 RequestResourceAction::Read(resource_id) => {
@@ -332,11 +320,7 @@
                         )]
                     }
                 }
-<<<<<<< HEAD
-            }
-
-=======
-            },
+            }
             Resource::ManagedCanister(action) => match action {
                 ManagedCanisterResourceAction::Create(CreateManagedCanisterResourceTarget::Any) => {
                     vec![Resource::ManagedCanister(
@@ -382,7 +366,6 @@
                     ]
                 }
             },
->>>>>>> 03c5a513
             Resource::Request(action) => match action {
                 RequestResourceAction::List => {
                     vec![Resource::Request(RequestResourceAction::List)]
@@ -511,13 +494,10 @@
             Resource::Account(action) => write!(f, "Account({})", action),
             Resource::AddressBook(action) => write!(f, "AddressBook({})", action),
             Resource::ChangeCanister(action) => write!(f, "ChangeCanister({})", action),
-<<<<<<< HEAD
             Resource::SetDisasterRecovery(action) => write!(f, "SetDisasterRecovery({})", action),
-=======
             Resource::ManagedCanister(action) => {
                 write!(f, "ManagedCanister({})", action)
             }
->>>>>>> 03c5a513
             Resource::Request(action) => write!(f, "Request({})", action),
             Resource::RequestPolicy(action) => write!(f, "RequestPolicy({})", action),
             Resource::System(action) => write!(f, "System({})", action),
@@ -568,15 +548,6 @@
     }
 }
 
-<<<<<<< HEAD
-// impl Display for SetDisasterRecoveryResourceAction {
-//     fn fmt(&self, f: &mut Formatter<'_>) -> std::fmt::Result {
-//         match self {
-//             SetDisasterRecoveryResourceAction::Create => write!(f, "Create"),
-//         }
-//     }
-// }
-=======
 impl Display for CreateManagedCanisterResourceTarget {
     fn fmt(&self, f: &mut Formatter<'_>) -> std::fmt::Result {
         match self {
@@ -622,7 +593,6 @@
         }
     }
 }
->>>>>>> 03c5a513
 
 impl Display for RequestResourceAction {
     fn fmt(&self, f: &mut Formatter<'_>) -> std::fmt::Result {
