use super::AccountId;
use candid::Principal;
use orbit_essentials::storable;

#[storable]
#[derive(Clone, Debug, PartialEq, Eq, Hash, PartialOrd, Ord)]
pub enum RequestOperationFilterType {
    Transfer(Option<AccountId>),
    AddAccount,
    EditAccount,
    AddUser,
    EditUser,
    AddUserGroup,
    EditUserGroup,
    RemoveUserGroup,
    ChangeCanister,
<<<<<<< HEAD
    SetDisasterRecovery,
=======
    ChangeManagedCanister(Option<Principal>),
    CreateManagedCanister,
>>>>>>> 03c5a513
    EditPermission,
    AddRequestPolicy,
    EditRequestPolicy,
    RemoveRequestPolicy,
    AddAddressBookEntry,
    EditAddressBookEntry,
    RemoveAddressBookEntry,
    ManageSystemInfo,
}<|MERGE_RESOLUTION|>--- conflicted
+++ resolved
@@ -14,12 +14,9 @@
     EditUserGroup,
     RemoveUserGroup,
     ChangeCanister,
-<<<<<<< HEAD
     SetDisasterRecovery,
-=======
     ChangeManagedCanister(Option<Principal>),
     CreateManagedCanister,
->>>>>>> 03c5a513
     EditPermission,
     AddRequestPolicy,
     EditRequestPolicy,
