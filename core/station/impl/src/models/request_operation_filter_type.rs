use super::AccountId;
use candid::Principal;
use orbit_essentials::storable;

#[storable]
#[derive(Clone, Debug, PartialEq, Eq, Hash, PartialOrd, Ord)]
pub enum RequestOperationFilterType {
    Transfer(Option<AccountId>),
    AddAccount,
    EditAccount,
    AddUser,
    EditUser,
    AddUserGroup,
    EditUserGroup,
    RemoveUserGroup,
    ChangeCanister,
<<<<<<< HEAD
    SetDisasterRecovery,
    ChangeManagedCanister(Option<Principal>),
    CreateManagedCanister,
=======
    ChangeExternalCanister(Option<Principal>),
    CreateExternalCanister,
    CallExternalCanister(Option<Principal>),
>>>>>>> f93fbbfb
    EditPermission,
    AddRequestPolicy,
    EditRequestPolicy,
    RemoveRequestPolicy,
    AddAddressBookEntry,
    EditAddressBookEntry,
    RemoveAddressBookEntry,
    ManageSystemInfo,
}<|MERGE_RESOLUTION|>--- conflicted
+++ resolved
@@ -14,15 +14,10 @@
     EditUserGroup,
     RemoveUserGroup,
     ChangeCanister,
-<<<<<<< HEAD
     SetDisasterRecovery,
-    ChangeManagedCanister(Option<Principal>),
-    CreateManagedCanister,
-=======
     ChangeExternalCanister(Option<Principal>),
     CreateExternalCanister,
     CallExternalCanister(Option<Principal>),
->>>>>>> f93fbbfb
     EditPermission,
     AddRequestPolicy,
     EditRequestPolicy,
