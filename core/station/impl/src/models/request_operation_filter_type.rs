use super::{AccountId, RequestOperation};
use candid::Principal;
use orbit_essentials::storable;

#[storable]
#[derive(Clone, Debug, PartialEq, Eq, Hash, PartialOrd, Ord)]
pub enum RequestOperationFilterType {
    Transfer(AccountId),
    AddAccount,
    EditAccount,
    AddUser,
    EditUser,
    AddUserGroup,
    EditUserGroup,
    RemoveUserGroup,
    SystemUpgrade,
    SetDisasterRecovery,
    ChangeExternalCanister(Principal),
    CreateExternalCanister,
    CallExternalCanister(Principal),
    EditPermission,
    AddRequestPolicy,
    EditRequestPolicy,
    RemoveRequestPolicy,
    AddAddressBookEntry,
    EditAddressBookEntry,
    RemoveAddressBookEntry,
    ManageSystemInfo,
    ConfigureExternalCanister(Principal),
    FundExternalCanister(Principal),
<<<<<<< HEAD
    MonitorExternalCanister(Principal),
=======
    AddAsset,
    EditAsset,
    RemoveAsset,
>>>>>>> 841552b3
}

impl From<RequestOperation> for RequestOperationFilterType {
    fn from(operation: RequestOperation) -> Self {
        match operation {
            RequestOperation::Transfer(operation) => {
                RequestOperationFilterType::Transfer(operation.input.from_account_id)
            }
            RequestOperation::AddAccount(_) => RequestOperationFilterType::AddAccount,
            RequestOperation::EditAccount(_) => RequestOperationFilterType::EditAccount,
            RequestOperation::AddUser(_) => RequestOperationFilterType::AddUser,
            RequestOperation::EditUser(_) => RequestOperationFilterType::EditUser,
            RequestOperation::AddUserGroup(_) => RequestOperationFilterType::AddUserGroup,
            RequestOperation::EditUserGroup(_) => RequestOperationFilterType::EditUserGroup,
            RequestOperation::RemoveUserGroup(_) => RequestOperationFilterType::RemoveUserGroup,
            RequestOperation::SystemUpgrade(_) => RequestOperationFilterType::SystemUpgrade,
            RequestOperation::SetDisasterRecovery(_) => {
                RequestOperationFilterType::SetDisasterRecovery
            }
            RequestOperation::ChangeExternalCanister(operation) => {
                RequestOperationFilterType::ChangeExternalCanister(operation.input.canister_id)
            }
            RequestOperation::CreateExternalCanister(_) => {
                RequestOperationFilterType::CreateExternalCanister
            }
            RequestOperation::CallExternalCanister(operation) => {
                RequestOperationFilterType::CallExternalCanister(
                    operation.input.execution_method.canister_id,
                )
            }
            RequestOperation::EditPermission(_) => RequestOperationFilterType::EditPermission,
            RequestOperation::AddRequestPolicy(_) => RequestOperationFilterType::AddRequestPolicy,
            RequestOperation::EditRequestPolicy(_) => RequestOperationFilterType::EditRequestPolicy,
            RequestOperation::RemoveRequestPolicy(_) => {
                RequestOperationFilterType::RemoveRequestPolicy
            }
            RequestOperation::AddAddressBookEntry(_) => {
                RequestOperationFilterType::AddAddressBookEntry
            }
            RequestOperation::EditAddressBookEntry(_) => {
                RequestOperationFilterType::EditAddressBookEntry
            }
            RequestOperation::RemoveAddressBookEntry(_) => {
                RequestOperationFilterType::RemoveAddressBookEntry
            }
            RequestOperation::ManageSystemInfo(_) => RequestOperationFilterType::ManageSystemInfo,
            RequestOperation::ConfigureExternalCanister(operation) => {
                RequestOperationFilterType::ConfigureExternalCanister(operation.canister_id)
            }
            RequestOperation::FundExternalCanister(operation) => {
                RequestOperationFilterType::FundExternalCanister(operation.canister_id)
            }
<<<<<<< HEAD
            RequestOperation::MonitorExternalCanister(operation) => {
                RequestOperationFilterType::MonitorExternalCanister(operation.canister_id)
            }
=======
            RequestOperation::AddAsset(_) => RequestOperationFilterType::AddAsset,
            RequestOperation::EditAsset(_) => RequestOperationFilterType::EditAsset,
            RequestOperation::RemoveAsset(_) => RequestOperationFilterType::RemoveAsset,
>>>>>>> 841552b3
        }
    }
}<|MERGE_RESOLUTION|>--- conflicted
+++ resolved
@@ -28,13 +28,10 @@
     ManageSystemInfo,
     ConfigureExternalCanister(Principal),
     FundExternalCanister(Principal),
-<<<<<<< HEAD
     MonitorExternalCanister(Principal),
-=======
     AddAsset,
     EditAsset,
     RemoveAsset,
->>>>>>> 841552b3
 }
 
 impl From<RequestOperation> for RequestOperationFilterType {
@@ -87,15 +84,12 @@
             RequestOperation::FundExternalCanister(operation) => {
                 RequestOperationFilterType::FundExternalCanister(operation.canister_id)
             }
-<<<<<<< HEAD
             RequestOperation::MonitorExternalCanister(operation) => {
                 RequestOperationFilterType::MonitorExternalCanister(operation.canister_id)
             }
-=======
             RequestOperation::AddAsset(_) => RequestOperationFilterType::AddAsset,
             RequestOperation::EditAsset(_) => RequestOperationFilterType::EditAsset,
             RequestOperation::RemoveAsset(_) => RequestOperationFilterType::RemoveAsset,
->>>>>>> 841552b3
         }
     }
 }