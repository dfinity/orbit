--- conflicted
+++ resolved
@@ -28,15 +28,12 @@
     ManageSystemInfo,
     ConfigureExternalCanister(Principal),
     FundExternalCanister(Principal),
-<<<<<<< HEAD
     SnapshotExternalCanister(Principal),
     RestoreExternalCanister(Principal),
     PruneExternalCanister(Principal),
-=======
     AddAsset,
     EditAsset,
     RemoveAsset,
->>>>>>> 6a58403b
 }
 
 impl From<RequestOperation> for RequestOperationFilterType {
@@ -89,7 +86,6 @@
             RequestOperation::FundExternalCanister(operation) => {
                 RequestOperationFilterType::FundExternalCanister(operation.canister_id)
             }
-<<<<<<< HEAD
             RequestOperation::SnapshotExternalCanister(operation) => {
                 RequestOperationFilterType::SnapshotExternalCanister(operation.input.canister_id)
             }
@@ -99,11 +95,9 @@
             RequestOperation::PruneExternalCanister(operation) => {
                 RequestOperationFilterType::PruneExternalCanister(operation.input.canister_id)
             }
-=======
             RequestOperation::AddAsset(_) => RequestOperationFilterType::AddAsset,
             RequestOperation::EditAsset(_) => RequestOperationFilterType::EditAsset,
             RequestOperation::RemoveAsset(_) => RequestOperationFilterType::RemoveAsset,
->>>>>>> 6a58403b
         }
     }
 }