--- conflicted
+++ resolved
@@ -3,9 +3,10 @@
     request_policy_rule::RequestPolicyRule,
     request_specifier::{RequestSpecifier, ResourceSpecifier, UserSpecifier},
     resource::{
-        AccountResourceAction, ExternalCanisterId, ExternalCanisterResourceAction,
-        PermissionResourceAction, RequestResourceAction, Resource, ResourceAction, ResourceId,
-        ResourceIds, SystemResourceAction, UserResourceAction,
+        AccountResourceAction, CallExternalCanisterResourceTarget, ExecutionMethodResourceTarget,
+        ExternalCanisterId, ExternalCanisterResourceAction, PermissionResourceAction,
+        RequestResourceAction, Resource, ResourceAction, ResourceId, ResourceIds,
+        SystemResourceAction, UserResourceAction, ValidationMethodResourceTarget,
     },
     ADMIN_GROUP_ID,
 };
@@ -161,7 +162,21 @@
             Allow::user_groups(vec![*ADMIN_GROUP_ID]),
             Resource::ExternalCanister(ExternalCanisterResourceAction::Change(ExternalCanisterId::Any)),
         ),
-<<<<<<< HEAD
+        (
+            Allow::user_groups(vec![*ADMIN_GROUP_ID]),
+            Resource::ExternalCanister(ExternalCanisterResourceAction::Fund(ExternalCanisterId::Any)),
+        ),
+        (
+            Allow::user_groups(vec![*ADMIN_GROUP_ID]),
+            Resource::ExternalCanister(ExternalCanisterResourceAction::Call(CallExternalCanisterResourceTarget {
+              validation_method: ValidationMethodResourceTarget::No,
+              execution_method: ExecutionMethodResourceTarget::Any,
+            })),
+        ),
+        (
+            Allow::user_groups(vec![*ADMIN_GROUP_ID]),
+            Resource::ExternalCanister(ExternalCanisterResourceAction::Read(ExternalCanisterId::Any)),
+        ),
         // assets
         (
             Allow::user_groups(vec![*ADMIN_GROUP_ID]),
@@ -183,12 +198,6 @@
             Allow::user_groups(vec![*ADMIN_GROUP_ID]),
             Resource::Asset(ResourceAction::Delete(ResourceId::Any)),
         ),
-=======
-        (
-            Allow::user_groups(vec![*ADMIN_GROUP_ID]),
-            Resource::ExternalCanister(ExternalCanisterResourceAction::Fund(ExternalCanisterId::Any)),
-        )
->>>>>>> 3f6eb100
     ];
 
 }
