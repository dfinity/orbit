use super::authorization::Authorization;
use super::CallContext;
use crate::core::ic_cdk::api::trap;
use crate::models::resource::Resource;
use crate::services::SYSTEM_SERVICE;
use crate::SERVICE_NAME;
use orbit_essentials::api::ApiResult;
use orbit_essentials::metrics::{labels, with_metrics_registry};

/// Creates the call context of the current request
pub fn call_context() -> CallContext {
    CallContext::get()
}

/// Middleware to authorize a request
///
/// Checks if the caller is authorized to access all the requested resources.
///
/// If the provided list of resources is empty, the caller is by default unauthorized.
pub fn authorize(ctx: &CallContext, resources: &[Resource]) {
    SYSTEM_SERVICE.assert_system_readiness();

    if resources.is_empty() {
        trap("Unauthorized access: no resource provided");
    }

    let mut unauthorized_resources: Vec<String> = Vec::new();
    let allowed_resources = resources
        .iter()
        .map(|resource| {
            let allowed = Authorization::is_allowed(ctx, resource);

            if !allowed {
                unauthorized_resources.push(format!("{:?}", resource));
            }

            allowed
        })
        .collect::<Vec<bool>>();

<<<<<<< HEAD
    let has_access = !allowed_resources.contains(&false);

    if !has_access {
=======
    if allowed_resources.contains(&false) {
>>>>>>> 477f11b0
        trap(&format!(
            "Unauthorized access to resources: {}",
            unauthorized_resources.join(", ")
        ));
    }
}

pub fn use_canister_call_metric<T>(called_method: &str, result: &ApiResult<T>)
where
    T: std::fmt::Debug,
{
    with_metrics_registry(SERVICE_NAME, |registry| {
        let counter = registry.counter_vec_mut(
            "canister_call",
            &["status", "method"],
            "Number of calls to the canister method with the status of the call",
        );
        let status = match result {
            Ok(_) => "ok",
            Err(_) => "fail",
        };

        counter
            .with(&labels! { "status" => status, "method" => called_method })
            .inc();
    });
}<|MERGE_RESOLUTION|>--- conflicted
+++ resolved
@@ -38,13 +38,7 @@
         })
         .collect::<Vec<bool>>();
 
-<<<<<<< HEAD
-    let has_access = !allowed_resources.contains(&false);
-
-    if !has_access {
-=======
     if allowed_resources.contains(&false) {
->>>>>>> 477f11b0
         trap(&format!(
             "Unauthorized access to resources: {}",
             unauthorized_resources.join(", ")
