use std::sync::Arc;

#[cfg(test)]
use std::cell::RefCell;

use crate::{
    errors::{ExternalCanisterValidationError, RecordValidationError},
    models::{
        resource::{Resource, ResourceId, ResourceIds},
        AccountKey, AddressBookEntryKey, RequestKey, UserKey,
    },
    repositories::{
        permission::PERMISSION_REPOSITORY, request_policy::REQUEST_POLICY_REPOSITORY,
        ACCOUNT_REPOSITORY, ADDRESS_BOOK_REPOSITORY, REQUEST_REPOSITORY, USER_GROUP_REPOSITORY,
        USER_REPOSITORY,
    },
    services::SYSTEM_SERVICE,
};
use candid::Principal;
use orbit_essentials::repository::Repository;
use orbit_essentials::types::UUID;
use uuid::Uuid;

thread_local! {
  /// Switch for tests to enable validation if needed.
  #[cfg(test)]
  static MOCK_RESOURCE_VALIDATION_ON: RefCell<bool> = const { RefCell::new(true) };
}

#[cfg(test)]
pub fn disable_mock_resource_validation() {
    MOCK_RESOURCE_VALIDATION_ON.with(|v| *v.borrow_mut() = false);
}

#[cfg(test)]
pub fn enable_mock_resource_validation() {
    MOCK_RESOURCE_VALIDATION_ON.with(|v| *v.borrow_mut() = true);
}

fn ensure_entry_exists<K, V>(repository: Arc<dyn Repository<K, V>>, key: K) -> Option<()> {
    #[cfg(test)]
    if MOCK_RESOURCE_VALIDATION_ON.with(|v| *v.borrow()) {
        return Some(());
    }

    repository.get(&key).map(|_| ())
}

pub trait EnsureIdExists<Key> {
    fn id_exists(id: &Key) -> Result<(), RecordValidationError>;

    fn id_list_exists(ids: &[Key]) -> Result<(), RecordValidationError> {
        for id in ids {
            Self::id_exists(id)?;
        }
        Ok(())
    }
}

pub trait EnsureResourceIdExists: EnsureIdExists<UUID> {
    fn resource_id_exists(resource_id: &ResourceId) -> Result<(), RecordValidationError> {
        match resource_id {
            ResourceId::Any => Ok(()),
            ResourceId::Id(id) => Self::id_exists(id),
        }
    }
    fn resource_ids_exist(resource_ids: &ResourceIds) -> Result<(), RecordValidationError> {
        match resource_ids {
            ResourceIds::Any => Ok(()),
            ResourceIds::Ids(ids) => {
                Self::id_list_exists(ids)?;
                Ok(())
            }
        }
    }
}

pub struct EnsureUser {}

impl EnsureIdExists<UUID> for EnsureUser {
    fn id_exists(id: &UUID) -> Result<(), RecordValidationError> {
        ensure_entry_exists(USER_REPOSITORY.to_owned(), UserKey { id: *id }).ok_or(
            RecordValidationError::NotFound {
                model_name: "User".to_string(),
                id: Uuid::from_bytes(*id).hyphenated().to_string(),
            },
        )
    }
}

impl EnsureResourceIdExists for EnsureUser {}

pub struct EnsureUserGroup {}

impl EnsureIdExists<UUID> for EnsureUserGroup {
    fn id_exists(id: &UUID) -> Result<(), RecordValidationError> {
        ensure_entry_exists(USER_GROUP_REPOSITORY.to_owned(), *id).ok_or(
            RecordValidationError::NotFound {
                model_name: "UserGroup".to_string(),
                id: Uuid::from_bytes(*id).hyphenated().to_string(),
            },
        )
    }
}

impl EnsureResourceIdExists for EnsureUserGroup {}

pub struct EnsureAccount {}

impl EnsureIdExists<UUID> for EnsureAccount {
    fn id_exists(id: &UUID) -> Result<(), RecordValidationError> {
        ensure_entry_exists(ACCOUNT_REPOSITORY.to_owned(), AccountKey { id: *id }).ok_or(
            RecordValidationError::NotFound {
                model_name: "Account".to_string(),
                id: Uuid::from_bytes(*id).hyphenated().to_string(),
            },
        )
    }
}

impl EnsureResourceIdExists for EnsureAccount {}

pub struct EnsureAddressBookEntry {}

impl EnsureIdExists<UUID> for EnsureAddressBookEntry {
    fn id_exists(id: &UUID) -> Result<(), RecordValidationError> {
        ensure_entry_exists(
            ADDRESS_BOOK_REPOSITORY.to_owned(),
            AddressBookEntryKey { id: *id },
        )
        .ok_or(RecordValidationError::NotFound {
            model_name: "AddressBookEntry".to_string(),
            id: Uuid::from_bytes(*id).hyphenated().to_string(),
        })
    }
}

impl EnsureResourceIdExists for EnsureAddressBookEntry {}

pub struct EnsureRequest {}

impl EnsureIdExists<UUID> for EnsureRequest {
    fn id_exists(id: &UUID) -> Result<(), RecordValidationError> {
        ensure_entry_exists(REQUEST_REPOSITORY.to_owned(), RequestKey { id: *id }).ok_or(
            RecordValidationError::NotFound {
                model_name: "Request".to_string(),
                id: Uuid::from_bytes(*id).hyphenated().to_string(),
            },
        )
    }
}

impl EnsureResourceIdExists for EnsureRequest {}

pub struct EnsureRequestPolicy {}

impl EnsureIdExists<UUID> for EnsureRequestPolicy {
    fn id_exists(id: &UUID) -> Result<(), RecordValidationError> {
        ensure_entry_exists(REQUEST_POLICY_REPOSITORY.to_owned(), *id).ok_or(
            RecordValidationError::NotFound {
                model_name: "RequestPolicy".to_string(),
                id: Uuid::from_bytes(*id).hyphenated().to_string(),
            },
        )
    }
}

impl EnsureResourceIdExists for EnsureRequestPolicy {}

pub struct EnsurePermission {}

impl EnsureIdExists<Resource> for EnsurePermission {
    fn id_exists(key: &Resource) -> Result<(), RecordValidationError> {
        ensure_entry_exists(PERMISSION_REPOSITORY.to_owned(), key.to_owned()).ok_or(
            RecordValidationError::NotFound {
                model_name: "Permission".to_string(),
                id: key.to_string(),
            },
        )
    }
}

pub struct EnsureExternalCanister {}

impl EnsureExternalCanister {
    // The management canister, the orbit station, and the upgrader are NOT external canisters.
<<<<<<< HEAD
    pub fn ensure_external_canister(
=======
    pub fn is_external_canister(
>>>>>>> 8e44aa11
        principal: Principal,
    ) -> Result<(), ExternalCanisterValidationError> {
        if principal == Principal::management_canister()
            || principal == ic_cdk::id()
            || principal == SYSTEM_SERVICE.get_upgrader_canister_id()
        {
            return Err(ExternalCanisterValidationError::InvalidExternalCanister { principal });
        }

        Ok(())
    }
}<|MERGE_RESOLUTION|>--- conflicted
+++ resolved
@@ -184,11 +184,7 @@
 
 impl EnsureExternalCanister {
     // The management canister, the orbit station, and the upgrader are NOT external canisters.
-<<<<<<< HEAD
-    pub fn ensure_external_canister(
-=======
     pub fn is_external_canister(
->>>>>>> 8e44aa11
         principal: Principal,
     ) -> Result<(), ExternalCanisterValidationError> {
         if principal == Principal::management_canister()
