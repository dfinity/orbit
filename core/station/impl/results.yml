--- conflicted
+++ resolved
@@ -1,92 +1,74 @@
 benches:
   batch_insert_100_requests:
     total:
-<<<<<<< HEAD
-      instructions: 246228141
-=======
-      instructions: 196793383
->>>>>>> 0c69a53b
+      start_instructions: 18237
+      calls: 1
+      instructions: 207042459
       heap_increase: 0
       stable_memory_increase: 96
     scopes: {}
   find_100_users_from_50k_user_dataset:
     total:
-<<<<<<< HEAD
-      instructions: 226563708
-=======
-      instructions: 230165382
->>>>>>> 0c69a53b
+      start_instructions: 51949314394
+      calls: 1
+      instructions: 228841699
       heap_increase: 97
       stable_memory_increase: 0
     scopes: {}
   find_500_external_canister_policies_from_50k_dataset:
     total:
-<<<<<<< HEAD
-      instructions: 24014429
-=======
-      instructions: 21498516
->>>>>>> 0c69a53b
+      start_instructions: 82839275048
+      calls: 1
+      instructions: 22227790
       heap_increase: 0
       stable_memory_increase: 0
     scopes: {}
   heap_size_of_indexed_request_fields_cache_is_lt_300mib:
     total:
-<<<<<<< HEAD
-      instructions: 169582694
-=======
-      instructions: 169811061
->>>>>>> 0c69a53b
+      start_instructions: 91561262
+      calls: 1
+      instructions: 169124432
       heap_increase: 85
       stable_memory_increase: 0
     scopes: {}
   list_1k_requests:
     total:
-<<<<<<< HEAD
-      instructions: 121187011
-=======
-      instructions: 114862553
->>>>>>> 0c69a53b
+      start_instructions: 2730926020
+      calls: 1
+      instructions: 116519048
       heap_increase: 14
       stable_memory_increase: 0
     scopes: {}
   list_external_canisters_with_all_statuses:
     total:
-<<<<<<< HEAD
-      instructions: 205259129
-=======
-      instructions: 179907024
->>>>>>> 0c69a53b
+      start_instructions: 27700060951
+      calls: 1
+      instructions: 183462023
       heap_increase: 0
       stable_memory_increase: 0
     scopes: {}
   repository_find_1k_requests_from_10k_dataset_default_filters:
     total:
-<<<<<<< HEAD
-      instructions: 78633061
-=======
-      instructions: 73728421
->>>>>>> 0c69a53b
+      start_instructions: 34812001672
+      calls: 1
+      instructions: 74965243
       heap_increase: 17
       stable_memory_increase: 0
     scopes: {}
   service_filter_5k_requests_from_100k_dataset:
     total:
-<<<<<<< HEAD
-      instructions: 547065084
-=======
-      instructions: 518106414
->>>>>>> 0c69a53b
+      start_instructions: 401746819100
+      calls: 1
+      instructions: 525204022
       heap_increase: 112
       stable_memory_increase: 16
     scopes: {}
   service_find_all_requests_from_2k_dataset:
     total:
-<<<<<<< HEAD
-      instructions: 222950319
-=======
-      instructions: 210131942
->>>>>>> 0c69a53b
+      start_instructions: 5905173993
+      calls: 1
+      instructions: 212979459
       heap_increase: 49
       stable_memory_increase: 16
     scopes: {}
-version: 0.1.14+version: 0.1.16