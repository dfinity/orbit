--- conflicted
+++ resolved
@@ -2,11 +2,7 @@
   batch_insert_100_requests:
     total:
       calls: 1
-<<<<<<< HEAD
-      instructions: 206348628
-=======
-      instructions: 199038564
->>>>>>> 245b7d3b
+      instructions: 208788750
       heap_increase: 0
       stable_memory_increase: 96
     scopes: {}
@@ -27,25 +23,15 @@
   heap_size_of_indexed_request_fields_cache_is_lt_325mib:
     total:
       calls: 1
-<<<<<<< HEAD
-      instructions: 169788163
-      heap_increase: 85
-=======
-      instructions: 187075421
+      instructions: 187988310
       heap_increase: 96
->>>>>>> 245b7d3b
       stable_memory_increase: 0
     scopes: {}
   list_1k_requests:
     total:
       calls: 1
-<<<<<<< HEAD
-      instructions: 116529713
-      heap_increase: 14
-=======
-      instructions: 121398142
+      instructions: 123088125
       heap_increase: 16
->>>>>>> 245b7d3b
       stable_memory_increase: 0
     scopes: {}
   list_external_canisters_with_all_statuses:
@@ -58,37 +44,22 @@
   repository_find_1k_requests_from_10k_dataset_default_filters:
     total:
       calls: 1
-<<<<<<< HEAD
-      instructions: 75020519
-      heap_increase: 17
-=======
-      instructions: 81390498
+      instructions: 82846149
       heap_increase: 18
->>>>>>> 245b7d3b
       stable_memory_increase: 0
     scopes: {}
   service_filter_5k_requests_from_100k_dataset:
     total:
       calls: 1
-<<<<<<< HEAD
-      instructions: 525382010
-      heap_increase: 112
-=======
-      instructions: 569920841
+      instructions: 579416366
       heap_increase: 127
->>>>>>> 245b7d3b
       stable_memory_increase: 16
     scopes: {}
   service_find_all_requests_from_2k_dataset:
     total:
       calls: 1
-<<<<<<< HEAD
-      instructions: 213099679
-      heap_increase: 49
-=======
-      instructions: 230771541
+      instructions: 234535564
       heap_increase: 55
->>>>>>> 245b7d3b
       stable_memory_increase: 16
     scopes: {}
 version: 0.2.0