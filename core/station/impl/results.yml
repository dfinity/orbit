--- conflicted
+++ resolved
@@ -2,11 +2,7 @@
   batch_insert_100_requests:
     total:
       calls: 1
-<<<<<<< HEAD
-      instructions: 198670628
-=======
       instructions: 197102562
->>>>>>> 2831e8c3
       heap_increase: 0
       stable_memory_increase: 96
     scopes: {}
@@ -27,25 +23,15 @@
   heap_size_of_indexed_request_fields_cache_is_lt_300mib:
     total:
       calls: 1
-<<<<<<< HEAD
-      instructions: 186165941
-      heap_increase: 88
-=======
       instructions: 170645370
       heap_increase: 89
->>>>>>> 2831e8c3
       stable_memory_increase: 0
     scopes: {}
   list_1k_requests:
     total:
       calls: 1
-<<<<<<< HEAD
-      instructions: 119796123
-      heap_increase: 15
-=======
       instructions: 116446438
       heap_increase: 14
->>>>>>> 2831e8c3
       stable_memory_increase: 0
     scopes: {}
   list_external_canisters_with_all_statuses:
@@ -58,37 +44,22 @@
   repository_find_1k_requests_from_10k_dataset_default_filters:
     total:
       calls: 1
-<<<<<<< HEAD
-      instructions: 79204544
-      heap_increase: 18
-=======
       instructions: 75588591
       heap_increase: 17
->>>>>>> 2831e8c3
       stable_memory_increase: 0
     scopes: {}
   service_filter_5k_requests_from_100k_dataset:
     total:
       calls: 1
-<<<<<<< HEAD
-      instructions: 557343760
-      heap_increase: 116
-=======
       instructions: 528689913
       heap_increase: 114
->>>>>>> 2831e8c3
       stable_memory_increase: 16
     scopes: {}
   service_find_all_requests_from_2k_dataset:
     total:
       calls: 1
-<<<<<<< HEAD
-      instructions: 226026150
-      heap_increase: 53
-=======
       instructions: 214272485
       heap_increase: 51
->>>>>>> 2831e8c3
       stable_memory_increase: 16
     scopes: {}
 version: 0.2.0