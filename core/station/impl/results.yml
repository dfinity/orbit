--- conflicted
+++ resolved
@@ -31,11 +31,7 @@
     scopes: {}
   list_external_canisters_with_all_statuses:
     total:
-<<<<<<< HEAD
       instructions: 230479541
-=======
-      instructions: 213226507
->>>>>>> 841552b3
       heap_increase: 0
       stable_memory_increase: 0
     scopes: {}
