use super::TimestampRfc3339;
use crate::{PaginationInput, UserGroupDTO, UuidDTO};
use candid::{CandidType, Deserialize, Principal};

#[derive(CandidType, serde::Serialize, Deserialize, Debug, Clone)]
pub struct UserCallerPrivilegesDTO {
    pub id: UuidDTO,
    pub can_edit: bool,
}

#[derive(CandidType, serde::Serialize, Deserialize, Clone, Debug)]
pub enum UserStatusDTO {
    Active,
    Inactive,
}

#[derive(CandidType, serde::Serialize, Deserialize, Debug, Clone)]
pub struct UserDTO {
    pub id: UuidDTO,
    pub identities: Vec<Principal>,
    pub groups: Vec<UserGroupDTO>,
    pub status: UserStatusDTO,
    pub name: String,
    pub last_modification_timestamp: TimestampRfc3339,
}

#[derive(CandidType, serde::Serialize, Deserialize, Debug, Clone)]
pub struct BasicUserDTO {
    pub id: UuidDTO,
    pub name: String,
    pub status: UserStatusDTO,
}

#[derive(CandidType, serde::Serialize, Deserialize, Debug, Clone)]
pub struct DisplayUserDTO {
    pub id: UuidDTO,
    pub name: String,
}

#[derive(CandidType, serde::Serialize, Deserialize, Debug, Clone)]
pub struct GetUserInput {
    pub user_id: UuidDTO,
}

#[derive(CandidType, serde::Serialize, Deserialize, Debug, Clone)]
pub struct GetUserResponse {
    pub user: UserDTO,
    pub privileges: UserCallerPrivilegesDTO,
}

#[derive(CandidType, serde::Serialize, Deserialize, Debug, Clone)]
pub struct AddUserOperationInput {
    pub name: String,
    pub identities: Vec<Principal>,
    pub groups: Vec<String>,
    pub status: UserStatusDTO,
}

#[derive(CandidType, serde::Serialize, Deserialize, Debug, Clone)]
pub struct AddUserOperationDTO {
    pub user: Option<UserDTO>,
    pub input: AddUserOperationInput,
}

#[derive(CandidType, serde::Serialize, Deserialize, Debug, Clone)]
pub struct EditUserOperationInput {
    pub id: UuidDTO,
    pub name: Option<String>,
    pub identities: Option<Vec<Principal>>,
    pub groups: Option<Vec<String>>,
    pub status: Option<UserStatusDTO>,
    pub cancel_pending_requests: Option<bool>,
}

#[derive(CandidType, serde::Serialize, Deserialize, Debug, Clone)]
pub struct EditUserOperationDTO {
    pub input: EditUserOperationInput,
}

#[derive(CandidType, serde::Serialize, Deserialize, Debug, Clone)]
pub struct ListUsersInput {
    pub search_term: Option<String>,
    pub statuses: Option<Vec<UserStatusDTO>>,
    pub groups: Option<Vec<UuidDTO>>,
    pub paginate: Option<PaginationInput>,
}

#[derive(CandidType, serde::Serialize, Deserialize, Debug, Clone)]
pub struct ListUsersResponse {
    pub users: Vec<UserDTO>,
    pub next_offset: Option<u64>,
    pub total: u64,
    pub privileges: Vec<UserCallerPrivilegesDTO>,
}

#[derive(CandidType, serde::Serialize, Deserialize, Debug, Clone, PartialEq, Eq)]
pub enum UserPrivilege {
    Capabilities,
    SystemInfo,
    ManageSystemInfo,
    ListAccounts,
    AddAccount,
    ListUsers,
    AddUser,
    ListUserGroups,
    AddUserGroup,
    ListPermissions,
    ListRequestPolicies,
    AddRequestPolicy,
    ListAddressBookEntries,
    AddAddressBookEntry,
    SystemUpgrade,
    ListRequests,
    CreateExternalCanister,
    ListExternalCanisters,
<<<<<<< HEAD
    ListAssets,
    AddAsset,
=======
    CallAnyExternalCanister,
>>>>>>> 3f6eb100
}

#[derive(CandidType, serde::Serialize, Deserialize, Debug, Clone)]
pub struct MeResponse {
    pub me: UserDTO,
    pub privileges: Vec<UserPrivilege>,
}<|MERGE_RESOLUTION|>--- conflicted
+++ resolved
@@ -113,12 +113,9 @@
     ListRequests,
     CreateExternalCanister,
     ListExternalCanisters,
-<<<<<<< HEAD
+    CallAnyExternalCanister,
     ListAssets,
     AddAsset,
-=======
-    CallAnyExternalCanister,
->>>>>>> 3f6eb100
 }
 
 #[derive(CandidType, serde::Serialize, Deserialize, Debug, Clone)]
