--- conflicted
+++ resolved
@@ -16,15 +16,10 @@
     RemoveAddressBookEntry(ResourceIdsDTO),
     Transfer(ResourceIdsDTO),
     ChangeCanister,
-<<<<<<< HEAD
     SetDisasterRecovery,
-    ChangeManagedCanister(ChangeManagedCanisterResourceTargetDTO),
-    CreateManagedCanister(CreateManagedCanisterResourceTargetDTO),
-=======
     ChangeExternalCanister(ChangeExternalCanisterResourceTargetDTO),
     CreateExternalCanister(CreateExternalCanisterResourceTargetDTO),
     CallExternalCanister(CallExternalCanisterResourceTargetDTO),
->>>>>>> f93fbbfb
     EditPermission(ResourceSpecifierDTO),
     AddRequestPolicy,
     EditRequestPolicy(ResourceIdsDTO),
