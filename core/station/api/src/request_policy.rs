use crate::{
    resource::ResourceDTO, ChangeManagedCanisterResourceTargetDTO,
    CreateManagedCanisterResourceTargetDTO, MetadataDTO, PaginationInput, ResourceIdsDTO, UuidDTO,
};
use candid::{CandidType, Deserialize};

#[derive(CandidType, Deserialize, Debug, Clone)]
pub enum RequestSpecifierDTO {
    AddAccount,
    AddUser,
    EditAccount(ResourceIdsDTO),
    EditUser(ResourceIdsDTO),
    AddAddressBookEntry,
    EditAddressBookEntry(ResourceIdsDTO),
    RemoveAddressBookEntry(ResourceIdsDTO),
    Transfer(ResourceIdsDTO),
    ChangeCanister,
<<<<<<< HEAD
    SetDisasterRecovery,
=======
    ChangeManagedCanister(ChangeManagedCanisterResourceTargetDTO),
    CreateManagedCanister(CreateManagedCanisterResourceTargetDTO),
>>>>>>> 03c5a513
    EditPermission(ResourceSpecifierDTO),
    AddRequestPolicy,
    EditRequestPolicy(ResourceIdsDTO),
    RemoveRequestPolicy(ResourceIdsDTO),
    AddUserGroup,
    EditUserGroup(ResourceIdsDTO),
    RemoveUserGroup(ResourceIdsDTO),
    ManageSystemInfo,
}

#[derive(CandidType, Deserialize, Debug, Clone)]
pub enum UserSpecifierDTO {
    Any,
    Group(Vec<UuidDTO>),
    Id(Vec<UuidDTO>),
}

#[derive(CandidType, Deserialize, Debug, Clone)]
pub enum ResourceSpecifierDTO {
    Any,
    Resource(ResourceDTO),
}

#[derive(CandidType, Deserialize, Debug, Clone)]
pub struct QuorumPercentageDTO {
    pub approvers: UserSpecifierDTO,
    pub min_approved: u16,
}

#[derive(CandidType, Deserialize, Debug, Clone)]
pub struct QuorumDTO {
    pub approvers: UserSpecifierDTO,
    pub min_approved: u16,
}

#[derive(CandidType, Deserialize, Debug, Clone)]
pub enum RequestPolicyRuleInput {
    Remove,
    Set(RequestPolicyRuleDTO),
}

#[derive(CandidType, Deserialize, Debug, Clone)]
pub enum EvaluationStatusDTO {
    Approved,
    Rejected,
    Pending,
}

#[derive(CandidType, Deserialize, Debug, Clone)]
pub enum RequestPolicyRuleDTO {
    AutoApproved,
    QuorumPercentage(QuorumPercentageDTO),
    Quorum(QuorumDTO),
    AllowListedByMetadata(MetadataDTO),
    AllowListed,
    AnyOf(Vec<RequestPolicyRuleDTO>),
    AllOf(Vec<RequestPolicyRuleDTO>),
    Not(Box<RequestPolicyRuleDTO>),
}

#[derive(CandidType, Deserialize, Debug, Clone)]
pub enum EvaluatedRequestPolicyRuleDTO {
    AutoApproved,
    QuorumPercentage {
        total_possible_approvers: usize,
        min_approved: usize,
        approvers: Vec<UuidDTO>,
    },
    Quorum {
        total_possible_approvers: usize,
        min_approved: usize,
        approvers: Vec<UuidDTO>,
    },
    AllowListedByMetadata {
        metadata: MetadataDTO,
    },
    AllowListed,
    AnyOf(Vec<RequestPolicyRuleResultDTO>),
    AllOf(Vec<RequestPolicyRuleResultDTO>),
    Not(Box<RequestPolicyRuleResultDTO>),
}

#[derive(CandidType, Deserialize, Debug, Clone)]
pub struct RequestPolicyRuleResultDTO {
    pub status: EvaluationStatusDTO,
    pub evaluated_rule: EvaluatedRequestPolicyRuleDTO,
}

#[derive(CandidType, Deserialize, Debug, Clone, Hash, PartialEq, Eq)]
pub enum EvaluationSummaryReasonDTO {
    ApprovalQuorum,
    AllowList,
    AllowListMetadata,
    AutoApproved,
}

#[derive(CandidType, Deserialize, Debug, Clone)]
pub struct RequestEvaluationResultDTO {
    pub request_id: UuidDTO,
    pub status: EvaluationStatusDTO,
    pub policy_results: Vec<RequestPolicyRuleResultDTO>,
    pub result_reasons: Option<Vec<EvaluationSummaryReasonDTO>>,
}

#[derive(CandidType, Deserialize, Debug, Clone)]
pub struct RequestPolicyCallerPrivilegesDTO {
    pub id: UuidDTO,
    pub can_edit: bool,
    pub can_delete: bool,
}

#[derive(CandidType, Deserialize, Debug, Clone)]
pub struct RequestPolicyDTO {
    pub id: UuidDTO,
    pub specifier: RequestSpecifierDTO,
    pub rule: RequestPolicyRuleDTO,
}

#[derive(CandidType, Deserialize, Debug, Clone)]
pub struct GetRequestPolicyInput {
    pub id: UuidDTO,
}

#[derive(CandidType, Deserialize, Debug, Clone)]
pub struct GetRequestPolicyResponse {
    pub policy: RequestPolicyDTO,
    pub privileges: RequestPolicyCallerPrivilegesDTO,
}

pub type ListRequestPoliciesInput = PaginationInput;

#[derive(CandidType, Deserialize, Debug, Clone)]
pub struct ListRequestPoliciesResponse {
    pub policies: Vec<RequestPolicyDTO>,
    pub next_offset: Option<u64>,
    pub total: u64,
    pub privileges: Vec<RequestPolicyCallerPrivilegesDTO>,
}<|MERGE_RESOLUTION|>--- conflicted
+++ resolved
@@ -15,12 +15,9 @@
     RemoveAddressBookEntry(ResourceIdsDTO),
     Transfer(ResourceIdsDTO),
     ChangeCanister,
-<<<<<<< HEAD
     SetDisasterRecovery,
-=======
     ChangeManagedCanister(ChangeManagedCanisterResourceTargetDTO),
     CreateManagedCanister(CreateManagedCanisterResourceTargetDTO),
->>>>>>> 03c5a513
     EditPermission(ResourceSpecifierDTO),
     AddRequestPolicy,
     EditRequestPolicy(ResourceIdsDTO),
