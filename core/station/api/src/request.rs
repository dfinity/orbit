use super::{
    EditAccountOperationInput, TimestampRfc3339, TransferOperationDTO, TransferOperationInput,
};
use crate::{
    AddAccountOperationDTO, AddAccountOperationInput, AddAddressBookEntryOperationDTO,
    AddAddressBookEntryOperationInput, AddUserGroupOperationDTO, AddUserGroupOperationInput,
    AddUserOperationDTO, AddUserOperationInput, CallExternalCanisterOperationDTO,
    CallExternalCanisterOperationInput, ChangeCanisterOperationDTO, ChangeCanisterOperationInput,
    ChangeExternalCanisterOperationDTO, ChangeExternalCanisterOperationInput,
    CreateExternalCanisterOperationDTO, CreateExternalCanisterOperationInput, DisplayUserDTO,
    EditAccountOperationDTO, EditAddressBookEntryOperationDTO, EditAddressBookEntryOperationInput,
    EditPermissionOperationDTO, EditPermissionOperationInput, EditUserGroupOperationDTO,
    EditUserGroupOperationInput, EditUserOperationDTO, EditUserOperationInput,
    ManageSystemInfoOperationDTO, ManageSystemInfoOperationInput, PaginationInput,
    RemoveAddressBookEntryOperationDTO, RemoveAddressBookEntryOperationInput,
    RemoveUserGroupOperationDTO, RemoveUserGroupOperationInput, RequestEvaluationResultDTO,
    RequestPolicyRuleDTO, RequestSpecifierDTO, SetDisasterRecoveryOperationDTO,
    SetDisasterRecoveryOperationInput, SortDirection, UuidDTO,
};
use candid::{CandidType, Deserialize, Principal};

#[derive(CandidType, serde::Serialize, Deserialize, Debug, Clone)]
pub enum RequestStatusDTO {
    Created,
    Approved,
    Rejected,
    Cancelled { reason: Option<String> },
    Scheduled { scheduled_at: TimestampRfc3339 },
    Processing { started_at: TimestampRfc3339 },
    Completed { completed_at: TimestampRfc3339 },
    Failed { reason: Option<String> },
}

#[derive(CandidType, serde::Serialize, Deserialize, Debug, Clone, PartialEq, Eq, Hash)]
pub enum RequestStatusCodeDTO {
    Created = 0,
    Approved = 1,
    Rejected = 2,
    Cancelled = 3,
    Scheduled = 4,
    Processing = 5,
    Completed = 6,
    Failed = 7,
}

#[derive(CandidType, serde::Serialize, Deserialize, Debug, Clone)]
pub enum RequestApprovalStatusDTO {
    Approved,
    Rejected,
}

#[derive(CandidType, serde::Serialize, Deserialize, Debug, Clone)]
pub enum RequestExecutionScheduleDTO {
    Immediate,
    Scheduled { execution_time: TimestampRfc3339 },
}

#[derive(CandidType, serde::Serialize, Deserialize, Debug, Clone)]
pub enum RequestOperationDTO {
    Transfer(Box<TransferOperationDTO>),
    AddAccount(Box<AddAccountOperationDTO>),
    EditAccount(Box<EditAccountOperationDTO>),
    AddAddressBookEntry(Box<AddAddressBookEntryOperationDTO>),
    EditAddressBookEntry(Box<EditAddressBookEntryOperationDTO>),
    RemoveAddressBookEntry(Box<RemoveAddressBookEntryOperationDTO>),
    AddUser(Box<AddUserOperationDTO>),
    EditUser(Box<EditUserOperationDTO>),
    AddUserGroup(Box<AddUserGroupOperationDTO>),
    EditUserGroup(Box<EditUserGroupOperationDTO>),
    RemoveUserGroup(Box<RemoveUserGroupOperationDTO>),
    ChangeCanister(Box<ChangeCanisterOperationDTO>),
<<<<<<< HEAD
    SetDisasterRecovery(Box<SetDisasterRecoveryOperationDTO>),
    ChangeManagedCanister(Box<ChangeManagedCanisterOperationDTO>),
    CreateManagedCanister(Box<CreateManagedCanisterOperationDTO>),
=======
    ChangeExternalCanister(Box<ChangeExternalCanisterOperationDTO>),
    CreateExternalCanister(Box<CreateExternalCanisterOperationDTO>),
    CallExternalCanister(Box<CallExternalCanisterOperationDTO>),
>>>>>>> f93fbbfb
    EditPermission(Box<EditPermissionOperationDTO>),
    AddRequestPolicy(Box<AddRequestPolicyOperationDTO>),
    EditRequestPolicy(Box<EditRequestPolicyOperationDTO>),
    RemoveRequestPolicy(Box<RemoveRequestPolicyOperationDTO>),
    ManageSystemInfo(Box<ManageSystemInfoOperationDTO>),
}

#[derive(CandidType, serde::Serialize, Deserialize, Debug, Clone)]
pub enum RequestOperationInput {
    Transfer(TransferOperationInput),
    AddAccount(AddAccountOperationInput),
    EditAccount(EditAccountOperationInput),
    AddAddressBookEntry(AddAddressBookEntryOperationInput),
    EditAddressBookEntry(EditAddressBookEntryOperationInput),
    RemoveAddressBookEntry(RemoveAddressBookEntryOperationInput),
    AddUser(AddUserOperationInput),
    EditUser(EditUserOperationInput),
    AddUserGroup(AddUserGroupOperationInput),
    EditUserGroup(EditUserGroupOperationInput),
    RemoveUserGroup(RemoveUserGroupOperationInput),
    ChangeCanister(ChangeCanisterOperationInput),
<<<<<<< HEAD
    SetDisasterRecovery(SetDisasterRecoveryOperationInput),
    ChangeManagedCanister(ChangeManagedCanisterOperationInput),
    CreateManagedCanister(CreateManagedCanisterOperationInput),
=======
    ChangeExternalCanister(ChangeExternalCanisterOperationInput),
    CreateExternalCanister(CreateExternalCanisterOperationInput),
    CallExternalCanister(CallExternalCanisterOperationInput),
>>>>>>> f93fbbfb
    EditPermission(EditPermissionOperationInput),
    AddRequestPolicy(AddRequestPolicyOperationInput),
    EditRequestPolicy(EditRequestPolicyOperationInput),
    RemoveRequestPolicy(RemoveRequestPolicyOperationInput),
    ManageSystemInfo(ManageSystemInfoOperationInput),
}

#[derive(CandidType, serde::Serialize, Deserialize, Debug, Clone)]
pub enum RequestOperationTypeDTO {
    Transfer,
    AddAccount,
    EditAccount,
    AddAddressBookEntry,
    EditAddressBookEntry,
    RemoveAddressBookEntry,
    AddUser,
    EditUser,
    AddUserGroup,
    EditUserGroup,
    RemoveUserGroup,
    ChangeCanister,
<<<<<<< HEAD
    SetDisasterRecoveryCommittee,
    ChangeManagedCanister,
    CreateManagedCanister,
=======
    ChangeExternalCanister,
    CreateExternalCanister,
    CallExternalCanister,
>>>>>>> f93fbbfb
    EditPermission,
    AddRequestPolicy,
    EditRequestPolicy,
    RemoveRequestPolicy,
    ManageSystemInfo,
}

#[derive(CandidType, serde::Serialize, Deserialize, Debug, Clone)]
pub enum ListRequestsOperationTypeDTO {
    Transfer(Option<UuidDTO>),
    AddAccount,
    EditAccount,
    AddAddressBookEntry,
    EditAddressBookEntry,
    RemoveAddressBookEntry,
    AddUser,
    EditUser,
    AddUserGroup,
    EditUserGroup,
    RemoveUserGroup,
    ChangeCanister,
    ChangeExternalCanister(Option<Principal>),
    CreateExternalCanister,
    CallExternalCanister(Option<Principal>),
    EditPermission,
    AddRequestPolicy,
    EditRequestPolicy,
    RemoveRequestPolicy,
    ManageSystemInfo,
}

#[derive(CandidType, serde::Serialize, Deserialize, Debug, Clone)]
pub struct RequestApprovalDTO {
    pub approver_id: UuidDTO,
    pub status: RequestApprovalStatusDTO,
    pub status_reason: Option<String>,
    pub decided_at: TimestampRfc3339,
}

#[derive(CandidType, serde::Serialize, Deserialize, Debug, Clone)]
pub struct RequestDTO {
    pub id: UuidDTO,
    pub title: String,
    pub summary: Option<String>,
    pub operation: RequestOperationDTO,
    pub requested_by: UuidDTO,
    pub approvals: Vec<RequestApprovalDTO>,
    pub created_at: TimestampRfc3339,
    pub status: RequestStatusDTO,
    pub expiration_dt: TimestampRfc3339,
    pub execution_plan: RequestExecutionScheduleDTO,
}

#[derive(CandidType, serde::Serialize, Deserialize, Debug, Clone)]
pub struct RequestCallerPrivilegesDTO {
    pub id: UuidDTO,
    pub can_approve: bool,
}

#[derive(CandidType, serde::Serialize, Deserialize, Debug, Clone)]
pub struct RequestAdditionalInfoDTO {
    pub id: UuidDTO,
    pub requester_name: String,
    pub approvers: Vec<DisplayUserDTO>,
    pub evaluation_result: Option<RequestEvaluationResultDTO>,
}

#[derive(CandidType, serde::Serialize, Deserialize, Debug, Clone)]
pub struct CreateRequestInput {
    pub operation: RequestOperationInput,
    pub title: Option<String>,
    pub summary: Option<String>,
    pub execution_plan: Option<RequestExecutionScheduleDTO>,
}

#[derive(CandidType, serde::Serialize, Deserialize, Debug, Clone)]
pub struct SubmitRequestApprovalInput {
    pub decision: RequestApprovalStatusDTO,
    pub request_id: UuidDTO,
    pub reason: Option<String>,
}

#[derive(CandidType, serde::Serialize, Deserialize, Debug, Clone)]
pub struct SubmitRequestApprovalResponse {
    pub request: RequestDTO,
    pub privileges: RequestCallerPrivilegesDTO,
    pub additional_info: RequestAdditionalInfoDTO,
}

#[derive(CandidType, serde::Serialize, Deserialize, Debug, Clone)]
pub struct GetRequestInput {
    pub request_id: UuidDTO,
}

#[derive(CandidType, serde::Serialize, Deserialize, Debug, Clone)]
pub struct GetRequestResponse {
    pub request: RequestDTO,
    pub privileges: RequestCallerPrivilegesDTO,
    pub additional_info: RequestAdditionalInfoDTO,
}

#[derive(CandidType, serde::Serialize, Deserialize, Debug, Clone)]
pub enum ListRequestsSortBy {
    CreatedAt(SortDirection),
    ExpirationDt(SortDirection),
    LastModificationDt(SortDirection),
}

#[derive(CandidType, serde::Serialize, Deserialize, Debug, Clone)]
pub struct ListRequestsInput {
    pub requester_ids: Option<Vec<UuidDTO>>,
    pub approver_ids: Option<Vec<UuidDTO>>,
    pub statuses: Option<Vec<RequestStatusCodeDTO>>,
    pub operation_types: Option<Vec<ListRequestsOperationTypeDTO>>,
    pub expiration_from_dt: Option<TimestampRfc3339>,
    pub expiration_to_dt: Option<TimestampRfc3339>,
    pub created_from_dt: Option<TimestampRfc3339>,
    pub created_to_dt: Option<TimestampRfc3339>,
    pub paginate: Option<PaginationInput>,
    pub sort_by: Option<ListRequestsSortBy>,
    pub only_approvable: bool,
    pub with_evaluation_results: bool,
}

#[derive(CandidType, serde::Serialize, Deserialize, Debug, Clone)]
pub struct ListRequestsResponse {
    pub requests: Vec<RequestDTO>,
    pub next_offset: Option<u64>,
    pub total: u64,
    pub privileges: Vec<RequestCallerPrivilegesDTO>,
    pub additional_info: Vec<RequestAdditionalInfoDTO>,
}

#[derive(CandidType, serde::Serialize, Deserialize, Debug, Clone)]
pub struct GetNextApprovableRequestInput {
    pub excluded_request_ids: Vec<UuidDTO>,
    pub operation_types: Option<Vec<ListRequestsOperationTypeDTO>>,
}

pub type GetNextApprovableRequestResponse = Option<GetRequestResponse>;

#[derive(CandidType, serde::Serialize, Deserialize, Debug, Clone)]
pub struct CreateRequestResponse {
    pub request: RequestDTO,
    pub privileges: RequestCallerPrivilegesDTO,
    pub additional_info: RequestAdditionalInfoDTO,
}

#[derive(CandidType, serde::Serialize, Deserialize, Debug, Clone)]
pub struct AddRequestPolicyOperationInput {
    pub specifier: RequestSpecifierDTO,
    pub rule: RequestPolicyRuleDTO,
}

#[derive(CandidType, serde::Serialize, Deserialize, Debug, Clone)]
pub struct AddRequestPolicyOperationDTO {
    pub policy_id: Option<UuidDTO>,
    pub input: AddRequestPolicyOperationInput,
}

#[derive(CandidType, serde::Serialize, Deserialize, Debug, Clone)]
pub struct EditRequestPolicyOperationInput {
    pub policy_id: UuidDTO,
    pub specifier: Option<RequestSpecifierDTO>,
    pub rule: Option<RequestPolicyRuleDTO>,
}

#[derive(CandidType, serde::Serialize, Deserialize, Debug, Clone)]
pub struct EditRequestPolicyOperationDTO {
    pub input: EditRequestPolicyOperationInput,
}

#[derive(CandidType, serde::Serialize, Deserialize, Debug, Clone)]
pub struct RemoveRequestPolicyOperationInput {
    pub policy_id: UuidDTO,
}

#[derive(CandidType, serde::Serialize, Deserialize, Debug, Clone)]
pub struct RemoveRequestPolicyOperationDTO {
    pub input: RemoveRequestPolicyOperationInput,
}<|MERGE_RESOLUTION|>--- conflicted
+++ resolved
@@ -69,15 +69,10 @@
     EditUserGroup(Box<EditUserGroupOperationDTO>),
     RemoveUserGroup(Box<RemoveUserGroupOperationDTO>),
     ChangeCanister(Box<ChangeCanisterOperationDTO>),
-<<<<<<< HEAD
     SetDisasterRecovery(Box<SetDisasterRecoveryOperationDTO>),
-    ChangeManagedCanister(Box<ChangeManagedCanisterOperationDTO>),
-    CreateManagedCanister(Box<CreateManagedCanisterOperationDTO>),
-=======
     ChangeExternalCanister(Box<ChangeExternalCanisterOperationDTO>),
     CreateExternalCanister(Box<CreateExternalCanisterOperationDTO>),
     CallExternalCanister(Box<CallExternalCanisterOperationDTO>),
->>>>>>> f93fbbfb
     EditPermission(Box<EditPermissionOperationDTO>),
     AddRequestPolicy(Box<AddRequestPolicyOperationDTO>),
     EditRequestPolicy(Box<EditRequestPolicyOperationDTO>),
@@ -99,15 +94,10 @@
     EditUserGroup(EditUserGroupOperationInput),
     RemoveUserGroup(RemoveUserGroupOperationInput),
     ChangeCanister(ChangeCanisterOperationInput),
-<<<<<<< HEAD
     SetDisasterRecovery(SetDisasterRecoveryOperationInput),
-    ChangeManagedCanister(ChangeManagedCanisterOperationInput),
-    CreateManagedCanister(CreateManagedCanisterOperationInput),
-=======
     ChangeExternalCanister(ChangeExternalCanisterOperationInput),
     CreateExternalCanister(CreateExternalCanisterOperationInput),
     CallExternalCanister(CallExternalCanisterOperationInput),
->>>>>>> f93fbbfb
     EditPermission(EditPermissionOperationInput),
     AddRequestPolicy(AddRequestPolicyOperationInput),
     EditRequestPolicy(EditRequestPolicyOperationInput),
@@ -129,15 +119,10 @@
     EditUserGroup,
     RemoveUserGroup,
     ChangeCanister,
-<<<<<<< HEAD
     SetDisasterRecoveryCommittee,
-    ChangeManagedCanister,
-    CreateManagedCanister,
-=======
     ChangeExternalCanister,
     CreateExternalCanister,
     CallExternalCanister,
->>>>>>> f93fbbfb
     EditPermission,
     AddRequestPolicy,
     EditRequestPolicy,
