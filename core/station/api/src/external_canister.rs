--- conflicted
+++ resolved
@@ -384,7 +384,6 @@
 pub type FundExternalCanisterOperationDTO = FundExternalCanisterOperationInput;
 
 #[derive(CandidType, serde::Serialize, Deserialize, Debug, Clone)]
-<<<<<<< HEAD
 pub struct MonitoringExternalCanisterEstimatedRuntimeInput {
     pub fund_runtime_secs: u64,
     pub fallback_min_cycles: u128,
@@ -425,7 +424,8 @@
 }
 
 pub type MonitorExternalCanisterOperationDTO = MonitorExternalCanisterOperationInput;
-=======
+
+#[derive(CandidType, serde::Serialize, Deserialize, Debug, Clone)]
 pub struct SnapshotExternalCanisterOperationInput {
     pub canister_id: Principal,
     pub replace_snapshot: Option<String>,
@@ -468,5 +468,4 @@
 #[derive(CandidType, serde::Serialize, Deserialize, Debug, Clone)]
 pub struct PruneExternalCanisterOperationDTO {
     pub input: PruneExternalCanisterOperationInput,
-}
->>>>>>> f251d516
+}